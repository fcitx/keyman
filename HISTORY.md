# Keyman Version History

<<<<<<< HEAD
## 14.0.253 beta 2021-03-05

* fix(android/app): Fix welcome.htm responsiveness (#4531)
* feat(developer): &CasedKeys system store (#4586)
* fix(android): Localize Toast notifications (#4588)
* fix(windows): PreservedKeyMap::MapUSCharToVK line order bug (#4595)
* fix(developer): tidy up expansions tests (#4592)
* fix(ios): adds i18n for some error alerts (#4577)
* fix(windows): incxstr could run over buffer with malformed data (#4596)
* chore(android/app): Update whatsnew with available display languages (#4610)
* chore(linux): Improve Sentry environment setting (#4589)
* fix(developer): Expand filenames before load (#4606)

## 14.0.252 beta 2021-03-04

* feat(ios): enables de, fr, and km localizations (#4585)
* fix(developer): improve CEF location search stability (#4571)
* fix(developer): Support all fonts in Keyboard Fonts dialog (#4574)
* feat(developer): Add different Open Containing Folder buttons (#4576)
* feat(developer): Range expansions (#4584)
* fix(web): fixes lack of respect for underlying-key display settings (#4572)
* fix(common/models): fixes application of suggestions immediately after a backspace (#4587)
* fix(linux): Improve version number (#4582)
* chore(linux): Don't report to Sentry in dev environment (#4581)

## 14.0.251 beta 2021-03-03

* fix(developer): Improve stability of named code constants (#4547)
* fix(developer): schema conformance for model package compiler (#4548)
* fix(developer): touch layout osk import handling of multiple modifiers (#4552)
* fix(developer): require language tag when compiling keyboard package (#4563)
* fix(developer): Avoid blank keys when importing KMX to KVKS (#4564)
* feat(developer): isRTL support for lexical model editor (#4559)
* fix(developer): track modified state in wordlist editor better (#4562)
* chore(ios): better visual feedback for keyboard search during poor internet connectivity (#4573)
* chore(common): Update crowdin files for `de` (#4578)
* chore(common/core/desktop): write debug output to console (#4569)

## 14.0.250 beta 2021-03-02

* fix(common/resources): Fix help.keyman.com path for CI (#4565)

## 14.0.249 beta 2021-03-01

* fix(web): mnemonic keystrokes w FF keymapping (#4540)
* chore(ios/app): Adjust help titles for installing custom dictionaries (#4550)

## 14.0.248 beta 2021-02-26

* fix(common/models): predictions after context reset / caret shift (#4411)
* change(oem/fv/ios): FV keyboards now package-based (#4471)
* fix(windows): Handle Caps Lock event correctly from TIP (#4536)
* fix(developer): run even if sentry unavailable (#4537)
* fix(developer): UTF-8 messages in LM compiler (#4539)
* feat(common/models): mid-context suggestions & reversions, fix(common/models): correction-search SMP issues (#4427)
* fix(ios): package installer completion requires welcome dismissal (#4543)
* fix(windows): Refresh settings on 64-bit apps (#4378)
* fix(windows): prevent re-registration of TIPs on 14.0 upgrade (#4535)

## 14.0.247 beta 2021-02-25

* fix(web): keyboard documentation patch-up (#4512)
* fix(web): removes package namespacing from kbd's CSS class (#4516)

## 14.0.246 beta 2021-02-24

* chore(common): allow forced version increment (#4522)

## 14.0.245 beta 2021-02-24

* fix(common/core/web): core key-processing now always returns RuleBehavior type. (#4508)
* fix(common/resources): Set help-keyman.com.sh executable (#4510)
* fix(developer/compilers): fixes error when "constructor" is in wordlist (#4504)
* fix(web): hides touch-alias caret when keystroke causes focus change (#4514)

## 14.0.244 beta 2021-02-22

* fix(common/models): merges identical suggestions after casing (#4502)
* fix(web): macOS 11 agent string parsing (#4497)
* fix(ios): app logging messages were transient, never stored (#4500)
* chore(ios): web-side sentry enablement try-catch (#4492)
=======
## 15.0.18 alpha 2021-02-25

* fix(linux): Set help-keyman.com.sh executable (#4530)

## 15.0.17 alpha 2021-02-22

* chore(windows): FirstVoices Keyboards Configuration merge (#4458)
* chore(mac): Check in markdown help (#4479)
* fix(common/core/web): mock construction with caret at index 0 (#4474)
* change(oem/fv/ios): FV keyboards now package-based (#4471)
* fix(linux): Fix dependencies on packages (#4464)
* change(ios/app): Generate offline help from markdown (#4470)
* fix(windows): tsysinfox64 not signed (#4486)
* chore(android/app): Update help formatting and images (#4485)
* fix(android/engine): Display welcome.htm help within the app (#4477)
* fix(ios): tutorial's link to "Add a Keyboard" links directly to keyboard search (#4491)
* feat(linux): Improve output of km-package-list-installed (#4481)
* chore: merge B14S6 beta to alpha (#4503)

## 15.0.16 alpha 2021-02-11

* fix(android/app): Wrap preference screen titles (#4326)
* fix(ios): better handling of scoped vs non-scoped package URLs (#4327)
* fix(web): bulk renderer using video stream capture (#4316)
* change(android/engine): Allow swipe to dismiss update notifications (#4329)
* fix(windows): improve support for strings.xml (#4323)
* fix(windows): invalid character in text content opening help (#4330)
* fix(windows): align title to top in Install Keyboard (#4331)
* chore(windows/resources): Cherry-pick 14.0 help from #4109 (#4335)
* fix(ios): renew distribution certificate 🍒 (#4344)
* fix(ios): reloads keyboard after package updates (#4347)
* fix(ios): fixes accidental logo / cancel button overlap during package installation (#4332)
* fix(ios): resolves rough edges with installation view transitions (#4338)
* fix(web/ui): propagates UI module build failures (#4352)
* chore(linux): Fix typo (#4341)
* chore(windows/resources): Address more TODO links for help (#4351)
* fix(windows): setup strings comment for language (#4362)
* fix(windows): Splash button sizes (#4348)
* chore: manual version increment (#4363)
* chore(common): Enhance PR labeling based on PR title (#4357)
* change(web): set -eu for web scripts (#4353)
* fix(ios): accidental duplicated line from merge (#4366)
* chore(linux): Don't report on Sentry when running unit tests (#4356)
* fix(windows): Ignore Access Denied error creating task (#4365)
* chore(windows/resources): Fix more titles and TODOs in help (#4367)
* fix(windows): SMP-aware deletion in TSF-aware apps (#4360)
* fix(common): tweak surrogate pair deletions (#4361)
* fix(windows): Enter and Spacebar handling in Configuration (#4349)
* fix(web): removes stylesheets from unloaded keyboards (#4371)
* fix(android, ios): eliminates OSK layout flashing from predictive text banner display (#4370)
* fix(windows): crash for Sinhala mitigation (#4380)
* chore(linux): Pass second tag parameter to Jenkins build (#4388)
* fix(windows): remove Show Keyboard Usage hotkey (#4379)
* fix(windows): avoid invalid language codes in Add Language dialog (#4381)
* fix(windows): Ensure UAC window comes to foreground (#4384)
* fix(windows): setup should ignore cert revocation (#4392)
* fix(developer): don't check both setup.exe and setup-redist.exe (#4398)
* fix(windows): Show balloon when Keyman is already running (#4386)
* fix(developer): Generate platforms correctly from template (#4399)
* fix(developer): Import Keyboard support for Targets (#4400)
* fix(ios): fixes unit test mocking, test init (#4394)
* fix(ios): fixes app crash on network/install error during resource updates (#4395)
* fix(ios): fixes package-install/update event concurrency management (#4396)
* fix(common/models): bksp workaround now works beyond first word (#4401)
* chore(windows): tests should be case-sensitive (#4405)
* fix(developer): crash deleting wordlist (#4406)
* fix(developer): Use forward slashes in wordlist paths (#4407)
* modify(android/app): Change build-help.sh to generate offline help from Markdown files (#4397)
* fix(linux): Don't crash if uninstalling last keyboard (#4402)
* chore(windows/resources): Fix typo about Community Forum link (#4412)
* change(android/app): Separate displaying welcome.htm from keyboard installation (#4413)
* fix(linux): Improve fix for #3399 (#4418)
* fix(linux): Fix packaging (#4428)
* fix(android/engine): Remove WRITE_EXTERNAL_STORAGE from manifest (#4434)
* chore(common): Check in crowdin files for French (#4420)
* fix(developer): debug information with unicode identifiers (#4408)
* fix(developer): Compiler check for if and nul at start of context (#4410)
* feat(developer): improve BCP 47 canonicalization (#4425)
* chore(linux): Check in markdown help for Linux (#4414)
* fix(windows): When uninstalling, exit Keyman (#4383)
* fix(common/models): predictions after context reset / caret shift (#4411)
* modify(common): Refactor help-keyman-com.sh script for uploading help files (#4433)
* fix(linux): improve BCP 47 canonicalization (#4439)
* fix(common/resources): Just use master branch for help.keyman.com (#4459)
* fix(windows): hotkeys offset in config list (#4454)
* chore(ios): Settings case-statement cleanup (#4443)
* fix(linux): Also use staging site for beta versions (#4455)
* fix(android/engine): Display online keyboard help (#4462)
* fix(windows): Track modifier changes in UWP apps (#4468)
* fix(common/resources): Fix help.keyman.com path for commit (#4469)
* fix(common): create GitHub comments serially (#4472)
* chore(linux): Improve launchpad.sh script (#4355)
* chore: merge B14S5 beta to master (#4432)
* chore: B14S6 beta to master merge (#4473)
* chore: manual version increment (#4478)

## 15.0.14 alpha 2021-02-02

* docs(linux): Improve packaging doc (#4389)

## 15.0.13 alpha 2021-02-01

* chore(linux): Don't report on Sentry when running unit tests (#4374)
* chore(linux): Pass second tag parameter to Jenkins build (#4376)

## 15.0.12 alpha 2021-01-29

* chore(linux): Improve launchpad.sh script (#4355)

## 15.0.11 alpha 2021-01-27

* chore: Enhance PR labeling based on PR title (#4226)

## 15.0.10 alpha 2021-01-27

* fix(ios): renew distribution certificate (#4342)

## 15.0.9 alpha 2021-01-25

* fix(windows): beta uses wrong server (#4142)
* chore(windows): remove obsolete importkeyboard app (#4138)
* fix(windows): glitch in keyboard menu (#4139)
* fix(windows): menu scroll positions need reset at popup (#4140)
* fix(windows): remove obsolete option 'Switch to OSK/Help' (#4141)
* fix(windows): Canonicalize BCP 47 tag on keyboard download (#4144)
* fix(windows): help window centred on load (#4147)
* fix(windows): Text editor font bugs (#4149)
* chore(common): Update history for 14.0 beta release (#4148)
* fix(common): increment version needs to check base (#4155)
* fix(windows): uninstall language button z-index (#4145)
* fix(windows): exit button position on setup (#4150)
* fix(windows): Online Update dialog layout was messy (#4152)
* fix(windows): sentrytool should fail build on exception and access violation when rewriting executables (#4158)
* fix(windows): Warn if we reach maximum transient languages (#4157)
* fix(windows): create task fails (#4181)
* fix(windows): prevent modifier key from navigating in download dialog (#4182)
* fix(windows): keyboard help missing (#4177)
* fix(windows): Proxy Configuration window size (#4159)
* chore(common): update copyright year in various locations (#4197)
* fix(windows): Settings refresh management (#4164)
* fix(windows): Improve refresh performance (#4165)
* fix(windows): exception handling list error (#4166)
* fix(windows): OSK toolbar sync (#4167)
* fix(windows): Show full version with tag in Setup (#4169)
* fix(windows): Improve refresh reliablilty (#4171)
* fix(developer): debug.log created unexpectedly (#4189)
* chore(windows): Remove silent exception in task cleanup (#4191)
* fix(windows/config): keyboard icons missing (#4193)
* fix(developer): Map symbols for *LTREnter* and *LTRBkSp* (#4190)
* fix(developer): Encoding for .model.ts files (#4199)
* feat(common): annotate PRs with build links (#4202)
* fix(developer): make touch layout editor source view fonts consistent (#4198)
* fix(developer): Respect tab editor option (#4200)
* fix(web): Solving kmwosk color inconsistency 🍒 (#4187)
* chore(linux): Allow to push to the `keyman-beta` ppa (#4214)
* chore(linux): pass tag to Jenkins build (#4160) (#4224)
* chore: bugfix cherrypick (#4208, #4210) (#4230)
* fix(common/core/web): mnemonic modifier key-up handling (#4231)
* fix(android/engine): Remove usage of WRITE_EXTERNAL_STORAGE permission (#4170)
* fix(web): osk size & position after focus changes (#4232)
* chore(linux): Update debian metadata based on Debian repos (#4233)
* fix(windows): fix menu popup position (#4175)
* fix(windows): Update mitigation for Keyman 14 and Windows 10 19597 (#4180)
* fix(developer): Allow unhandled keys to go through to debugger memo (#4209)
* chore(common): Check in crowdin files for km (Khmer) (#4228)
* fix(web): OSK key preview positioning (#4241)
* fix(web): disables predictive text on Opera mini (#4243)
* fix(windows): typo in font helper string (#4251)
* chore(android/app): Add Obolo language from crowdin (#4256)
* fix(web): unexpected errors in OSK / banner position calculations (#4238)
* chore(linux): Improve version number for debian package (#4258)
* fix(android): Popup misalignments and compatibility with WeChat, Telegram (#4254)
* chore(web): sample pages now wait on init's promise for keyboard loading (#4253)
* fix(android/samples): Fix Sentry dependencies (#4267)
* fix(web): better font-wait null guards (#4286)
* fix(web): uses CSS line-height to vertically center oversized OSK keycaps (#4255)
* fix(developer): disable TSentryClient on WINE (#4274)
* fix(web): no key previews for special keys reliant on keyboard-specific OSK font (#4282)
* fix(web): default kbd ui name is now generic (#4293)
* fix(windows, common/core/desktop): context mismatch with if and dk (#4276)
* chore(common): Check in crowdin files for de (German) (#4295)
* feat(android/app): Add option to change display language (#4261)
* fix(developer/compilers): fixes developer build breakage from #4291 (#4299)
* fix(android/app): Handle keyman protocol from external browser (#4292)
* fix(android/engine): Fix zip slip vulnerability (#4300)
* fix(web): toolbar and loading optimisations (#4304)
* fix(web): OSK loading efficiency (#4279)
* chore(web): updates MTNT for pred-text testing page to 0.1.5 (casing) (#4305)
* fix(android/samples): Add dependency on androidx.preference (#4310)
* fix(web): default popup key selection, space highlight after popup (#4306)
* fix(web): language menu key highlighting (#4308)
* fix(web): dynamic font downscaling for OSK keys (#4270)
* chore(windows/resources): Cleanup Notes and Tips in help (#4307)
* fix(developer): Debug character grid performance (#4237)
* chore(android/samples): Remove old sample keyboard loaded code (#4315)
* chore(windows): help for 14.0, part 1 (#4109)
* chore: merge B14S4 beta to master (#4320)

## 15.0.8 alpha 2021-01-18

* chore(linux): Allow to push to the `keyman-beta` ppa (#4271)

## 15.0.7 alpha 2021-01-12

* chore(linux): Update debian metadata (#4223)

## 15.0.6 alpha 2021-01-07

* fix(linux): only pass tag if we just created one (#4220)

## 15.0.5 alpha 2021-01-05

* chore(linux): pass tag to Jenkins build (#4160) (#4215)

## 15.0.4 alpha 2020-12-23

* feat(common/models): naive backspace workaround, naive multi-char Transform mitigation (#4206)
* fix(web): supplies missing (optional) argument to prevent warnings (#4208)
* fix(ios): moves Settings notification UI code to main thread (#4210)

## 15.0.3 alpha 2020-12-21

* fix(web): Solving kmwosk color inconsistency (#4154)

## 15.0.2 alpha 2020-12-16

* fix(common): increment version needs to check base 🍒 (#4156)

## 15.0.1 alpha 2020-12-14

* chore: prepare 15.0 alpha (#4129)
>>>>>>> 81d7722b

## 14.0.243 beta 2021-02-12

* change(ios/app): Generate offline help from markdown (#4470)
* fix(windows): tsysinfox64 not signed (#4486)
* chore(android/app): Update help formatting and images (#4485)
* fix(android/engine): Display welcome.htm help within the app (#4477)
* fix(ios): tutorial's link to "Add a Keyboard" links directly to keyboard search (#4491)
* feat(linux): Improve output of km-package-list-installed (#4481)

## 14.0.242 beta 2021-02-11

* fix(android/engine): Display online keyboard help (#4462)
* fix(windows): Track modifier changes in UWP apps (#4468)
* fix(common/resources): Fix help.keyman.com path for commit (#4469)
* fix(common): create GitHub comments serially (#4472)
* fix(linux): Fix dependencies on packages (#4464)

## 14.0.241 beta 2021-02-10

* fix(common/resources): Just use master branch for help.keyman.com (#4459)
* fix(windows): hotkeys offset in config list (#4454)
* chore(ios): Settings case-statement cleanup (#4443)
* fix(linux): Also use staging site for beta versions (#4455)

## 14.0.240 beta 2021-02-09

* fix(windows): When uninstalling, exit Keyman (#4383)
* fix(common/models): predictions after context reset / caret shift (#4411)
* modify(common): Refactor help-keyman-com.sh script for uploading help files (#4433)
* fix(linux): improve BCP 47 canonicalization (#4439)

## 14.0.239 beta 2021-02-08

* fix(developer): debug information with unicode identifiers (#4408)
* fix(developer): Compiler check for if and nul at start of context (#4410)
* feat(developer): improve BCP 47 canonicalization (#4425)
* chore(linux): Check in markdown help for Linux (#4414)

## 14.0.238 beta 2021-02-08

* fix(android/engine): Remove WRITE_EXTERNAL_STORAGE from manifest (#4434)
* chore(common): Check in crowdin files for French (#4420)

## 14.0.237 beta 2021-02-06

* fix(linux): Fix packaging (#4428)

## 14.0.236 beta 2021-02-04

* chore(windows/resources): Fix typo about Community Forum link (#4412)
* change(android/app): Separate displaying welcome.htm from keyboard installation (#4413)
* fix(linux): Improve fix for #3399 (#4418)

## 14.0.235 beta 2021-02-03

* fix(windows): Ensure UAC window comes to foreground (#4384)
* fix(windows): setup should ignore cert revocation (#4392)
* fix(developer): don't check both setup.exe and setup-redist.exe (#4398)
* fix(windows): Show balloon when Keyman is already running (#4386)
* fix(developer): Generate platforms correctly from template (#4399)
* fix(developer): Import Keyboard support for Targets (#4400)
* fix(ios): fixes unit test mocking, test init (#4394)
* fix(ios): fixes app crash on network/install error during resource updates (#4395)
* fix(ios): fixes package-install/update event concurrency management (#4396)
* fix(common/models): bksp workaround now works beyond first word (#4401)
* chore(windows): tests should be case-sensitive (#4405)
* fix(windows): crash deleting wordlist (#4406)
* fix(windows): Use forward slashes in wordlist paths (#4407)
* modify(android/app): Change build-help.sh to generate offline help from Markdown files (#4397)
* fix(linux): Don't crash if uninstalling last keyboard (#4402)

## 14.0.234 beta 2021-02-02

* fix(windows): remove Show Keyboard Usage hotkey (#4379)
* fix(windows): avoid invalid language codes in Add Language dialog (#4381)

## 14.0.233 beta 2021-02-01

* fix(windows): SMP-aware deletion in TSF-aware apps (#4360)
* fix(common): tweak surrogate pair deletions (#4361)
* fix(windows): Enter and Spacebar handling in Configuration (#4349)
* fix(web): removes stylesheets from unloaded keyboards (#4371)
* fix(android, ios): eliminates OSK layout flashing from predictive text banner display (#4370)
* fix(windows): crash for Sinhala mitigation (#4380)
* chore(linux): Pass second tag parameter to Jenkins build (#4388)

## 14.0.232 beta 2021-01-29

* chore(linux): Don't report on Sentry when running unit tests (#4356)
* fix(windows): Ignore Access Denied error creating task (#4365)
* chore(windows/resources): Fix more titles and TODOs in help (#4367)

## 14.0.231 beta 2021-01-28

* chore(common): Enhance PR labeling based on PR title (#4357)
* change(web): set -eu for web scripts (#4353)
* fix(ios): accidental duplicated line from merge (#4366)

## 14.0.230 beta 2021-01-28

* fix(android/app): Wrap preference screen titles (#4326)
* fix(ios): better handling of scoped vs non-scoped package URLs (#4327)
* fix(web): bulk renderer using video stream capture (#4316)
* change(android/engine): Allow swipe to dismiss update notifications (#4329)
* fix(windows): improve support for strings.xml (#4323)
* fix(windows): invalid character in text content opening help (#4330)
* fix(windows): align title to top in Install Keyboard (#4331)
* chore(windows/resources): Cherry-pick 14.0 help from #4109 (#4335)
* fix(ios): renew distribution certificate 🍒 (#4344)
* fix(ios): reloads keyboard after package updates (#4347)
* fix(ios): fixes accidental logo / cancel button overlap during package installation (#4332)
* fix(ios): resolves rough edges with installation view transitions (#4338)
* fix(web/ui): propagates UI module build failures (#4352)
* chore(linux): Fix typo (#4341)
* chore(windows/resources): Address more TODO links for help (#4351)
* fix(windows): setup strings comment for language (#4362)
* fix(windows): Splash button sizes (#4348)
* chore: manual version increment (#4363)

## 14.0.228 beta 2021-01-22

* fix(web): uses CSS line-height to vertically center oversized OSK keycaps (#4255)
* fix(web): OSK loading efficiency (#4279)
* fix(web): default popup key selection, space highlight after popup (#4306)
* fix(web): language menu key highlighting (#4308)
* fix(web): dynamic font downscaling for OSK keys (#4270)
* chore(windows/resources): Cleanup Notes and Tips in help (#4307)
* fix(developer): Debug character grid performance (#4237)
* chore(android/samples): Remove old sample keyboard loaded code (#4315)

## 14.0.227 beta 2021-01-21

* fix(web): dynamic font downscaling for OSK keys (#4270)
* fix(web): toolbar and loading optimisations (#4304)
* chore(web): updates MTNT for pred-text testing page to 0.1.5 (casing) (#4305)
* fix(android/samples): Add dependency on androidx.preference (#4310)

## 14.0.226 beta 2021-01-20

* fix(windows, common/core/desktop): context mismatch with if and dk (#4276)
* chore(common): Check in crowdin files for de (German) (#4295)
* feat(android/app): Add option to change display language (#4261)
* fix(developer/compilers): fixes developer build breakage from #4291 (#4299)
* fix(android/app): Handle keyman protocol from external browser (#4292)

## 14.0.225 beta 2021-01-19

* fix(android/samples): Fix Sentry dependencies (#4267)
* fix(web): better font-wait null guards (#4286)
* fix(web): uses CSS line-height to vertically center oversized OSK keycaps (#4255)
* fix(developer): disable TSentryClient on WINE (#4274)
* fix(web): no key previews for special keys reliant on keyboard-specific OSK font (#4282)
* fix(web): default kbd ui name is now generic (#4293)
* fix(developer/compilers): fixes dependency versioning on alpha, beta tiers (#4291)

## 14.0.224 beta 2021-01-18

* fix(android): Popup misalignments and compatibility with WeChat, Telegram (#4254)
* chore(web): sample pages now wait on init's promise for keyboard loading (#4253)

## 14.0.223 beta 2021-01-15

* fix(windows): typo in font helper string (#4251)
* chore(android/app): Add Obolo language from crowdin (#4256)
* fix(web): unexpected errors in OSK / banner position calculations (#4238)
* chore(linux): Improve version number for debian package (#4258)

## 14.0.222 beta 2021-01-14

* chore(common): Check in crowdin files for km (Khmer) (#4228)
* fix(web): OSK key preview positioning (#4241)
* fix(web): disables predictive text on Opera mini (#4243)

## 14.0.221 beta 2021-01-13

* fix(windows): fix menu popup position (#4175)
* fix(windows): Update mitigation for Keyman 14 and Windows 10 19597 (#4180)
* fix(developer): Allow unhandled keys to go through to debugger memo (#4209)

## 14.0.220 beta 2021-01-13

* fix(android/engine): Remove usage of WRITE_EXTERNAL_STORAGE permission (#4170)
* fix(web): osk size & position after focus changes (#4232)
* chore(linux): Update debian metadata based on Debian repos (#4233)

## 14.0.219 beta 2021-01-12

* chore: bugfix cherrypick (#4208, #4210) (#4230)
* fix(common/core/web): mnemonic modifier key-up handling (#4231)

## 14.0.218 beta 2021-01-08

* chore(linux): pass tag to Jenkins build (#4160) (#4224)

## 14.0.217 beta 2021-01-05

* chore(linux): Allow to push to the `keyman-beta` ppa (#4214)

## 14.0.216 beta 2020-12-23

* fix(developer): make touch layout editor source view fonts consistent (#4198)
* fix(developer): Respect tab editor option (#4200)
* fix(web): Solving kmwosk color inconsistency 🍒 (#4187)

## 14.0.215 beta 2020-12-22

* fix(windows): create task fails (#4181)
* fix(windows): prevent modifier key from navigating in download dialog (#4182)
* fix(windows): keyboard help missing (#4177)
* fix(windows): Proxy Configuration window size (#4159)
* chore(common): update copyright year in various locations (#4197)
* fix(windows): Settings refresh management (#4164)
* fix(windows): Improve refresh performance (#4165)
* fix(windows): exception handling list error (#4166)
* fix(windows): OSK toolbar sync (#4167)
* fix(windows): Show full version with tag in Setup (#4169)
* fix(windows): Improve refresh reliablilty (#4171)
* fix(developer): debug.log created unexpectedly (#4189)
* chore(windows): Remove silent exception in task cleanup (#4191)
* fix(windows/config): keyboard icons missing (#4193)
* fix(developer): Map symbols for *LTREnter* and *LTRBkSp* (#4190)
* fix(developer): Encoding for .model.ts files (#4199)
* feat(common): annotate PRs with build links (#4202)

## 14.0.214 beta 2020-12-20

* fix(windows): Text editor font bugs (#4149)
* fix(windows): Warn if we reach maximum transient languages (#4157)

## 14.0.213 beta 2020-12-18

* fix(windows): sentrytool should fail build on exception and access violation when rewriting executables (#4158)

## 14.0.212 beta 2020-12-17

* fix(windows): uninstall language button z-index (#4145)
* fix(windows): exit button position on setup (#4150)
* fix(windows): Online Update dialog layout was messy (#4152)

## 14.0.211 beta 2020-12-16

* chore(windows): remove obsolete importkeyboard app (#4138)
* fix(windows): glitch in keyboard menu (#4139)
* fix(windows): menu scroll positions need reset at popup (#4140)
* fix(windows): remove obsolete option 'Switch to OSK/Help' (#4141)
* fix(windows): Canonicalize BCP 47 tag on keyboard download (#4144)
* fix(windows): help window centred on load (#4147)
* fix(windows): Text editor font bugs (#4149)
* chore(common): Update history for 14.0 beta release (#4148)
* fix(common): increment version needs to check base (#4155)

## 14.0.210 beta 2020-12-15

* fix(windows): beta uses wrong server (#4142)

## 14.0.209 beta 2020-12-14

* chore(common): fix trigger for beta branches (#4135)

## 14.0.208 beta 2020-12-14

* chore: re-trigger beta (#4133)

## 14.0.207 beta 2020-12-14

* fix: build trigger definitions (#4131)

## 14.0.206 beta 2020-12-14

* feat(ios/app): adds error reporting toggle (#4106)
* chore(android): rework versionCode system (#4128)

## 14.0.205 alpha 2020-12-14

* fix(web): sporadic blank keyboard on Android (#4117)
* chore(common/models): predictive-text "semi-fill" for iOS 9 use (#4118)

## 14.0.204 alpha 2020-12-11

* chore(windows): apply eberhard's suggestions to docs (#4105)
* fix(ios): prevents crash from failed legacy-resource-wrapping attempt (#4100)
* chore(deps): bump ini from 1.3.5 to 1.3.7 in /web/testing/regression-tests (#4108)

## 14.0.203 alpha 2020-12-10

* fix(web/ui): Add null check for calculations when canceling touch (#4098)

## 14.0.202 alpha 2020-12-09

* fix(ios): fixes nav bar issues when using "Install From File" (#4099)
* fix(web/ui): Fix check on indexOf (#4103)
* fix(ios): autosets + autodisplays keyboard after a package install (#4101)

## 14.0.201 alpha 2020-12-08

* chore(ios): pbxproj file compat for Xcode 12 & Simulator (#4094)
* refactor(ios/engine): changes "install from file" to better match Apple guidelines (#4089)
* fix(ios/engine): requests security for imported files (#4095)
* fix(android/app) Change UX to ensure package installation finishes (#4088)
* chore(windows): help titles and missing files (#4091)

## 14.0.200 alpha 2020-12-07

* fix(web/ui): Add check for suggestion.tag (#4085)

## 14.0.199 alpha 2020-12-07

* chore(windows): also build web help (#4086)

## 14.0.198 alpha 2020-12-07

* fix(windows): help deployment (#4083)

## 14.0.197 alpha 2020-12-04

* fix(windows): bootstrap installer not signed (#4067)
* fix(common/core/web): Sanitize embedded KMW Sentry events (#4071)
* fix(windows): keyman: link with = sign is mishandled (#4069)
* chore(android/app,oem/fv/android): Revert #4025 (#4076)
* chore(oem/fv/windows): update oem firstvoices product name (#4052)
* feat(windows): convert Keyman for Windows help to Markdown (#4074)
* chore(windows): remove docbook and libxslt (#4075)
* fix(android/engine): Remove in-app keyboard Sentry log about fallback keyboard (#4078)
* fix(web/engine): findNearestKey erroneously returned key child (#4077)
* fix(common/core/web): predictive context reset (#4072)
* fix(ios/engine): deletion for selected text at the context start (#4080)

## 14.0.196 alpha 2020-12-03

* fix(common): improve increment-version robustness (#4062)
* fix(ios/engine): preserves early context-setting effects (#4070)
* feat(linux): Rename onboard package (#4059)

## 14.0.195 alpha 2020-12-02

* chore(windows): remove obsolete newhelp folder (#4048)
* feat(ios/engine): keyboard-menu scroll indicator now flashes when opened (#4043)
* fix(ios): better meta viewport consistency (#4045)
* fix(windows): Rename to Keyman in help files (#4049)
* chore(common/resources): Fix dest paths for crowdin strings (#3995)
* fix(windows): Rename to Keyman (#4050)
* fix(ios/engine): adds check for keyboard load success, auto-reset on load failure (#4054)

## 14.0.194 alpha 2020-12-01

* fix(android/app,oem/fv/android): Sanitize Sentry navigation breadcrumbs (#4025)
* fix(windows): Task creation and deletion cleanup (#4033)
* fix(windows): crash with package online update (#4034)
* fix(windows): Keep language associations when updating keyboard (#4035)
* fix(windows): Handle network errors when downloading keyboards (#4036)
* chore(windows): disable Sentry 'Started' event (#4037)
* fix(ios): package-internal links should be considered internal (#4022)

## 14.0.193 alpha 2020-11-30

* chore: refresh github templates (#3999)

## 14.0.192 alpha 2020-11-28

* chore(linux/resources): Cleanup formatting in  history.md (#3983)

## 14.0.191 alpha 2020-11-27

* fix(mac): improve robustness of altool call (#3959)
* fix(mac): Handle duplicate filenames for packages (#3961)
* chore(common/resources): Document keeping scopes in sync (#3974)
* fix(common/models): proper RTL quote ordering (#3897)
* chore(mac): englishspanish test keyboard (#3976)
* chore(mac/resources): Catch up mac history for 13.0 releases (#3977)
* fix(android/engine,android/app) Notify when invalid keyboard package fails to install (#3964)
* chore(windows): cleanup unused variable (#3978)

## 14.0.190 alpha 2020-11-26

* fix(oem/fv/android): Check keyboard selected  before allowing setup (#3923)
* chore(common): fixup missing history (#3957)

## 14.0.189 alpha 2020-11-25

* fix(mac): re-sign files post plist update (#3932)
* fix(mac/engine): wrong variable type (#3933)
* feat(mac): Add support for "ISO" keyboard layouts (#3924)
* fix(mac): turn on legacy mode for Java apps (#3944)
* feat(developer): add new touch layout special tags (#3878)
* fix(web): default attachment behavior (#3948)
* fix(mac): arrow keys now reset context (#3946)
* feat(mac): user-controllable legacy app list (#3949)
* chore(mac): fix iso section key code (#3952)
* chore(common/resources): Part 3 of additional HISTORY.md cleanup (#3947)

## 14.0.188 alpha 2020-11-24

* chore(mac): Update README.md (#3880)
* fix(windows): sentry range check error (#3921)
* chore(common/resources): Clean up commit types in HISTORY.md (#3926)
* fix(android/engine): adds null guard to refreshLayouts call (#3927)
* fix(ios/engine): adds null guard to refreshLayouts call (#3927)
* fix(ios/engine): banner inconsistency (#3925)
* chore(web): adds LTREnter, LTRBkSp, and associated layout mapping (#3937)
* fix(web): adds null guards for two Sentry errors (#3941)
* chore(common/resources): additional cleanup to HISTORY.md (#3942)

## 14.0.187 alpha 2020-11-23

* chore(mac): use new keyboard install page (#3908)
* fix(ios/engine): allows some language-code incomplete matches during package installation (#3884)
* feat(ios/engine): launches external links outside the app (#3889)
* chore(linux): Fix launchpad build (closes #3875) (#3913)
* fix(linux): Don't fail installation if restarting ibus fails (#3915)

## 14.0.186 alpha 2020-11-20

* feat(mac): Sentry support (#3886)
* chore(mac): rewrite plists after build (#3891)
* fix(mac): add icon for Keyman.app (#3892)
* fix(mac): codesign resilience (#3893)
* fix(mac): support page and copyright (#3904)
* fix(oem/fv/android): Update Sentry library in FV app (#3905)
* fix(android/app): Install keyboard packages w/o welcome.htm (#3874)
* fix(web/engine): fixes OSK rotation (#3909)
* feat(common/core/web): integrated suggestion casing tests (#3887)
* fix(ios/engine): changes image-banner display logic (#3911)

## 14.0.185 alpha 2020-11-19

* feat(web/engine): allows touch aliasing away from blank keys (#3858)
* chore(linux): Additionally build packages for Ubuntu 20.10 (Groovy) (#3876)
* fix(linux): Remove version.sh and get tier/version from .md files (#3686)
* fix(android/samples): Remove use of version.gradle in Sample projects (#3899)
* feat(android/engine): Add embedded KeymanWeb engine crash reporting to Sentry (#3825)

## 14.0.184 alpha 2020-11-18

* feat(developer/compilers): compiler-side groundwork for applyCasing (#3770)
* feat(common/models): use of applyCasing for suggestions (#3824)
* feat(common/models): casing for suggestions with partial replacement (#3845)
* fix(common/core/web): Add environment to web Sentry reports (#3888)
* fix(android/engine): Update in-app TextView context on pageLoaded (#3867)

## 14.0.183 alpha 2020-11-17

* feat(windows): major version upgrades (#3866)
* feat(developer): support major version upgrades (#3868)
* docs(windows): Update Delphi version requirement note (#3871)
* feat(web/engine): updates osk font, adds layout codes for new glyphs (#3851)
* fix(common/core/web): meta key handling (#3847)
* feat(common/core/web): input processor unit tests (#3836)

## 14.0.182 alpha 2020-11-16

* fix(web/engine): blocks key previews for blank/hidden keys (#3857)
* fix(common/core/web): Fixes engine-level context tests, adds notany cases (#3860)

## 14.0.181 alpha 2020-11-13

* fix(common/core/web): fixes no-output logic check, arrow keys (#3848)
* fix(common/core/web): adds missing null-check (#3859)

## 14.0.180 alpha 2020-11-12

* fix(windows): makefile format error (#3854)

## 14.0.179 alpha 2020-11-12

* fix(windows): Import OSK wrong for European layouts (#3830)
* fix(windows): SizeOfImage header was wrong for dbg (#3833)
* chore(windows): symbol server support (#3834)
* fix(windows): sporadic 8087 control word corruption (#3842)

## 14.0.178 alpha 2020-11-10

* fix(developer): Remove IE dependency from Developer Setup (#3839)

## 14.0.177 alpha 2020-11-07

* fix(developer): support for notany() and context() (#3816)
* fix(web): support for notany() and context() (#3817)
* fix(developer): debug window inherits editor font (#3829)

## 14.0.176 alpha 2020-11-05

* fix(developer): remove obsolete NRSIAllTags (#3819)
* fix(developer): Incorrect script:language map (#3818)
* fix(android/app): Remove network check on "Get Started" menu (#3823)

## 14.0.175 alpha 2020-11-04

* feat(android/engine): Add check for associated model on ModelPickerActivity (#3808)

## 14.0.174 alpha 2020-11-03

* chore(common/resources): improve build README.md (#3812)

## 14.0.173 alpha 2020-10-30

* fix(windows): Cleanup setup.inf processing and CompareVersions function (#3790)
* fix(windows): setup now allows choice of source (#3794)
* fix(windows): show bootstrap progress in setup (#3792)
* fix(windows): cleanup setup action list (#3793)
* chore(android/engine): Remove use of lexical-model catalog (#3803)
* fix(windows): disabling/enabling a profile could have wrong association (#3799)
* fix(windows): keyboard menu could get out of sync (#3800)
* fix(windows): crash installing package with a race (#3805)
* fix(windows): Handle failure on task creation (#3804)

## 14.0.172 alpha 2020-10-29

* fix(windows): Start Keyman on Demand - keyman32 (#3772)
* fix(windows): Start Keyman on Demand - tasks (#3773)
* fix(windows): remove msctf free from DllMain (#3779)
* fix(windows): error reading kmp.inf in setup (#3781)
* chore(web): Update keymanweb-osk.ttf to v. 2.100 (#3782)
* fix(android/engine): Fix issues when re-installing lexical-models (#3731)

## 14.0.171 alpha 2020-10-28

* fix(android/browser): Fix slow input in embedded browser (WebViews) (#3768)
* chore(common/models): fixes context tracking with accepted suggestions (#3767)
* chore(windows): small cleanups (#3774)

## 14.0.170 alpha 2020-10-27

* fix(windows): Remove double refresh (#3754)
* fix(windows): Keyman Configuration changes apply instantly (#3753)
* fix(windows): Make help button work (#3760)
* fix(windows): use new windows url for online update check (#3761)
* fix(windows): Community button had wrong link (#3764)
* fix(windows): Crash in Keep in Touch external link (#3763)
* fix(windows): Fix multiple issues with UI locales (#3766)
* fix(android/engine): Only get keyboard version for cloud/ (#3740)

## 14.0.169 alpha 2020-10-26

* feat(common/core/web): simplify corrective distribution (#3726)
* fix(windows): restore Setup after minimize (#3739)
* fix(windows): buffer overrun in debug function (#3745)
* fix(windows): download error dialog could be blank (#3747)
* feat: Keyman Settings Manager base classes (#2456)
* feat(windows): kmconfig console app (#3732)
* feat(windows): kmconfig GUI (in kmshell) (#3733)
* feat(windows): Apps for Controlling Browser TSF integration (#3734)

## 14.0.168 alpha 2020-10-24

* chore(android): Update dependencies (#3738)

## 14.0.167 alpha 2020-10-23

* fix(android/browser): Improve how embedded browser handles input (#3722)

## 14.0.166 alpha 2020-10-22

* fix(web): disable U+25CC for diacritics (#3039)
* refactor(common/models): Common tokenization and wordbreaking functions (#3706)
* fix(windows): setup status showed only 'removing older versions' (#3735)
* fix(windows): improve tsysinfo upload messages (#3727)
* chore(windows): update msgping to Winsdk 10 (#3728)
* fix(android/engine): Improve KMManager robustness (#3721)
* feat(common/core/web): fat-finger ignores inputs that beep (#3701)

## 14.0.165 alpha 2020-10-21

* fix(web): K_SPACE handling for embedded mode, hardware keystrokes (#3707)

## 14.0.164 alpha 2020-10-20

* feat(common/models): context tracking of accepted Suggestions (#3663)
* feat(common/models): context reversion modeling (#3685)
* fix(windows): RefreshKeyboards loses some profiles (#3714)
* fix(windows): icons missing in Configuration (#3717)
* fix(windows): tweak scrolling in keyboard menu (#3719)
* fix(developer): crash creating basic project (#3716)

## 14.0.163 alpha 2020-10-19

* fix(web): Remove base key from popup keys (#3718)

## 14.0.162 alpha 2020-10-18

* fix(web): Let embedded device handle K_TAB or K_ENTER (#3664)

## 14.0.161 alpha 2020-10-16

* fix(common/core/web): fixes revert event bug (#3709)

## 14.0.160 alpha 2020-10-14

* feat(common/models): disables "keep" when word is not suggestion otherwise (#3700)
* feat(common/core/web): selective wordbreak swallowing after accepting suggestions (#3702)
* refactor(common/models): extract Outcome type (#3705)

## 14.0.159 alpha 2020-10-12

* fix(web): unit test script failure on compilation failures (#3597)

## 14.0.158 alpha 2020-10-09

* feat(common/models): 'revert' now uses model's punctuation (#3647)
* fix(windows): launch configuration non-elevated (#3691)
* fix(windows): disabled keyboards listed in hotkeys (#3693)

## 14.0.157 alpha 2020-10-08

* fix(windows): show version with tag in setup (#3682)
* fix(windows): keyman desktop setup filename (#3684)

## 14.0.156 alpha 2020-10-08

* chore(windows): Move to Windows SDK 10.0.17763.0 (#3654)
* fix(windows): Some registry keys could have incorrect permissions 🍒 (#3668)
* fix(developer): ci uses repo tier and version (#3670)
* fix(windows): update CI for publishing desktop help (#3671)
* fix(web): ci uses repo tier and version (#3672)
* fix(windows): improve version numbers (#3678)
* chore: don't add tag to version in filenames (#3681)

## 14.0.155 alpha 2020-10-07

* refactor(common/models): centralizes suggestion & keep inits (#3645)
* fix(common/models): predictions after typed whitespace (#3657)
* fix(web): Fix how layer is separated from key name (#3659)

## 14.0.154 alpha 2020-10-05

* fix(windows): Upgrading keyboards with transient profiles (#3637)
* fix(windows): upgrading disabled keyboards (#3638)
* fix(developer): coverity reports for compiler (#3640)
* fix(windows): coverity reports for mcompile (#3641)
* fix(windows): coverity reports for kmtip (#3642)
* fix(windows): coverity reports for keyman32 (#3649)
* chore: exclude parens if no scope in commit msg (#3653)

## 14.0.153 alpha 2020-10-02

* chore(common/resources): bump @actions/core from 1.2.2 to 1.2.6 in /resources/build/version (#3646)
* fix(android/app): Switch system keyboard in KMPBrowserActivity (#3648)

## 14.0.152 alpha 2020-09-30

* fix(ios/engine): package installation language-picker improvements (#3623)

## 14.0.151 alpha 2020-09-29

* fix(windows): Buffer overrun in firstrun (#3634)
* fix(windows): upgrading transitional profiles (#3635)
* fix(android/engine): Fix undetermined lexical model package ID (#3624)

## 14.0.150 alpha 2020-09-28

* feat(windows): overflow menu for osk toolbar (#3626)
* feat(windows): scrollable keyboard menu (#3627)
* fix(android/app): Allow uninstalling sil_euro_latin for non-default languages (#3628)
* feat(ios/engine): Utilizes packages' welcome pages (#3622)
* fix(android/app): Only copy asset .kmp file if it doesn't exist (#3629)

## 14.0.149 alpha 2020-09-25

* fix(windows): add back support for disabling keyboards (#3607)
* fix(windows): bootstrap package install specified language bugs (#3609)
* fix(windows): bootstrap should skip install of failed downloads (#3610)
* refactor(android/app): Move Settings activities from KMEA to KMAPro (#3614)
* fix(android/app): Change install intent to MainActivity (#3615)
* fix(windows): cleanup pointer to int typecasts (#3612)
* fix(developer): hardcoded urls in debugger (#3613)
* fix(developer): Project window and About window hardcoded urls (#3618)
* fix(windows): cleanup hardcoded urls in tsysinfo (#3619)

## 14.0.148 alpha 2020-09-24

* fix(windows): external links should open externally (#3602)
* fix(windows): hint dialog was blank when elevated (#3604)
* fix(android): Log errors for crashes involving Keyboard Picker (#3499)

## 14.0.147 alpha 2020-09-23

* feat(common/models): context + input tracking for predictive text (#3549)
* feat(common/models): initial integration for enhanced corrections (#3555)
* feat(common/models): correction thresholding, acceptance (#3556)
* refactor(common/models): distance modeler cleanup (#3565)
* change(common/models): context tracker cleanup, optimizations, fixes (#3573)
* feat(common/models): Correction improvement (#3575)
* feat(common/models): naive correction-algorithm timer (#3581)
* fix(common/models): Android API compat for upgraded correction-search (#3601)
* fix(android/app): Query api.keyman.com for downloading associated dictionary (#3606)
* refactor(web/engine): application of predictive suggestions (#3582)
* fix(windows): simplify profile repair (#3559)

## 14.0.146 alpha 2020-09-22

* chore(web): bump http-proxy from 1.17.0 to 1.18.1 in /web/testing/regression-tests (#3568)
* feat(ios/engine): go/package use for model pkg downloads (#3603)

## 14.0.145 alpha 2020-09-21

* feat(windows): improve keyboard language dialog (#3557)
* fix(windows): lookup language name on create (#3558)

## 14.0.144 alpha 2020-09-18

* feat(developer): add viewport to html templates (#3531)
* fix(windows): use new signtime.bat on build agents (#3586)
* fix(developer): Touch font size should be string (#3585)
* fix(android/app): Fix Info page title size (#3571)
* fix(linux/config): Check if file exists before creating hard links (#3592)
* fix(windows): remove obsolete releaseCapture calls (#3594)
* fix(linux/config): Catch if kmp.json is invalid JSON (#3593)

## 14.0.143 alpha 2020-09-16

* fix(android/app): Validate language selection for "INSTALL" button (#3579)

## 14.0.142 alpha 2020-09-15

* chore(common/resources): bump node-fetch from 2.6.0 to 2.6.1 in /resources/build/version (#3578)

## 14.0.141 alpha 2020-09-11

* fix(web): default layout shift not changing layer (#3574)

## 14.0.140 alpha 2020-09-09

* feat(common/models): core edit-distance calculation class (#3526)
* feat(common/models): Edit path derivation (#3547)
* feat(common/models): low-level correction-algorithm infrastructure (#3527)
* feat(common/models): correction-search algorithm core (#3534)

## 14.0.139 alpha 2020-09-04

* fix(windows): BCP 47 tag canonicalization (#3545)
* fix(windows): upgrade of profiles from 13.0 (#3552)

## 14.0.138 alpha 2020-09-02

* feat(windows): map installed bcp47 (#3542)
* fix(windows): simplify profile uninstall (#3543)
* fix(android/app): Remove unused intent ACTION_GET_USERDATA (#3551)
* fix(android/engine): Remove notification after installing kbd package (#3546)
* fix(android): Re-enable monitoring of Application Not Responding (ANR) (#3550)

## 14.0.137 alpha 2020-08-31

* fix(android/engine): Fix package filename when downloading from cloud (#3541)
* feat(windows): select language at keyboard install (#3524)
* feat(windows): add langtags.json data (#3529)
* fix(windows): add transient profile support to keyman32 (#3539)

## 14.0.136 alpha 2020-08-28

* fix(android/app): Inject meta viewport tag for viewing help (#3523)
* fix(android/app): Fix overflow menu for hdpi devices (#3532)
* feat(windows): Rework of profile installation - Engine (#3509)
* feat(windows): profile installation - Keyman for Windows (#3510)
* feat(windows): profile installation - Support Tool (#3511)
* chore(windows): remove stockeditor (#3516)
* fix(windows): refresh configuration after changes (#3517)
* feat(windows): split language registration on app install (#3520)
* fix(linux): Improve robustness when installing ibus-keyman (#3535)

## 14.0.135 alpha 2020-08-27

* feat(common/models): override script defaults: spaces break words (#3506)
* fix(android/engine): Check asset package version before installing (#3514)
* feat(android): Use Stepper for navigating package installation steps (#3498)

## 14.0.134 alpha 2020-08-26

* fix(linux): Add packaging of Linux localization files (#3504)

## 14.0.133 alpha 2020-08-25

* feat(common/models): lexicon traversal (#3479)
* feat(common/models): actual priority queue for Trie models (#3480)
* feat(common/models): efficient batch-enqueue (#3486)

## 14.0.132 alpha 2020-08-24

* feat(linux): Add link to share online (#3494)
* docs(common): Clarify l10n readme (#3496)
* feat(linux): Add i18n for Linux (#3492)
* feat(linux): Small UI improvements (#3495)

## 14.0.131 alpha 2020-08-21

* feat(android/app): Add language picker for keyboard package installation (#3481)

## 14.0.130 alpha 2020-08-19

* fix(android): Fix util to getting the tier on CI builds (#3491)

## 14.0.129 alpha 2020-08-17

* feat(windows): rework download keyboard dialog style (#3463)
* chore(common/resources): Add sample vscode settings files (#3249)
* fix(linux): Lookup language tag from keyboard (#3408)

## 14.0.128 alpha 2020-08-13

* feat(linux): Hook up Sentry for km-config (#3378)
* chore(linux): Use new staging site names and use variable for downloads.keyman.com (#3406)

## 14.0.127 alpha 2020-08-12

* refactor(common/models): LMLayer state management tweak, persistent ModelCompositor (#3477)

## 14.0.126 alpha 2020-08-10

* fix(android): Add CI script to publish to Play Store (#3469)
* fix(android): Update sentry plugin to remove obsolete API use (#3471)
* feat(ios/app): universal links for keyboard installation (#3466)
* fix(ios/engine): Proper associating-installer deinitialization, cancellation tests (#3468)
* refactor(ios): error definitions, i18n (#3470)
* chore(common/core/desktop): cleanup keyboardprocessor.h.in (#3473)

## 14.0.125 alpha 2020-08-07

* fix(android): Update Gradle wrapper to 5.6.4 (#3467)
* feat(ios/engine): Associating package installer (#3458)
* feat(ios/app): Associating package installer use within existing install paths (#3465)

## 14.0.124 alpha 2020-08-06

* feat(windows): set default UI language at install (#3438)
* feat(windows): i18n for Setup (#3444)
* feat(windows): add globe icon to Configuration UI (#3446)
* feat(windows): set UI language from Setup preference on first install (#3447)
* feat(windows): docs on editing translations (#3448)
* change(android): Improve string context to help crowdin translators (#3457)
* fix(android/app): Fix environment portion of app version string (#3462)

## 14.0.123 alpha 2020-08-05

* feat(android): Use staging help site for pre-release builds (#3453)
* fix(android): Cleanup string formatting with strings.xml (#3452)
* chore(android): Add script to find unused strings. Manually remove them (#3456)
* feat(ios/engine): LanguagePickAssociator progress tracking, base integration with package lang picker (#3455)

## 14.0.122 alpha 2020-08-04

* feat(android/app): Associate app with /keyboards/install links (#3449)
* fix(android): Update KMPBrowser to pass external links to user browser (#3439)
* feat(ios/engine): Language-pick associator (#3451)

## 14.0.121 alpha 2020-08-03

* fix(android): Fix KMTextView to compile on Linux (#3442)

## 14.0.120 alpha 2020-07-31

* feat(android): Use api.keyman-staging.com for pre-release builds (#3423)
* refactor(ios/engine): merges keyboard & lexical model info views, fixes QR code logic (#3432)
* feat(android): Add app association to keyman.com (#3431)
* chore(windows): cleanup comments in strings.xml (#3434)
* feat(ios/engine): language selection during (file-based) package installation (#3416)
* feat(ios/engine) Package-installer layout optimizations (#3437)

## 14.0.119 alpha 2020-07-30

* feat(windows): convert locale.xml to strings.xml format (#3424)
* refactor(windows): add translations to windows install (#3428)
* refactor(windows): remove old locale links (#3429)
* chore(windows): remove old locale tools (#3430)
* feat(ios): Start of engine and app internationalization (#2745)

## 14.0.118 alpha 2020-07-29

* chore(common): unify crowdin.yml (#3418)
* fix(windows): more i18n cleanup: (#3415)
* feat(windows): generate message consts at build time (#3413)
* fix(android/app): Use go/android/ links to download cloud keyboards (#3343)
* fix(windows): i18n of strings in Font Helper (#3414)
* refactor(windows): refactor Dialog elements (#3421)
* chore(windows): Remove usage page resources (#3422)

## 14.0.117 alpha 2020-07-28

* feat(windows): i18n groundwork (#3411)
* feat(windows): Removes unused strings from locale.xml (#3412)
* refactor(ios/engine): package installer tweaks (#3410)
* chore(ios/engine): more obsoletions (#3407)

## 14.0.116 alpha 2020-07-24

* refactor(ios/engine): builds package download links (#3383)
* refactor(ios/engine): chained lexical model install callback, fix (#3388)
* feat(ios/engine): download queue concurrency (#3395)
* feat(ios/engine): keyboard search core (#3384)
* feat(ios/engine): support for deferred chaining of lexical model downloads (#3401)
* docs(linux): Update readme (#3397)
* feat(ios/engine): use of Keyman staging sites (#3405)
* feat(linux): keyman:// protocol handler (#3398)
* chore(ios/engine): dead code removal + deprecations (#3402)

## 14.0.115 alpha 2020-07-23

* fix(windows): proxy configuration from system (#3389)
* fix(windows): hide unavailable options in Setup (#3392)
* fix(windows): make sure silent is actually silent for setup (#3391)
* chore(windows): staging site hostnames (#3387)
* feat(windows): cleanup server names (#3325)
* feat(windows): keyman: protocol handler (#3382)
* feat(developer/compilers): logging errors and warnings in the lexical model compiler (#3385)

## 14.0.114 alpha 2020-07-22

* chore(web): bump lodash from 4.17.15 to 4.17.19 in /web/testing/regression-tests (#3360)

## 14.0.113 alpha 2020-07-21

* refactor(ios/engine): update detection now based upon packages (#3362)
* refactor(ios/engine): package download notifications (#3363)
* refactor(ios/engine): package-based resource updates, cloud resource migration (#3372)
* fix(ios/engine): engine tier enum, proper detection (#3373)
* refactor(ios/engine): Centralized Keyman domain definitions (#3381)
* fix(linux): Use language from search when installing keyboard (#3290)
* refactor(linux): Small refactorings (#3376)
* refactor(developer/compilers): reading from a wordlist (#3380)

## 14.0.112 alpha 2020-07-20

* feat(windows): disable defaults options when Keyman already installed (#3371)
* feat(windows): setup will retry if offline during initial install steps (#3370)
* feat(windows): setup select tier from filename or parameter (#3369)
* fix(windows): re-add license to setup (#3368)
* feat(windows): strip ' (1)' from filename in setup (#3367)
* fix(windows): remove large dependencies (#3346)
* refactor(ios/engine): package-version query caching + package state properties (#3335)
* refactor(ios/engine): keyboard downloads now retrieve KMPs (#3341)
* refactor(ios/engine): download queue & download state detection cleanup (#3342)
* chore(developer): cleanup test constants (#3350)
* change(common/models/wordbreakers): update word boundary props to 13.0 (#3365)
* feat(linux): Use staging URLs for alpha version (#3364)

## 14.0.111 alpha 2020-07-16

* fix(android/engine): Update deprecated call to switch system keyboard for Android P (#3353)

## 14.0.110 alpha 2020-07-15

* fix(developer/compilers): merge duplicate words during compile (#3338)
* refactor(developer): hashmap-based wordlist compilation (#3340)
* chore(linux): Add license details for kmpdetails.* (#3355)

## 14.0.109 alpha 2020-07-14

* feat(windows): New Keyboard Search and Download (#3326)
* refactor(ios/engine): lexical model query & download rework (#3327)
* refactor(ios/engine): hashable package keys (#3333)
* fix(ios/engine): version equality (#3334)
* refactor(linux): make some methods protected (#3291)
* feat(oem/fv/android): Add nrc.str.sencoten model and update SystemKeyboard from KMAPro (#3332)

## 14.0.108 alpha 2020-07-09

* refactor(windows): PackagesOnly parameter (#3321)
* chore(windows): code cleanup (#3320)
* chore(windows): update setup i18n (#3317)
* chore(windows): Cleanup logging in Windows Setup (#3316)
* feat(windows): Keyman Setup online bootstrap (#3304)
* chore: cleanup global ExtPath (#3315)
* feat(android/app): Use build-download-resources.sh for KMApro app (#3322)
* feat(oem/fv/android): Use build-download-resources.sh for FV app (#3322)
* refactor(ios/engine): Centralized package download utility function (#3299)
* fix(oem/fv/android): Add a fallback keyboard to FV Android app (#3323)

## 14.0.107 alpha 2020-07-08

* feat(android/engine): Add additional info on installed keyboards exceptions (#3319)

## 14.0.106 alpha 2020-07-04

* fix(android/app) Download associated dictionary when installing cloud keyboard package (#3307)

## 14.0.105 alpha 2020-07-03

* feat(android): Download default resources at build time (#3300)
* fix(android/engine): Fix unbound variable in build script (#3308)

## 14.0.104 alpha 2020-07-01

* fix(android): Resize PackageActivity title text (#3297)

## 14.0.103 alpha 2020-06-30

* fix(common/core/web): fixes transcription buffer cap (#3301)

## 14.0.102 alpha 2020-06-29

* fix(android): Use tier to determine keyboard search host (#3296)
* refactor(ios/engine): Resource download cleanup and mocking prep (#3292)
* refactor(ios/engine): ID-based download tracking, update notification rework (#3295)

## 14.0.101 alpha 2020-06-26

* feat(linux): address code review comments of #3278 (#3281)
* fix(linux): Always restart IBus when installing keyboard (#3284)
* refactor(linux): cleanup code (#3286)
* fix(linux): Fix crash converting kvk into LDML (#3288)
* feat(ios/engine): package-version query implementation (#3280)

## 14.0.100 alpha 2020-06-25

* refactor(ios/engine): Download notifications via completion blocks (#3274)
* refactor(ios/engine): better resource type links (#3276)
* refactor(ios/engine): Resource-download installation closures (#3277)
* feat(linux): Install keyboard on Gnome (#3278)

## 14.0.99 alpha 2020-06-24

* feat(ios/engine): adds getInstalledPackage(for:) (#3270)
* refactor(linux): address code review comments of #3272 (#3275)

## 14.0.98 alpha 2020-06-23

* refactor(ios/engine): reworks download queue objects (#3267)
* feat(linux): Improve Linux package description (#3268)

## 14.0.97 alpha 2020-06-22

* feat(android): Implement menu to add language for installed keyboard pkg (#3255)
* fix(mac/resources): altool is failing but we lose the log in CI (#3264)
* refactor(ios/engine): more notification rework prep (#3262)
* fix(mac): altool second call report ci errors (#3265)
* refactor(ios/engine): more dead code removal (#3266)

## 14.0.96 alpha 2020-06-19

* fix(ios/engine): fixes keyboard swapping (#3259)
* fix(common/resources): shebang for lerna-based Linux builds (#3260)
* refactor(ios/engine): Notification rework prep, simplification (#3261)

## 14.0.95 alpha 2020-06-19

* feat(android/app): Consolidate install menus (#3245)
* change(ios/engine): migrates legacy cloud resources to KMP format (#3237)
* change(ios/engine): Default resource update (#3244)
* fix(ios/engine): migration of preload-sourced resources (#3247)
* refactor(common/resources): web-environment package (#3248)
* chore(linux): Add some unit tests for keyman_config (#3250)
* chore(linux): Update automatically installed dependencies (#3254)
* fix(common/resources): web-environment package-lock.json (#3256)

## 14.0.94 alpha 2020-06-16

* feat(linux): Add onboard as recommended package (#3241)

## 14.0.93 alpha 2020-06-15

* fix(developer/ide): double click to change layer update combo (#3240)
* fix(developer/ide): fix copy and paste in touch editor (#3238)

## 14.0.92 alpha 2020-06-12

* change(ios/engine): Package migration prep (#3229)
* chore: labeler (#3233)
* feat(android/engine): Migrate cloud keyboards when updating keyboard package (#3221)
* refactor(ios/engine): explicitly synchronous Package processing (#3230)
* feat(ios/engine): KeymanPackage now parses its ID (#3234)
* fix(windows): sentry exception reports (#3235)

## 14.0.91 alpha 2020-06-11

* chore(android): Remove google-services and update readme (#3228)

## 14.0.90 alpha 2020-06-10

* refactor(ios/engine): Language resource + keying polymorphism (#3220)
* refactor(ios): Selective resource installation via abstraction (#3207)
* feat(ios/engine): Generation of kmp.json for non-package resources (#3212)

## 14.0.89 alpha 2020-06-09

* fix(android/engine): Revise updateOldKeyboardsList (#3216)
* feat(ios/engine): embedded KeymanWeb engine Sentry use (#3218)
* feat(android): Handle model picker updates (#3209)

## 14.0.88 alpha 2020-06-08

* change(android/samples): Update addKeyboard syntax for Sample and Test apps (#3213)
* fix(linux): Restart km-config after installing keyboard (#3214)

## 14.0.87 alpha 2020-06-05

* fix(developer/compilers): normalise touch layout on compile (#3203)
* feat(android): Add utility to check BCP47 equivalence (#3210)
* refactor(ios/engine): KMP installation now relies on KeymanPackage class, parses (#3205)
* refactor(ios/engine): Abstraction of KMP installation methods (#3206)
* feat(linux): Make two windows modal dialogs (#3211)

## 14.0.86 alpha 2020-06-02

* fix(ios): fixes lerna concurrency workaround and missing func reference (#3192)
* fix(android/engine): Use available models for ModelPickerActivity() (#3191)
* feat(android): Add system globe action to show system keyboards (#3197)
* feat(linux): Open a .kmp file in km-config (#3183)
* refactor(ios/engine): kmp.json - Keyboard info deserialization (#3193)
* refactor(ios/engine): kmp.json - Lexical model info deserialization (#3195)
* feat(ios/engine): kmp.json - full deserialization (#3198)
* fix(android): Add wrapper for logging errors & exceptions (#3196)
* fix(oem/fv/ios): new certificate (#3201)

## 14.0.85 alpha 2020-05-30

* change(android/engine): Clean up naming for formatting QR code URL (#3187)

## 14.0.84 alpha 2020-05-29

* change(developer): packs ModelCompiler via npm pack, 7-zip (#3166)
* change(web): Selective Sentry uploads (#3163)
* refactor(ios/engine): Polishes HTTPDownloader to prep for unit testing (#3179)
* feat(ios/engine): HTTPDownloader unit testing (#3180)
* fix(linux): Disable buttons if no keyboard installed (#3184)
* change(ios/engine): Removes unused, deprecated JS/JSON-based adhoc install code (#3186)
* change(common/models,developer/compilers): move joiner from LMLayer to model compiler (#3071)

## 14.0.83 alpha 2020-05-28

* change(ios): Selective Sentry uploads (#3162)
* change(android/engine): Handle keyboard package updates (#3175)
* fix(common/models/types): fixes models-types build script, sets std header (#3182)

## 14.0.82 alpha 2020-05-27

* fix(ios): fixes build warning on Error coersion, fixes logged error for intermediate embedded state (#3173)
* fix(linux): Don't fail (un-)install if running multiple ibus (#3169)
* chore(linux): Update maintainer in package metadata (#3168)
* feat(linux): Improve appstream metadata (#3176)

## 14.0.81 alpha 2020-05-27

* refactor(resources): convert gosh into npm package 🙃 (#3159)
* chore(common,web): use consistent TypeScript dep on all packages (#3158)
* chore(common/resources): add `common/models` to build trigger definitions (#3144)
* fix(common/resources): adds package-lock.json for gosh package (#3171)

## 14.0.80 alpha 2020-05-25

* fix(android/engine): Remove LanguageListUtil (#3155)
* refactor(common/models/templates): create package: @keymanapp/models-templates (#3128)

## 14.0.79 alpha 2020-05-22

* fix(android): Fix system keyboard globe button override (#3140)
* fix(common/core/web): use build script to generate environment.inc.ts (#3146)
* change(common/core/web,web): update dependencies to @keymanapp/models-types (#3147)

## 14.0.78 alpha 2020-05-21

* refactor(common/models): factor out word breakers to their own package (#3125)
* fix(developer): crash when developer starts (#3138)
* chore(android): Refactor KeyboardPickerActivity (#3113)
* chore(common/resources): cleanup scopes (#3139)
* feat(web): starts proper KMW Sentry integration (#3122)
* refactor(common/models/types): rename @keymanapp/lexical-model-types => @keymanapp/models-types (#3143)
* change(common/core/web): add and distribute type declaration (#3145)
* fix(common/models/types): drops version updates for deprecated common/lexical-model-types (#3148)

## 14.0.77 alpha 2020-05-19

* refactor(web/engine): Moves common utility functions into separate `web-utils` package (#3130)
* refactor(web/engine): renames DeviceSpec, moves to utils (#3132)
* fix(ios): Fixes keyboard metadata decoding, tweaks to project files (#3137)
* feat(windows): Use http: instead of file: for Configuration UI (#3127)

## 14.0.76 alpha 2020-05-15

* fix(windows): use correct name for Sentry in C++ (#3129)
* chore: Allow to override hook defs (#3112)

## 14.0.75 alpha 2020-05-13

* feat(android/samples): Add Tamil lexical model to KMSample2 (#3123)

## 14.0.74 alpha 2020-05-11

* fix(windows): kmbrowserhost was missing debug info (#3117)

## 14.0.73 alpha 2020-05-11

* fix(windows): force output keystroke failure (#3083)
* fix(windows): kmshell title and kmbrowserhost sentry (#3115)

## 14.0.72 alpha 2020-05-08

* fix(oem/fv/ios): Fixes FV app's system keyboard (#3105)
* fix(oem/fv/ios): FV light mode lock and basic banner fix (#3108)
* fix(windows): sentry cef shutdown interactions (#3107)
* feat(android): Migrate installed keyboards list to keyboards_list.json (#3091)

## 14.0.71 alpha 2020-05-08

* fix(windows): use consistent sentry db location (#3100)

## 14.0.70 alpha 2020-05-07

* fix(android/app): Fix back button after System Keyboard dismissed (#3093)
* fix(android/samples): Back button to dismiss KMSample2 system keyboard (#3095)
* fix(oem/fv/android): Back button to dismiss FV Android system keyboard (#3096)

## 14.0.69 alpha 2020-05-06

* fix(common/resources): npm install required for auto inc lerna versions (#3089)
* fix(windows): sentry x64 stacks truncated pointers (#3087)

## 14.0.68 alpha 2020-05-06

* fix(common/core/desktop): enable build for win x64, use global VERSION.md and fix decxstr() bug (#3076)
* change(android): Add methods to go between LanguageResource and JSON (#3079)
* feat(common): auto-update for package versioning (#3078)

## 14.0.67 alpha 2020-05-05

* fix(oem/fv/ios): Additional libraries for FirstVoices SWKeyboard (#3080)

## 14.0.66 alpha 2020-05-04

* feat(web): test Recorder overhaul, Node-based tests using Recorder for KeyboardProcessor (#3060)
* fix(oem/fv/ios): add sentry framework to carthage build step (#3074)

## 14.0.65 alpha 2020-05-03

* fix(oem/fv/ios): try embed of sentry again for fv (#3072)

## 14.0.64 alpha 2020-05-01

* fix(oem/fv/ios): add sentry framework to fv keyboards (#3069)

## 14.0.63 alpha 2020-05-01

* fix(android): Fix FileUtilsTest to be cross-platform (#3061)
* fix(windows): add LARGEADDRESSAWARE flag for all CEF processes (#3064)
* fix(android): Remove more custom keyboard fields(#3051)
* fix(oem/fv/ios): FV settings bundle for SWKeyboard (#3066)
* change(common/models/wordbreakers): single-pass join word breaker decorator (#3059)

## 14.0.62 alpha 2020-05-01

* change(oem/fv/android): Update DSN for FV Android app (#3050)
* feat(web/engine): Basic KeyboardProcessor tests (#2994)
* fix(oem/fv/android): Update FirstVoices build_keyboards.sh script (#3045)
* fix(oem/fv/ios): Update FirstVoices build_keyboards.sh script (#3045)

## 14.0.61 alpha 2020-04-30

* chore(common/resources): bump @actions/http-client from 1.0.3 to 1.0.8 in /resources/build/version (#3047)
* fix(oem/fv/ios): firstvoices icon and version info (#3044)
* feat(windows): Sentry integration fixes and polish (#3006)
* feat(developer/compilers): compile joinWordsAt property (#3032)

## 14.0.60 alpha 2020-04-29

* feat(common/resources): initial use of lerna (in-repo package links only) (#2997)
* change(web/engine): spins core/web/keyboard-processor package off from KeymanWeb (#3001)
* change(web/engine): spins core/web/input-processor package off from KeymanWeb (#3008)
* chore(common/models): change author from personal to work affiliation (#3046)

## 14.0.59 alpha 2020-04-29

* chore: merge stable history (#3037)
* feat(common/models/wordbreakers): create join word breaker decorator (#3021)
* fix(oem/fv/ios): download fv keyboards (#3040)
* change(android): Refactor LanguageResource() and remove "Custom" property (#3033)

## 14.0.58 alpha 2020-04-28

* change(developer/compilers): improvements to default searchTermToKey (#3024)

## 14.0.57 alpha 2020-04-27

* change(common/resources): Update to Unicode 13.0 (#3029)
* change(android): Refactor Keyboard class to not use Map (#3020)

## 14.0.56 alpha 2020-04-24

* fix(android): Clarify label that shows "Get Started" on startup (#3025)
* feat(developer/compilers): allow for verbose word breaker specification (#3023)

## 14.0.55 alpha 2020-04-23

* change(android): Convert LanguageListActivity to utility (#3018)
* change(android): Change "Get Started" keyboard picker to bring up embedded keyboard search (#3013)
* feat(common): lerna now npm-installed locally (#3012)
* refactor(web/engine): successful web-core compilation (#2992)
* change(common/models,developer/compilers): always bundle searchTermToKey() with model (#2971)
* change(common/models): remove NFD table (#3014)

## 14.0.54 alpha 2020-04-22

* refactor(developer/compilers): word breaker compilation (#3016)

## 14.0.53 alpha 2020-04-21

* refactor(common/models): Abstracted connection between LMLayer and Worker initialization (#2986)
* refactor(common/models): starts a formal 'headless' mode (#2987)
* fix(android): predictive banner display bugfix (#3010)
* fix(android): Fix system keyboard alignment (#3009)

## 14.0.52 alpha 2020-04-17

* refactor(web/engine): precomputation for OSK key events, headless production thereof (#2969)
* refactor(web/engine): initial ModelManager split (#2974)
* refactor(web/engine): LMLayer enablement state management rework (#2975)
* refactor(web/engine): predictive data routing, LanguageProcessor as EventEmitter (#2976)
* refactor(web/engine): web-core build prep (#2982)

## 14.0.51 alpha 2020-04-16

* change(android): Update minimum SDK to 21 (#2993)

## 14.0.50 alpha 2020-04-15

* feat(android): Add KMPBrowserActivity for cloud keyboard searches (#2961)
* fix(android): Handle default font DejaVuSans.ttf (#2981)
* feat(android): Download cloud keyboards from https://keyman.com/keyboards (#2953)
* fix(ios): iOS 13.4 subkey menu workaround (#2959)
* change(ios): Web-based popup key longpresses (#2968)
* fix(web): repairs Web regression test suite (#2973)
* feat(android): Dismiss system keyboard on Back press (#2984)

## 14.0.49 alpha 2020-04-11

* chore(common/models): do not run tests in IE11 in Windows (#2978)

## 14.0.48 alpha 2020-04-07

* feat(windows): Testing Sentry integration (#2923)
* feat(windows): use crashpad and better call stacks (#2931)

## 14.0.47 alpha 2020-04-07

* fix(common/models): use searchTermToKey() on input (#2954)
* refactor(web/engine): proper split-off of DOM-reliant code (#2939)
* refactor(web/engine): InputProcessor/KeyboardProcessor split (#2940)
* fix(ios): prevents in-app keyboard resets (#2951)
* refactor(web/engine): headless KeyboardProcessor (#2941)

## 14.0.46 alpha 2020-04-06

* fix(android): Add check for WRITE_EXTERNAL_STORAGE permission (#2946)

## 14.0.45 alpha 2020-04-05

* chore(web): bump minimist from 1.2.2 to 1.2.3 in /web/testing/regression-tests (#2947)

## 14.0.44 alpha 2020-04-03

* refactor(web/engine): relocates DOM-only parts of Processor (#2922)
* refactor(web/engine): begins formally removing DOM-aware keyboard API functions from web-core KeyboardInterface (#2915)
* refactor(web/engine): start of system store abstraction (#2919)
* refactor(web/engine): Processor now manages current layer; OSK listens via callback (#2920)
* refactor(web/engine): RuleBehavior now headless (#2925)
* refactor(web/engine): variable store storage abstraction (#2926)
* fix(web): fixes activeElement typing (#2927)
* refactor(web/engine): relocates DOM-only parts of Processor (#2938)
* fix(android): Change KeyboardHarness/build.sh to not rebuild KMEA (#2943)
* feat(android): Propagate languageID when downloading kmp (#2944)

## 14.0.43 alpha 2020-04-02

* fix(web/engine): default layout fix for chiral keyboards (#2936)
* fix(android): Fix exception in ResourcesUpdateTool (#2933)
* change(android/samples): Update sample and test projects to install asset kmp's (#2935)

## 14.0.42 alpha 2020-04-01

* fix(android): Fix globe button crash on 3rd party apps (#2930)
* change(android) Install default asset kmp's (#2928)

## 14.0.41 alpha 2020-03-31

* refactor(web/engine): KeyboardInterface/Processor cleanup and prep (#2901)
* refactor(web/engine): Preps keyboard layouts definitions for web-core (#2902)
* refactor(web/engine): layouts now full property of Keyboard wrapper (#2903)
* feat(android): Specify optional language ID for installing kmp (#2921)

## 14.0.40 alpha 2020-03-30

* fix(developer): use correct registry types for sentry options (#2912)
* fix(windows): replaces empty eventid with underscore when autoreport errors off (#2913)
* refactor(web): namespacing DOM-focused management (#2891)
* refactor(web/engine): starts DOM pre-processor (#2892)
* refactor(web): starts OSK preprocessor (#2893)
* refactor(web): headless device representation (#2894)
* refactor(web): cleanup for Processor.processKeyEvent (#2899)
* chore(common/resources): Cleanup unused folders and update README (#2916)

## 14.0.39 alpha 2020-03-29

* feat(windows): sentry x64 support (#2898)
* feat(windows): user control for upload to sentry (#2900)

## 14.0.38 alpha 2020-03-28

* feat(ios): Add Crowdin CLI for iOS strings (#2905)

## 14.0.37 alpha 2020-03-27

* feat(windows): crash reports in CEF (#2887)
* feat(common/resources): Use Crowdin CLI (v3) for handling l10n files (#2895)
* fix(windows): show error if tsysinfo fails to start; kmcomapi reporting (#2897)

## 14.0.36 alpha 2020-03-26

* fix(web/engine): Fixes default key lookup returns (#2890)

## 14.0.35 alpha 2020-03-25

* feat(windows): new error notification dialog (#2875)
* feat(windows): sentry c++ wrappers (#2886)
* refactor(web/engine): activeKeyboard now tracked on Processor (#2864)
* refactor(web/engine): Initial definition of typed Keyboard wrapper (#2868)
* refactor(web/engine): More Keyboard wrapper properties (#2869)
* refactor(web/engine): headless-friendly keymapping (#2870)
* refactor(web/engine): relocates keyboard tag code, adds typing (#2883)
* fix(web): fixes variable stores (#2884)

## 14.0.34 alpha 2020-03-24

* fix(web): fixes embedded kbd initialization (#2879)
* fix(ios): popup keys over base keys no longer emit base char. (#2881)

## 14.0.33 alpha 2020-03-23

* fix(android/samples): Update min SDK versions for sample apps (#2872)
* refactor(web/engine): Modularize default key output handling (#2853)
* refactor(web/engine): extended abstraction with OutputTarget (#2849)
* refactor(web/engine): reworks use of embedded's keyman['oninserttext'] (#2850)
* refactor(web/engine): reworks default output handling to return RuleBehaviors (#2854)
* refactor(web/engine): removes shiftState parameter (#2859)
* refactor(web/engine): moves new RuleBehavior type & behaviors to own file (#2861)
* refactor(web/engine): doInputEvent moved to OutputTarget (#2862)
* refactor(web/engine): KeyboardInterface now property of Processor (#2863)
* fix(windows): some sentry symbolication was not working (#2871)
* fix(linux): Use __release_version__ for downloadkeyboard window (#2877)

## 14.0.32 alpha 2020-03-20

* fix(windows): include sources for sentry (#2866)

## 14.0.31 alpha 2020-03-20

* fix(android/samples): Fix min SDK version for Sample and Test apps (#2860)

## 14.0.30 alpha 2020-03-19

* docs(common/resources): minor updates to readme (#2856)

## 14.0.29 alpha 2020-03-19

* feat(windows): Add Sentry reports to Delphi apps (#2848)

## 14.0.28 alpha 2020-03-18

* fix(web): fixes design mode and content editable issues (#2838)
* fix(ios): corrects OSK height adjustment, banner display issues. (#2840)
* feat(windows): add sentry tooling (#2806)
* refactor(web/engine): new RuleBehavior return type from keyboard calls, utilization (#2830)
* refactor(web/engine): KeyEvent object now refers to outputTarget over element (#2846)
* fix(linux): Fix failing Linux package builds (#2843)
* feat(linux): Add focal as platform to build packages for (#2842)

## 14.0.27 alpha 2020-03-17

* chore(web): bump minimist from 1.2.0 to 1.2.2 in /web/testing/regression-tests (#2829)

## 14.0.26 alpha 2020-03-16

* fix(oem): Disable monitoring of ANR for oem Android app (#2828)

## 14.0.25 alpha 2020-03-13

* feat(common/resources): sentry release control (#2794)
* chore(windows): improve build script tests (#2680)
* fix(web): enhanced sourcemaps + proper sourcemaps for minified KMW (#2809)
* feat(common/resources): Add script to parse crowdin translation file (#2801)
* fix(linux): Fix how keyboardprocessor version is set in dist.sh (#2814)
* feat(android): Additional Sentry integration (#2810)
* fix(web): applies base key layer property to unassigned subkeys (#2808)
* feat(android): Start adding RTL to layouts (#2816)
* fix(common/models): fixes word lookup from Tries for SMP script-based languages (#2815)
* feat(common/resources): add release finalization for Sentry (#2819)
* fix(web): further fixes BuildVisualKeyboard. Fixes #2818 (#2822)
* fix(web): fixes internal reference for validation tool (#2824)

## 14.0.24 alpha 2020-03-11

* fix(linux): Fix CI dist path to common/core/desktop (#2795)
* fix(web): fixes build number reference of API call (#2796)
* fix(web): updating BuildVisualKeyboard (#2802)

## 14.0.23 alpha 2020-03-10

* fix(ios): fixes Carthage framework copy for Sentry (#2800)
* feat(android): Start of Sentry-based crash reporting (#2778)

## 14.0.22 alpha 2020-03-09

* fix(common/resources): parameter order incorrect in git diff (#2787)
* feat(ios): compilations within Xcode now properly set version (#2775)
* fix(ios/engine): Fixes context bug for certain keyboard rules after newlines (#2770)
* feat(android): Update additional main app strings for crowdin (#2793)
* feat(ios): Start of Sentry-based crash reporting (#2771)
* feat(ios): Improved Sentry integration (first pass) (#2782)

## 14.0.21 alpha 2020-03-08

* fix(common/resources): builds were never triggered (#2790)

## 14.0.20 alpha 2020-03-08

* feat(windows): Chromium replacement for embedded MSHTML in for Keyman Desktop (#1720)
* refactor(common/core/desktop): Rename keyboard core (#2735)

## 14.0.19 alpha 2020-03-06

* fix(web): support otf extension for truetype fonts (#2780)

## 14.0.18 alpha 2020-03-04

* feat(windows): etl2log support tool (#2758)
* feat(developer): allow use of ISO9995 in key ids (#2741)
* feat(android): Handle keyman:// protocol to download kmp keyboard (#2734)
* change(android): Cleanup UI strings (#2751)
* fix(ios): fixes broken online-help versioned link (#2773)

## 14.0.17 alpha 2020-02-26

* feat(ios): KeymanEngine version migration unit tests (#2692)
* feat(ios): starts iOS unit testing (#2649)
* fix(android) Fix crash on kbdMapList (#2719)
* fix(developer): crash when switching layout templates (#2726)
* feat(developer): always save options (#2731)
* feat(common/resources): Support git worktree when configuring local hooks (#2722)
* docs(linux): Add linux packaging documentation (#2720)
* fix(developer): insert from charmap into touch editor 🍒 (#2737)
* fix(developer): debugger breaking smp with bksp (#2739)
* feat(ios): Adds keyboard-scale unit tests, fixes unknown-device bug (#2695)

## 14.0.16 alpha 2020-02-25

* fix(android) Fix crash on kbdMapList (#2719)
* fix(developer): crash when switching layout templates (#2726)

## 14.0.15 alpha 2020-02-24

* fix(android): Sanitize app version string for api query (#2715)
* chore(common/resources): Improve output when triggering Jenkins jobs (#2706)
* fix(common/resources): Fix increment-version.sh script (#2714)

## 14.0.14 alpha 2020-02-21

* chore(linux): allow to trigger Jenkins build from script (#2697)
* fix(ios): Resource update issues (#2703)
* fix(web): Web CI target reversion (#2693)
* refactor(common/resources): Simplify and improve getting hook directory (#2701)

## 14.0.13 alpha 2020-02-19

* fix(linux): setup gschema (#2675)
* fix(ios): Responsive predictive toggles (#2674)
* chore(windows): cleanup documentation (#2681)
* chore: merge p9s2 beta part 2 to master (#2683)

## 14.0.12 alpha 2020-02-18
* fix(android/samples): Fix build for KMSample1 project (#2669)
* fix(developer): crash in context help (#2661)
* fix(developer): crash importing blank OSK (#2663)
* fix(common/core/desktop, linux): Misc keyboard processor fixes for Xenial (#2648)
* fix(linux): Fix tier used in debian watch files (#2664)
* fix(ios): Engine demo fix (#2662)
* docs(ios): Updates offline help for new 13.0 content (#2671)
* fix(developer): upgrade removes preferences 🍒 (#2672)
* fix(developer): upgrade removes preferences (#2668)
* chore(common/resources): Rename trigger-definitions.sh to *.config (#2665)

## 14.0.11 alpha 2020-02-17

* fix(web): Fat-finger complication fixes (#2647)
* feat(web): restyles prediction banner (#2629)
* chore(oem/fv/ios): FV iconography update (#2650)
* feat(mac): install script rather than drag+drop (#2537)
* fix(common): Update configure-repo.sh to ln commit-msg-defs (#2652)
* change(web): Testing resources update (#2651)
* fix(android): Add ability to reinitialize `CloudDownloadMgr` (#2635)
* chore: merge beta changes to master 🍒 (#2659)
* fix(mac): invalid build script params removed (#2660)

## 14.0.10 alpha 2020-02-14

* fix(common/core): buffer overrun in context api 🍒 (#2616)
* fix(web): patches Float and Toggle UI issues (#2622)
* change(web): build.sh recompilation of LMLayer only performed when needed (#2623)
* fix(ios): Fixes in-app use of KMSample2 (#2626)
* fix(developer): touch layout editor character map integration (#2619)
* fix(developer/compilers): package: version mismatch (#2620)
* fix(developer/compilers): compiler sometimes merges touch platform support wrongly in .keyboard_info (#2621)
* fix(ios): Fixes lexical model url generation for updates (#2627)
* fix(linux): Cherrypick linux packaging fixes  (#2624)
* fix(developer/ide): model debugger mime type mismatch (#2633)
* fix(ios): Fixes invalid keyboard display when backing out of sharing text (#2631)
* fix(oem/fv/android): Update version of androidx.appcompat (#2640)
* change(android): Update in-app help (#2641)
* fix(developer/ide): Model editor various bugs (#2634)
* fix(web): fixes positioning of native-mode language menu (#2642)
* change(android): Update app dependencies (#2644)
* fix(ios): initial-install check within Migrations (#2646)
* fix(mac): Modifier keys were resetting cached context (#2588)
* refactor(mac): initial steps of input pathway (#2643)

## 14.0.9 alpha 2020-02-10

* fix(common/core/desktop): buffer overrun in context api (#2614)
* fix(common/resources): refactor trigger of test builds (#2611)
* fix(ios): fixes installation of default resources and updates them (#2578)
* chore(android): Update default nrc.en.mtnt.model to 0.1.4 (#2608)
* chore(common/resources): add build scripts for beta tests 🍒 (#2612)
* fix(common/resources): don't include build-utils.sh (#2615)
* fix(common/resources): Fix setting context when >= 64 characters (#2607)
* fix(ios): Icon image change on light/dark mode transition (#2593)
* fix(ios): Keyboard banner light/dark transitions (#2594)
* fix(linux): Fix packaging of keyman-config on Xenial (#2609)

## 14.0.8 alpha 2020-02-07

* chore(common/resources): Tweak history management (#2602)
* chore(common/resources): Update README.md (#2598)
* chore: update history (#2605)
* chore: merge beta P9S1 changes to master (#2606)
* chore(common/resources): Add script that checks if build is required (#2603)
* fix(linux): Install requirements before packaging (#2599)

## 14.0.7 alpha 2020-02-07

* chore(common/resources): Tweak history management (#2602)
* chore(common/resources): Update README.md (#2598)

## 14.0.6 alpha 2020-02-06

* fix(windows): Windows touch keyboard would cancel on each keystroke (#2580)
* fix(linux): Fix 'About' keyboard when missing copyright (#2583)
* feat(linux): Keyboard options configuration dialog (#2566)
* feat(common): prepare-commit-msg hook for autogenerated conventional commit messages (#2581)
* fix(linux): cherry-pick packaging changes from beta branch (#2589)
* fix(linux): Display the script name in log output (#2591)

## 14.0.5 alpha 2020-02-04

* chore(common/resources): support test builds on master/beta/stable-x.y (#2576)
* fix(web): default BKSP output targeting (#2561)
* fix(linux): Remove cosmic and disco releases (#2574)

## 14.0.4 alpha 2020-02-03

* chore(common/resources): trigger builds after version increment (#2572)
* fix(ios): keyboard stability (#2545)
* fix(web): dev_resource compile fix (#2557)
* fix(linux): Update launchpad PPA by tier (#2551)
* fix(android): Fix cancelling ConfirmDialogFragment (#2547)
* fix(web): Fix K_TAB from external keyboard (#2546)
* fix(ios): Now (eventually) uses sys pref for kbd clicks (#2550)
* feat(ios): Deeplink into Keyman settings for system keyboard setup (#2548)
* fix(common/models): RTL model specification (#2554)
* fix(web): Suggestion reordering for RTL languages (#2553)
* fix(ios): Fixes margins on keyboard in iOS 9/10 (#2560)

## 14.0.3 alpha 2020-02-03

* chore(common/resources): increment version final (#2568)
* chore(common/resources): add version tags (#2570)

## 14.0.2 alpha 2020-01-29

* chore(common/resources): version tags (#2562)

## 14.0.1 alpha 2020-01-29

* chore(common/resources): Starting 14.0 release<|MERGE_RESOLUTION|>--- conflicted
+++ resolved
@@ -1,88 +1,5 @@
 # Keyman Version History
 
-<<<<<<< HEAD
-## 14.0.253 beta 2021-03-05
-
-* fix(android/app): Fix welcome.htm responsiveness (#4531)
-* feat(developer): &CasedKeys system store (#4586)
-* fix(android): Localize Toast notifications (#4588)
-* fix(windows): PreservedKeyMap::MapUSCharToVK line order bug (#4595)
-* fix(developer): tidy up expansions tests (#4592)
-* fix(ios): adds i18n for some error alerts (#4577)
-* fix(windows): incxstr could run over buffer with malformed data (#4596)
-* chore(android/app): Update whatsnew with available display languages (#4610)
-* chore(linux): Improve Sentry environment setting (#4589)
-* fix(developer): Expand filenames before load (#4606)
-
-## 14.0.252 beta 2021-03-04
-
-* feat(ios): enables de, fr, and km localizations (#4585)
-* fix(developer): improve CEF location search stability (#4571)
-* fix(developer): Support all fonts in Keyboard Fonts dialog (#4574)
-* feat(developer): Add different Open Containing Folder buttons (#4576)
-* feat(developer): Range expansions (#4584)
-* fix(web): fixes lack of respect for underlying-key display settings (#4572)
-* fix(common/models): fixes application of suggestions immediately after a backspace (#4587)
-* fix(linux): Improve version number (#4582)
-* chore(linux): Don't report to Sentry in dev environment (#4581)
-
-## 14.0.251 beta 2021-03-03
-
-* fix(developer): Improve stability of named code constants (#4547)
-* fix(developer): schema conformance for model package compiler (#4548)
-* fix(developer): touch layout osk import handling of multiple modifiers (#4552)
-* fix(developer): require language tag when compiling keyboard package (#4563)
-* fix(developer): Avoid blank keys when importing KMX to KVKS (#4564)
-* feat(developer): isRTL support for lexical model editor (#4559)
-* fix(developer): track modified state in wordlist editor better (#4562)
-* chore(ios): better visual feedback for keyboard search during poor internet connectivity (#4573)
-* chore(common): Update crowdin files for `de` (#4578)
-* chore(common/core/desktop): write debug output to console (#4569)
-
-## 14.0.250 beta 2021-03-02
-
-* fix(common/resources): Fix help.keyman.com path for CI (#4565)
-
-## 14.0.249 beta 2021-03-01
-
-* fix(web): mnemonic keystrokes w FF keymapping (#4540)
-* chore(ios/app): Adjust help titles for installing custom dictionaries (#4550)
-
-## 14.0.248 beta 2021-02-26
-
-* fix(common/models): predictions after context reset / caret shift (#4411)
-* change(oem/fv/ios): FV keyboards now package-based (#4471)
-* fix(windows): Handle Caps Lock event correctly from TIP (#4536)
-* fix(developer): run even if sentry unavailable (#4537)
-* fix(developer): UTF-8 messages in LM compiler (#4539)
-* feat(common/models): mid-context suggestions & reversions, fix(common/models): correction-search SMP issues (#4427)
-* fix(ios): package installer completion requires welcome dismissal (#4543)
-* fix(windows): Refresh settings on 64-bit apps (#4378)
-* fix(windows): prevent re-registration of TIPs on 14.0 upgrade (#4535)
-
-## 14.0.247 beta 2021-02-25
-
-* fix(web): keyboard documentation patch-up (#4512)
-* fix(web): removes package namespacing from kbd's CSS class (#4516)
-
-## 14.0.246 beta 2021-02-24
-
-* chore(common): allow forced version increment (#4522)
-
-## 14.0.245 beta 2021-02-24
-
-* fix(common/core/web): core key-processing now always returns RuleBehavior type. (#4508)
-* fix(common/resources): Set help-keyman.com.sh executable (#4510)
-* fix(developer/compilers): fixes error when "constructor" is in wordlist (#4504)
-* fix(web): hides touch-alias caret when keystroke causes focus change (#4514)
-
-## 14.0.244 beta 2021-02-22
-
-* fix(common/models): merges identical suggestions after casing (#4502)
-* fix(web): macOS 11 agent string parsing (#4497)
-* fix(ios): app logging messages were transient, never stored (#4500)
-* chore(ios): web-side sentry enablement try-catch (#4492)
-=======
 ## 15.0.18 alpha 2021-02-25
 
 * fix(linux): Set help-keyman.com.sh executable (#4530)
@@ -314,7 +231,88 @@
 ## 15.0.1 alpha 2020-12-14
 
 * chore: prepare 15.0 alpha (#4129)
->>>>>>> 81d7722b
+
+## 14.0.253 beta 2021-03-05
+
+* fix(android/app): Fix welcome.htm responsiveness (#4531)
+* feat(developer): &CasedKeys system store (#4586)
+* fix(android): Localize Toast notifications (#4588)
+* fix(windows): PreservedKeyMap::MapUSCharToVK line order bug (#4595)
+* fix(developer): tidy up expansions tests (#4592)
+* fix(ios): adds i18n for some error alerts (#4577)
+* fix(windows): incxstr could run over buffer with malformed data (#4596)
+* chore(android/app): Update whatsnew with available display languages (#4610)
+* chore(linux): Improve Sentry environment setting (#4589)
+* fix(developer): Expand filenames before load (#4606)
+
+## 14.0.252 beta 2021-03-04
+
+* feat(ios): enables de, fr, and km localizations (#4585)
+* fix(developer): improve CEF location search stability (#4571)
+* fix(developer): Support all fonts in Keyboard Fonts dialog (#4574)
+* feat(developer): Add different Open Containing Folder buttons (#4576)
+* feat(developer): Range expansions (#4584)
+* fix(web): fixes lack of respect for underlying-key display settings (#4572)
+* fix(common/models): fixes application of suggestions immediately after a backspace (#4587)
+* fix(linux): Improve version number (#4582)
+* chore(linux): Don't report to Sentry in dev environment (#4581)
+
+## 14.0.251 beta 2021-03-03
+
+* fix(developer): Improve stability of named code constants (#4547)
+* fix(developer): schema conformance for model package compiler (#4548)
+* fix(developer): touch layout osk import handling of multiple modifiers (#4552)
+* fix(developer): require language tag when compiling keyboard package (#4563)
+* fix(developer): Avoid blank keys when importing KMX to KVKS (#4564)
+* feat(developer): isRTL support for lexical model editor (#4559)
+* fix(developer): track modified state in wordlist editor better (#4562)
+* chore(ios): better visual feedback for keyboard search during poor internet connectivity (#4573)
+* chore(common): Update crowdin files for `de` (#4578)
+* chore(common/core/desktop): write debug output to console (#4569)
+
+## 14.0.250 beta 2021-03-02
+
+* fix(common/resources): Fix help.keyman.com path for CI (#4565)
+
+## 14.0.249 beta 2021-03-01
+
+* fix(web): mnemonic keystrokes w FF keymapping (#4540)
+* chore(ios/app): Adjust help titles for installing custom dictionaries (#4550)
+
+## 14.0.248 beta 2021-02-26
+
+* fix(common/models): predictions after context reset / caret shift (#4411)
+* change(oem/fv/ios): FV keyboards now package-based (#4471)
+* fix(windows): Handle Caps Lock event correctly from TIP (#4536)
+* fix(developer): run even if sentry unavailable (#4537)
+* fix(developer): UTF-8 messages in LM compiler (#4539)
+* feat(common/models): mid-context suggestions & reversions, fix(common/models): correction-search SMP issues (#4427)
+* fix(ios): package installer completion requires welcome dismissal (#4543)
+* fix(windows): Refresh settings on 64-bit apps (#4378)
+* fix(windows): prevent re-registration of TIPs on 14.0 upgrade (#4535)
+
+## 14.0.247 beta 2021-02-25
+
+* fix(web): keyboard documentation patch-up (#4512)
+* fix(web): removes package namespacing from kbd's CSS class (#4516)
+
+## 14.0.246 beta 2021-02-24
+
+* chore(common): allow forced version increment (#4522)
+
+## 14.0.245 beta 2021-02-24
+
+* fix(common/core/web): core key-processing now always returns RuleBehavior type. (#4508)
+* fix(common/resources): Set help-keyman.com.sh executable (#4510)
+* fix(developer/compilers): fixes error when "constructor" is in wordlist (#4504)
+* fix(web): hides touch-alias caret when keystroke causes focus change (#4514)
+
+## 14.0.244 beta 2021-02-22
+
+* fix(common/models): merges identical suggestions after casing (#4502)
+* fix(web): macOS 11 agent string parsing (#4497)
+* fix(ios): app logging messages were transient, never stored (#4500)
+* chore(ios): web-side sentry enablement try-catch (#4492)
 
 ## 14.0.243 beta 2021-02-12
 
