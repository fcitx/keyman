--- conflicted
+++ resolved
@@ -1,106 +1,5 @@
 # Keyman Version History
 
-<<<<<<< HEAD
-## 14.0.266 beta 2021-03-19
-
-* chore(android/app): Migrate launcher icon to adaptive (#4720)
-* fix(common/core/web): predictive banner activation logic (#4713)
-* fix(web): allows refresh of currently-loaded model (#4728)
-* fix(ios): kbd search now caches publishing data for result (#4729)
-* fix(linux): Fix switching to keyboard in middle of line (#4678) (#4721)
-* fix(windows): ensure profiles are reinstalled during setup (#4727)
-* fix(windows): Avoid double start during setup (#4726)
-
-## 14.0.265 beta 2021-03-18
-
-* fix(common/core/web): disambiguation of keys sharing same base key ID (#4703)
-* fix(windows): Download keyboard dialog TLS protocol support (#4714)
-* fix(web): first-pass workaround for popup-key corrections (#4704)
-* fix(developer): use var not let in definitions (#4718)
-* chore(windows): finalize help (#4717)
-
-## 14.0.264 beta 2021-03-17
-
-* fix(mac): prevent duplicate keyboards in list (#4674)
-* fix(android/app): Load system keyboard before checking overrides (#4696)
-* fix(android): Update styling and set text to black (#4662)
-
-## 14.0.263 beta 2021-03-16
-
-* fix(ios): keyboard search did not alert for lack of net (#4693)
-* chore(android/engine): Send KMW console errors to Sentry (#4692)
-* fix(windows): start Keyman after setup only if not running (#4681)
-* fix(developer): &CasedKeys and &MnemonicLayout are not compatible together (#4690)
-* fix(android/engine): Fix crash when download file fails to copy to cache (#4697)
-* fix(developer): validate keyboard_info should give info on non-canonical bcp47 (#4689)
-* chore(developer): upgrade bcp 47 canonicalisation to warning (#4699)
-* fix(developer): support named character codes at end of line (#4691)
-
-## 14.0.262 beta 2021-03-16
-
-* fix(android): Update styling and set text to black (#4662)
-* fix(mac): prevent duplicate keyboards in list (#4674)
-
-## 14.0.261 beta 2021-03-15
-
-* fix(windows): Trigger language sync after changes (#4663)
-* chore(linux): Ignore buildtools in keyman-config tarball (#4675)
-
-## 14.0.260 beta 2021-03-15
-
-* chore(windows): fully disable auto start task (#4658)
-* fix(windows): keep online update in focus (#4661)
-* fix(windows): setup must save install state for restarts (#4649)
-* fix(ios): removal of default keyboard respected when updating app (#4651)
-* feat(ios): auto-bundles the most recent version of default resources (#4656)
-* fix(mac): register configuration window on load (#4667)
-* chore(ios): Set Localizable.strings to UTF-8 (#4670)
-* fix(android/app): Fix crash when clicking QR code (#4664)
-* fix(android): fixes errors within lists used for UI (#4666)
-* chore(common): Update crowdin for km (#4671)
-* chore(android/app,ios/app): Update crowdin for de (#4672)
-* fix(mac): release window resources on close (#4669)
-* fix(mac): show local help in app (#4673)
-* chore(windows): Update whatsnew.md (#4665)
-
-## 14.0.259 beta 2021-03-12
-
-* chore(developer): add B11 ISO code for ABNT2 keyboard (#4654)
-* fix(web): better check for missing MutationObserver type (#4646)
-* fix(android/engine): Reset in-app context when selection changes (#4636)
-* chore(linux): Move signature files as well (#4653)
-
-## 14.0.258 beta 2021-03-11
-
-* fix(windows): context help links (#4626)
-* fix(windows): hotkeys correctly ignore right modifier keys (#4628)
-* fix(windows): Handle disabled profiles and invalid language ids (#4635)
-* fix(web): event handling for TouchAliasElement's blinking caret (#4638)
-* fix(common/models): prevents "undefined" reversion display string (#4648)
-* docs(common): Update npm-packages readme (#4644)
-
-## 14.0.257 beta 2021-03-10
-
-* fix(common/core/web): Add keyboard check for scriptObject (#4640)
-* docs(common): Update readme (#4642)
-
-## 14.0.256 beta 2021-03-10
-
-* chore(linux): Update readme (#4633)
-
-## 14.0.255 beta 2021-03-09
-
-* chore(common): Update readme (#4631)
-
-## 14.0.254 beta 2021-03-09
-
-* fix(web): use language code correctly in toolbar (#4620)
-* chore(linux): Fix some lintian warnings for Debian package (#4621)
-* docs(ios): adds supported l10ns to help/about/whatsnew (#4625)
-* fix(windows): represerve keys on setfocus (#4622)
-* fix(windows): show version selector for Keyman in installer (#4623)
-* fix(windows): ensure valid base layout on install (#4627)
-=======
 ## 15.0.19 alpha 2021-03-09
 
 * fix(common/models): predictions after context reset / caret shift (#4411)
@@ -390,7 +289,106 @@
 ## 15.0.1 alpha 2020-12-14
 
 * chore: prepare 15.0 alpha (#4129)
->>>>>>> ae606855
+
+## 14.0.266 beta 2021-03-19
+
+* chore(android/app): Migrate launcher icon to adaptive (#4720)
+* fix(common/core/web): predictive banner activation logic (#4713)
+* fix(web): allows refresh of currently-loaded model (#4728)
+* fix(ios): kbd search now caches publishing data for result (#4729)
+* fix(linux): Fix switching to keyboard in middle of line (#4678) (#4721)
+* fix(windows): ensure profiles are reinstalled during setup (#4727)
+* fix(windows): Avoid double start during setup (#4726)
+
+## 14.0.265 beta 2021-03-18
+
+* fix(common/core/web): disambiguation of keys sharing same base key ID (#4703)
+* fix(windows): Download keyboard dialog TLS protocol support (#4714)
+* fix(web): first-pass workaround for popup-key corrections (#4704)
+* fix(developer): use var not let in definitions (#4718)
+* chore(windows): finalize help (#4717)
+
+## 14.0.264 beta 2021-03-17
+
+* fix(mac): prevent duplicate keyboards in list (#4674)
+* fix(android/app): Load system keyboard before checking overrides (#4696)
+* fix(android): Update styling and set text to black (#4662)
+
+## 14.0.263 beta 2021-03-16
+
+* fix(ios): keyboard search did not alert for lack of net (#4693)
+* chore(android/engine): Send KMW console errors to Sentry (#4692)
+* fix(windows): start Keyman after setup only if not running (#4681)
+* fix(developer): &CasedKeys and &MnemonicLayout are not compatible together (#4690)
+* fix(android/engine): Fix crash when download file fails to copy to cache (#4697)
+* fix(developer): validate keyboard_info should give info on non-canonical bcp47 (#4689)
+* chore(developer): upgrade bcp 47 canonicalisation to warning (#4699)
+* fix(developer): support named character codes at end of line (#4691)
+
+## 14.0.262 beta 2021-03-16
+
+* fix(android): Update styling and set text to black (#4662)
+* fix(mac): prevent duplicate keyboards in list (#4674)
+
+## 14.0.261 beta 2021-03-15
+
+* fix(windows): Trigger language sync after changes (#4663)
+* chore(linux): Ignore buildtools in keyman-config tarball (#4675)
+
+## 14.0.260 beta 2021-03-15
+
+* chore(windows): fully disable auto start task (#4658)
+* fix(windows): keep online update in focus (#4661)
+* fix(windows): setup must save install state for restarts (#4649)
+* fix(ios): removal of default keyboard respected when updating app (#4651)
+* feat(ios): auto-bundles the most recent version of default resources (#4656)
+* fix(mac): register configuration window on load (#4667)
+* chore(ios): Set Localizable.strings to UTF-8 (#4670)
+* fix(android/app): Fix crash when clicking QR code (#4664)
+* fix(android): fixes errors within lists used for UI (#4666)
+* chore(common): Update crowdin for km (#4671)
+* chore(android/app,ios/app): Update crowdin for de (#4672)
+* fix(mac): release window resources on close (#4669)
+* fix(mac): show local help in app (#4673)
+* chore(windows): Update whatsnew.md (#4665)
+
+## 14.0.259 beta 2021-03-12
+
+* chore(developer): add B11 ISO code for ABNT2 keyboard (#4654)
+* fix(web): better check for missing MutationObserver type (#4646)
+* fix(android/engine): Reset in-app context when selection changes (#4636)
+* chore(linux): Move signature files as well (#4653)
+
+## 14.0.258 beta 2021-03-11
+
+* fix(windows): context help links (#4626)
+* fix(windows): hotkeys correctly ignore right modifier keys (#4628)
+* fix(windows): Handle disabled profiles and invalid language ids (#4635)
+* fix(web): event handling for TouchAliasElement's blinking caret (#4638)
+* fix(common/models): prevents "undefined" reversion display string (#4648)
+* docs(common): Update npm-packages readme (#4644)
+
+## 14.0.257 beta 2021-03-10
+
+* fix(common/core/web): Add keyboard check for scriptObject (#4640)
+* docs(common): Update readme (#4642)
+
+## 14.0.256 beta 2021-03-10
+
+* chore(linux): Update readme (#4633)
+
+## 14.0.255 beta 2021-03-09
+
+* chore(common): Update readme (#4631)
+
+## 14.0.254 beta 2021-03-09
+
+* fix(web): use language code correctly in toolbar (#4620)
+* chore(linux): Fix some lintian warnings for Debian package (#4621)
+* docs(ios): adds supported l10ns to help/about/whatsnew (#4625)
+* fix(windows): represerve keys on setfocus (#4622)
+* fix(windows): show version selector for Keyman in installer (#4623)
+* fix(windows): ensure valid base layout on install (#4627)
 
 ## 14.0.253 beta 2021-03-05
 
