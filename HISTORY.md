--- conflicted
+++ resolved
@@ -1,31 +1,19 @@
 # Keyman Version History
 
-<<<<<<< HEAD
 ## 14.0.4 alpha 2020-02-03
 
 chore(ci): trigger builds after version increment (#2572)
 
 ## 14.0.3 alpha 2020-02-03
-=======
-## 14.0.4 alpha
-
-chore(ci): trigger builds after version increment (#2572)
-
-## 14.0.3 alpha
->>>>>>> acf8c3b8
 
 chore(ci): increment version final (#2568)
-chore: add version tags (#2570)
+chore(ci): add version tags (#2570)
 
-<<<<<<< HEAD
 ## 14.0.2 alpha 2020-01-29
-=======
-## 14.0.2 alpha
->>>>>>> acf8c3b8
 
-chore: version tags (#2562)
+chore(ci): version tags (#2562)
 
 ## 14.0.1 alpha 2020-01-29
 
 chore: Starting 14.0 release
-chore: Consolidate history and versioning
+
