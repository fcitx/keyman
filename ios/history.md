# Keyman for iPhone and iPad Version History

<<<<<<< HEAD
## 2018-05-04 10.0.144 beta
* Refactor navigation bar branding. (#802)

## 2018-04-25 10.0.141 beta
* Search google when an invalid URL is entered in the address bar. (#801)
* Fix alphabetical list to be case insensitive on new keyboard list. (#722)

## 2018-04-25 10.0.140 beta
* Fixed lack of output for certain punctuation longpress keys. (#702)
=======
## 11.0 alpha
* Move to 11.0
>>>>>>> d2f6a3b4

## 2018-03-22 10.0.139 beta
* Initial beta release of Keyman for iPhone and iPad 10

## 10.0 alpha
* Updated versioning scheme for uniformity across all Keyman products.
* Keyman app migrated to Swift 4.0 (#305)
* KeymanEngine is now built as a Swift 4.0 framework (#378)
* Refactored internal app data structures to be more strictly typed (#384, #388)
* Add types to notifications posted by KeymanEngine (#389)
* Refactor KeymanEngine's internal usage of KeymanWeb (#406)
* Fixed bugs introduced by refactoring (#408, #413, #414, #416, #422, #443, #453, #463, #464, #465)
* Removed notifications for subkey displayed, subkey dismissed and debug log messages (#389, #415)
* Removed migration from old app data directory structure (#418)
* Implemented Carthage as a dependency manager and include 3rd party libraries for unzipping and logging (#475)
* Support installing Keyman Packages (KMP) for ad-hoc distribution

## 2017-08-26 2.6.4 stable
* Fixed bug with blank keyboard on some devices (#218)
* Fixed bug with keyboard width being incorrect on iPhone 7, iPhone 7+ (#224) 

## 2017-08-18 2.6.0 beta
* Numerous keyboarding bugfixes
* Replaced an outdated internal library

## 2017-02-21 2.5.2 stable
* Fixed bug with long-press keys not working on some newer iPhones

## 2017-02-09 2.5.1 stable
* Keyman is now distributed by SIL International

## 2016-10-14 2.4.2 stable
* Keyman Pro is renamed to Keyman and is now free!
* Separate free edition discontinued

## 2015-11-03 2.4.1 stable
* Now rotates correctly on iOS 9
* Optimized for iOS 9
* Fixed performance issues on iOS 8

## 2015-06-29 2.2.0 stable
* Faster load, keyboard switching and more responsive touches
* More stable, reduced memory requirements and addressed crashes
* Improved look and feel including smaller banner and improved long-press menus
* Smoother touch interactions and rapid touch interactions
* Handles touches just outside a key more intelligently
* Minor bug fixes and improvements

## 2015-01-27 2.1.0 stable
* Built-in browser enables language display where standard browsers do not (Keyman Pro)
* Other bug fixes & improvements

## 2.0.2 stable
* Fixes OSK display issues on iOS 6 & 7 (only Keyman Free supports iOS 6 & 7)
* Fixes Navigation bar background image for iPhone 6 & 6 Plus
* Fixes display of Get started & activity indicator for iPhone 6 Plus on landscape
* Now displays version and build number in info page
* Other bug fixes & improvements

## 2014-11-10 2.0.0 stable
### New Features
* Use any Keyman keyboard throughout your entire iOS 8 device
* Custom installable fonts with iOS 8
* Updated keyboard styling

### Bug Fixes
* Custom font issues experienced in iOS 7.1+ are resolved when you update to iOS 8

## 1.4.0 stable
### New Features

* iPhone & iPod Touch devices now show a key preview when a key is touched
* Installed keyboards now have keyboard version information and help link available in keyboard picker
* A-Z index in language/keyboard list is now enabled on iOS 7.1 and later versions
* Hebrew, Arabic and other right-to-left languages are now correctly displayed flowing right-to-left on iOS 7 and later
* European Latin keyboard no longer has desktop-based shortcuts enabled (e.g. .c no longer outputs ċ)
* Default European Latin keyboard upgraded to latest version (1.2)
* Keyboards can now be re-downloaded if the font fails to download
* Keyboard is now reloaded after updating/re-installing a custom keyboard to allow any changes to appear immediately
* Keyman help page link can now link to keyboard help
* Other minor bug fixes, a potential memory leak, and performance enhancements

### Known Issues

* iOS 7.1 has a problem with installed font profiles: once you restart your device, and in certain other situations, the installed font profiles become unavailable and language fonts will fail to display. While this is not a bug in Keyman as such, it can impact usage of your language in some apps. 
* We have received some reports of a bug with fonts in version 1.2: for some users, their language font fails to display after upgrading to version 1.2 from an earlier version. This is happening due to a change in the cached data for your language. To fix the problem on your iPhone or iPad: 
	* Open the Keyboards list by touching the globe button on the keyboard. 
	* Swipe left on the keyboard with the issue to delete it. 
	* Click the Add (+) button to reinstall the keyboard. You should not need to reinstall the font profile. 

## 1.3.0 stable
### New Features

* Enhancement: Keyboard is slightly taller on 3.5" and 4" devices to make it easier to use
* Bug fix: A slightly longer press on a key would sometimes fail to input the keystroke
* Default English keyboard is now enhanced for European language diacritics

### Bug Fixes

* Font display in iOS 7.1 and later is improved
* Egyptian Hieroglyphic keyboard works correctly
* Click sounds when typing now correspond precisely to each touch
* Some keyboards which displayed UTF-8 encoding bugs now load correctly.

### Known Issues

* iOS 7.1 has a problem with installed font profiles: once you restart your device, and in certain other situations, the installed font profiles become unavailable and language fonts will fail to display. While this is not a bug in Keyman as such, it can impact usage of your language in some apps. 
* We have received some reports of a bug with fonts in version 1.2: for some users, their language font fails to display after upgrading to version 1.2 from an earlier version. This is happening due to a change in the cached data for your language. To fix the problem on your iPhone or iPad: 
	* Open the Keyboards list by touching the globe button on the keyboard. 
	* Swipe left on the keyboard with the issue to delete it. 
	* Click the Add (+) button to reinstall the keyboard. You should not need to reinstall the font profile. 

## 1.2.0 stable
### New Features

* Install custom keyboards created with Keyman Developer 9 (free download for Windows) 
* User interface updated for iOS 7 
* Performance improvements 

### Bug Fixes

* Font display in iOS 7.1 and later is improved
* Egyptian Hieroglyphic keyboard works correctly
* Click sounds when typing now correspond precisely to each touch
* Some keyboards which displayed UTF-8 encoding bugs now load correctly.

### Known Issues

* iOS 7.1 has a problem with installed font profiles: once you restart your device, and in certain other situations, the installed font profiles become unavailable and language fonts will fail to display. While this is not a bug in Keyman as such, it can impact usage of your language in some apps. 
* We have received some reports of a bug with fonts in version 1.2: for some users, their language font fails to display after upgrading to version 1.2 from an earlier version. This is happening due to a change in the cached data for your language. To fix the problem on your iPhone or iPad: 
	* Open the Keyboards list by touching the globe button on the keyboard. 
	* Swipe left on the keyboard with the issue to delete it. 
	* Click the Add (+) button to reinstall the keyboard. You should not need to reinstall the font profile. 

## 1.1.0 stable
### New Features

* Font installation for your language for iOS 7+ 
* Keyman now opens in response to keyman://localhost/open links on websites 
* Text and text size are now saved and loaded back automatically after restarting the app. 

### Bug Fixes

* Copy/Paste no longer fails if the text contains apostrophe character 
* Fix for Javascript code injection
* Popup keys no longer appear unexpectedly after key touch 
* (>) button in keyboard list now operates 
* Action button popups no longer overlap the button on iPad
* Keyboard height now always cleanly matches available height in landscape mode
* Help bubble for keyboard change button now shows on first use
* Small message appended to mail and Facebook posts to help friends read text that may not display without fonts

## 1.0.0 stable
* First release!<|MERGE_RESOLUTION|>--- conflicted
+++ resolved
@@ -1,6 +1,8 @@
 # Keyman for iPhone and iPad Version History
 
-<<<<<<< HEAD
+## 11.0 alpha
+* Move to 11.0
+
 ## 2018-05-04 10.0.144 beta
 * Refactor navigation bar branding. (#802)
 
@@ -10,10 +12,6 @@
 
 ## 2018-04-25 10.0.140 beta
 * Fixed lack of output for certain punctuation longpress keys. (#702)
-=======
-## 11.0 alpha
-* Move to 11.0
->>>>>>> d2f6a3b4
 
 ## 2018-03-22 10.0.139 beta
 * Initial beta release of Keyman for iPhone and iPad 10
