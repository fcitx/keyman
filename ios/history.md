# Keyman for iPhone and iPad Version History

<<<<<<< HEAD
## 2018-05-17 10.0.145 beta
* Fixes occasional repeated characters when typing rapidly (#865)
=======
## 11.0 alpha
* Move to 11.0
>>>>>>> d47bb604

## 2018-05-04 10.0.144 beta
* Refactor navigation bar branding. (#802)

## 2018-05-04 10.0.143 beta
* Search google when an invalid URL is entered in the address bar. (#801)

## 2018-05-03 10.0.142 beta
* Supports loading of keyboard .json files which include milliseconds in date formats (#804)

## 2018-05-02 10.0.141 beta
* Fix alphabetical list to be case insensitive on new keyboard list. (#803)

## 2018-04-25 10.0.140 beta
* Fixed lack of output for certain punctuation longpress keys. (#702)

## 2018-03-22 10.0.139 beta
* Initial beta release of Keyman for iPhone and iPad 10

## 10.0 alpha
* Updated versioning scheme for uniformity across all Keyman products.
* Keyman app migrated to Swift 4.0 (#305)
* KeymanEngine is now built as a Swift 4.0 framework (#378)
* Refactored internal app data structures to be more strictly typed (#384, #388)
* Add types to notifications posted by KeymanEngine (#389)
* Refactor KeymanEngine's internal usage of KeymanWeb (#406)
* Fixed bugs introduced by refactoring (#408, #413, #414, #416, #422, #443, #453, #463, #464, #465)
* Removed notifications for subkey displayed, subkey dismissed and debug log messages (#389, #415)
* Removed migration from old app data directory structure (#418)
* Implemented Carthage as a dependency manager and include 3rd party libraries for unzipping and logging (#475)
* Support installing Keyman Packages (KMP) for ad-hoc distribution

## 2017-08-26 2.6.4 stable
* Fixed bug with blank keyboard on some devices (#218)
* Fixed bug with keyboard width being incorrect on iPhone 7, iPhone 7+ (#224) 

## 2017-08-18 2.6.0 beta
* Numerous keyboarding bugfixes
* Replaced an outdated internal library

## 2017-02-21 2.5.2 stable
* Fixed bug with long-press keys not working on some newer iPhones

## 2017-02-09 2.5.1 stable
* Keyman is now distributed by SIL International

## 2016-10-14 2.4.2 stable
* Keyman Pro is renamed to Keyman and is now free!
* Separate free edition discontinued

## 2015-11-03 2.4.1 stable
* Now rotates correctly on iOS 9
* Optimized for iOS 9
* Fixed performance issues on iOS 8

## 2015-06-29 2.2.0 stable
* Faster load, keyboard switching and more responsive touches
* More stable, reduced memory requirements and addressed crashes
* Improved look and feel including smaller banner and improved long-press menus
* Smoother touch interactions and rapid touch interactions
* Handles touches just outside a key more intelligently
* Minor bug fixes and improvements

## 2015-01-27 2.1.0 stable
* Built-in browser enables language display where standard browsers do not (Keyman Pro)
* Other bug fixes & improvements

## 2.0.2 stable
* Fixes OSK display issues on iOS 6 & 7 (only Keyman Free supports iOS 6 & 7)
* Fixes Navigation bar background image for iPhone 6 & 6 Plus
* Fixes display of Get started & activity indicator for iPhone 6 Plus on landscape
* Now displays version and build number in info page
* Other bug fixes & improvements

## 2014-11-10 2.0.0 stable
### New Features
* Use any Keyman keyboard throughout your entire iOS 8 device
* Custom installable fonts with iOS 8
* Updated keyboard styling

### Bug Fixes
* Custom font issues experienced in iOS 7.1+ are resolved when you update to iOS 8

## 1.4.0 stable
### New Features

* iPhone & iPod Touch devices now show a key preview when a key is touched
* Installed keyboards now have keyboard version information and help link available in keyboard picker
* A-Z index in language/keyboard list is now enabled on iOS 7.1 and later versions
* Hebrew, Arabic and other right-to-left languages are now correctly displayed flowing right-to-left on iOS 7 and later
* European Latin keyboard no longer has desktop-based shortcuts enabled (e.g. .c no longer outputs ċ)
* Default European Latin keyboard upgraded to latest version (1.2)
* Keyboards can now be re-downloaded if the font fails to download
* Keyboard is now reloaded after updating/re-installing a custom keyboard to allow any changes to appear immediately
* Keyman help page link can now link to keyboard help
* Other minor bug fixes, a potential memory leak, and performance enhancements

### Known Issues

* iOS 7.1 has a problem with installed font profiles: once you restart your device, and in certain other situations, the installed font profiles become unavailable and language fonts will fail to display. While this is not a bug in Keyman as such, it can impact usage of your language in some apps. 
* We have received some reports of a bug with fonts in version 1.2: for some users, their language font fails to display after upgrading to version 1.2 from an earlier version. This is happening due to a change in the cached data for your language. To fix the problem on your iPhone or iPad: 
	* Open the Keyboards list by touching the globe button on the keyboard. 
	* Swipe left on the keyboard with the issue to delete it. 
	* Click the Add (+) button to reinstall the keyboard. You should not need to reinstall the font profile. 

## 1.3.0 stable
### New Features

* Enhancement: Keyboard is slightly taller on 3.5" and 4" devices to make it easier to use
* Bug fix: A slightly longer press on a key would sometimes fail to input the keystroke
* Default English keyboard is now enhanced for European language diacritics

### Bug Fixes

* Font display in iOS 7.1 and later is improved
* Egyptian Hieroglyphic keyboard works correctly
* Click sounds when typing now correspond precisely to each touch
* Some keyboards which displayed UTF-8 encoding bugs now load correctly.

### Known Issues

* iOS 7.1 has a problem with installed font profiles: once you restart your device, and in certain other situations, the installed font profiles become unavailable and language fonts will fail to display. While this is not a bug in Keyman as such, it can impact usage of your language in some apps. 
* We have received some reports of a bug with fonts in version 1.2: for some users, their language font fails to display after upgrading to version 1.2 from an earlier version. This is happening due to a change in the cached data for your language. To fix the problem on your iPhone or iPad: 
	* Open the Keyboards list by touching the globe button on the keyboard. 
	* Swipe left on the keyboard with the issue to delete it. 
	* Click the Add (+) button to reinstall the keyboard. You should not need to reinstall the font profile. 

## 1.2.0 stable
### New Features

* Install custom keyboards created with Keyman Developer 9 (free download for Windows) 
* User interface updated for iOS 7 
* Performance improvements 

### Bug Fixes

* Font display in iOS 7.1 and later is improved
* Egyptian Hieroglyphic keyboard works correctly
* Click sounds when typing now correspond precisely to each touch
* Some keyboards which displayed UTF-8 encoding bugs now load correctly.

### Known Issues

* iOS 7.1 has a problem with installed font profiles: once you restart your device, and in certain other situations, the installed font profiles become unavailable and language fonts will fail to display. While this is not a bug in Keyman as such, it can impact usage of your language in some apps. 
* We have received some reports of a bug with fonts in version 1.2: for some users, their language font fails to display after upgrading to version 1.2 from an earlier version. This is happening due to a change in the cached data for your language. To fix the problem on your iPhone or iPad: 
	* Open the Keyboards list by touching the globe button on the keyboard. 
	* Swipe left on the keyboard with the issue to delete it. 
	* Click the Add (+) button to reinstall the keyboard. You should not need to reinstall the font profile. 

## 1.1.0 stable
### New Features

* Font installation for your language for iOS 7+ 
* Keyman now opens in response to keyman://localhost/open links on websites 
* Text and text size are now saved and loaded back automatically after restarting the app. 

### Bug Fixes

* Copy/Paste no longer fails if the text contains apostrophe character 
* Fix for Javascript code injection
* Popup keys no longer appear unexpectedly after key touch 
* (>) button in keyboard list now operates 
* Action button popups no longer overlap the button on iPad
* Keyboard height now always cleanly matches available height in landscape mode
* Help bubble for keyboard change button now shows on first use
* Small message appended to mail and Facebook posts to help friends read text that may not display without fonts

## 1.0.0 stable
* First release!<|MERGE_RESOLUTION|>--- conflicted
+++ resolved
@@ -1,12 +1,10 @@
 # Keyman for iPhone and iPad Version History
 
-<<<<<<< HEAD
+## 11.0 alpha
+* Move to 11.0
+
 ## 2018-05-17 10.0.145 beta
 * Fixes occasional repeated characters when typing rapidly (#865)
-=======
-## 11.0 alpha
-* Move to 11.0
->>>>>>> d47bb604
 
 ## 2018-05-04 10.0.144 beta
 * Refactor navigation bar branding. (#802)
