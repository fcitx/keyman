// !$*UTF8*$!
{
	archiveVersion = 1;
	classes = {
	};
	objectVersion = 46;
	objects = {

/* Begin PBXAggregateTarget section */
		C06D37C51F82364E00F61AE0 /* KME-universal */ = {
			isa = PBXAggregateTarget;
			buildConfigurationList = C06D37C71F82364E00F61AE0 /* Build configuration list for PBXAggregateTarget "KME-universal" */;
			buildPhases = (
				C06D37C61F82364E00F61AE0 /* ShellScript */,
			);
			dependencies = (
				C06D37CB1F83204200F61AE0 /* PBXTargetDependency */,
			);
			name = "KME-universal";
			productName = "Keyman-lib";
		};
/* End PBXAggregateTarget section */

/* Begin PBXBuildFile section */
		1645D5952036C6FF0076C51B /* KeymanPackage.swift in Sources */ = {isa = PBXBuildFile; fileRef = 1645D5942036C6FF0076C51B /* KeymanPackage.swift */; };
		1645D5972036C9F80076C51B /* KMPKeyboard.swift in Sources */ = {isa = PBXBuildFile; fileRef = 1645D5962036C9F80076C51B /* KMPKeyboard.swift */; };
		165EB3A12098993900040A69 /* KeyboardError.swift in Sources */ = {isa = PBXBuildFile; fileRef = 165EB3A02098993900040A69 /* KeyboardError.swift */; };
		6CD5DFAA150F6DC8007A5DDE /* icon.png in Resources */ = {isa = PBXBuildFile; fileRef = 6CD5DFA8150F6DC8007A5DDE /* icon.png */; };
		6CD5DFAB150F6DC8007A5DDE /* icon@2x.png in Resources */ = {isa = PBXBuildFile; fileRef = 6CD5DFA9150F6DC8007A5DDE /* icon@2x.png */; };
		988B36B61ADF67290008752C /* inuktitut_pirurvik-1.0.js in Resources */ = {isa = PBXBuildFile; fileRef = 988B36B51ADF67290008752C /* inuktitut_pirurvik-1.0.js */; };
		988B36B91ADF728A0008752C /* inuktitut_latin-1.0.js in Resources */ = {isa = PBXBuildFile; fileRef = 988B36B71ADF728A0008752C /* inuktitut_latin-1.0.js */; };
		988B36BA1ADF728A0008752C /* inuktitut_naqittaut-1.0.js in Resources */ = {isa = PBXBuildFile; fileRef = 988B36B81ADF728A0008752C /* inuktitut_naqittaut-1.0.js */; };
		98D4190C17695E58008D2FF3 /* Default-568h@2x.png in Resources */ = {isa = PBXBuildFile; fileRef = 98D4190B17695E58008D2FF3 /* Default-568h@2x.png */; };
		98F9D6A01954112F0087AA43 /* Tavultesoft.KMEI.SystemKeyboard.appex in Embed App Extensions */ = {isa = PBXBuildFile; fileRef = 98F9D6971954112F0087AA43 /* Tavultesoft.KMEI.SystemKeyboard.appex */; };
		9A079DCA222E050E00581263 /* LexicalModelKeymanPackage.swift in Sources */ = {isa = PBXBuildFile; fileRef = 9A079DC9222E050E00581263 /* LexicalModelKeymanPackage.swift */; };
		9A079DD4223194B100581263 /* KeymanEngine.framework in Frameworks */ = {isa = PBXBuildFile; fileRef = C06D372B1F81F4E100F61AE0 /* KeymanEngine.framework */; };
		9A079DE62231A69D00581263 /* Foundation.framework in Frameworks */ = {isa = PBXBuildFile; fileRef = 9A079DE52231A69D00581263 /* Foundation.framework */; };
		9A079E372238680700581263 /* KMPLexicalModel.swift in Sources */ = {isa = PBXBuildFile; fileRef = 9A079E362238680700581263 /* KMPLexicalModel.swift */; };
		9A079E3A223AFF3C00581263 /* KeyboardKeymanPackage.swift in Sources */ = {isa = PBXBuildFile; fileRef = 9A079E39223AFF3C00581263 /* KeyboardKeymanPackage.swift */; };
		9A079E3D223B5FAF00581263 /* InstallableLexicalModel.swift in Sources */ = {isa = PBXBuildFile; fileRef = 9A079E3C223B5FAF00581263 /* InstallableLexicalModel.swift */; };
		9A079E40223B602B00581263 /* LexicalModel.swift in Sources */ = {isa = PBXBuildFile; fileRef = 9A079E3F223B602B00581263 /* LexicalModel.swift */; };
		9A079E43223B61AE00581263 /* FullLexicalModelID.swift in Sources */ = {isa = PBXBuildFile; fileRef = 9A079E42223B61AE00581263 /* FullLexicalModelID.swift */; };
		9A082559227589360051EBB0 /* Formatter+ISODateExtension.swift in Sources */ = {isa = PBXBuildFile; fileRef = 9A082558227589360051EBB0 /* Formatter+ISODateExtension.swift */; };
		9A0FCA0422D7C49700D33F86 /* DeviceKit.framework in CopyFiles */ = {isa = PBXBuildFile; fileRef = CE2B1E4521B60E7C007D092E /* DeviceKit.framework */; settings = {ATTRIBUTES = (CodeSignOnCopy, RemoveHeadersOnCopy, ); }; };
		9A0FCA0522D7C49E00D33F86 /* Reachability.framework in CopyFiles */ = {isa = PBXBuildFile; fileRef = 9A0FC9FC22D66D9E00D33F86 /* Reachability.framework */; settings = {ATTRIBUTES = (CodeSignOnCopy, RemoveHeadersOnCopy, ); }; };
		9A0FCA0622D7C4E100D33F86 /* XCGLogger.framework in CopyFiles */ = {isa = PBXBuildFile; fileRef = 1687ACCC1FD8DE5300926D69 /* XCGLogger.framework */; settings = {ATTRIBUTES = (CodeSignOnCopy, RemoveHeadersOnCopy, ); }; };
		9A0FCA0722D7C50800D33F86 /* Zip.framework in CopyFiles */ = {isa = PBXBuildFile; fileRef = 165C8B8B1FD8220600D4A78D /* Zip.framework */; settings = {ATTRIBUTES = (CodeSignOnCopy, RemoveHeadersOnCopy, ); }; };
		9A0FCA0822D7C53500D33F86 /* ObjcExceptionBridging.framework in CopyFiles */ = {isa = PBXBuildFile; fileRef = 1687ACCD1FD8DE5300926D69 /* ObjcExceptionBridging.framework */; settings = {ATTRIBUTES = (CodeSignOnCopy, RemoveHeadersOnCopy, ); }; };
		9A0FCA0922D7C58B00D33F86 /* Keyman.bundle in Resources */ = {isa = PBXBuildFile; fileRef = F27FCB51157FE3CE00FBBA20 /* Keyman.bundle */; };
		9A3B14D2229370B20052A11F /* InstalledLanguagesViewController.swift in Sources */ = {isa = PBXBuildFile; fileRef = 9A3B14D1229370B20052A11F /* InstalledLanguagesViewController.swift */; };
		9A3E832522EAC14A00D22D2A /* KeyboardSwitcherViewController.swift in Sources */ = {isa = PBXBuildFile; fileRef = 9A3E832422EAC14A00D22D2A /* KeyboardSwitcherViewController.swift */; };
		9A4609972241B39B00B0BFD1 /* LexicalModelInfoViewController.swift in Sources */ = {isa = PBXBuildFile; fileRef = 9A4609962241B39B00B0BFD1 /* LexicalModelInfoViewController.swift */; };
		9A4609992242047400B0BFD1 /* LexicalModelAPICall.swift in Sources */ = {isa = PBXBuildFile; fileRef = 9A4609982242047400B0BFD1 /* LexicalModelAPICall.swift */; };
		9A60764422893A4E003BCFBA /* SettingsViewController.swift in Sources */ = {isa = PBXBuildFile; fileRef = 9A60764322893A4E003BCFBA /* SettingsViewController.swift */; };
		9A9CB08022416E5400231FB9 /* LexicalModelPickerViewController.swift in Sources */ = {isa = PBXBuildFile; fileRef = 9A9CB07F22416E5400231FB9 /* LexicalModelPickerViewController.swift */; };
		9AD4F53C229F85AC007992D3 /* LanguageSettingsViewController.swift in Sources */ = {isa = PBXBuildFile; fileRef = 9AD4F53A229F85AC007992D3 /* LanguageSettingsViewController.swift */; };
		9AD4F53D229F85AC007992D3 /* LanguageSettingsViewController.xib in Resources */ = {isa = PBXBuildFile; fileRef = 9AD4F53B229F85AC007992D3 /* LanguageSettingsViewController.xib */; };
		9AD4F53F22A8A286007992D3 /* LanguageSettingsViewController.xib in Resources */ = {isa = PBXBuildFile; fileRef = 9AD4F53B229F85AC007992D3 /* LanguageSettingsViewController.xib */; };
		9ADC459D22E1895D004C78C6 /* LanguageLMDetailViewController.swift in Sources */ = {isa = PBXBuildFile; fileRef = 9ADC459B22E1895D004C78C6 /* LanguageLMDetailViewController.swift */; };
		9ADC459F22E1895D004C78C6 /* LanguageLMDetailViewController.xib in Resources */ = {isa = PBXBuildFile; fileRef = 9ADC459C22E1895D004C78C6 /* LanguageLMDetailViewController.xib */; };
		9ADC45A022E1895D004C78C6 /* LanguageLMDetailViewController.xib in Resources */ = {isa = PBXBuildFile; fileRef = 9ADC459C22E1895D004C78C6 /* LanguageLMDetailViewController.xib */; };
		C007C4651F9F52D8006461B9 /* LanguagesAPICall.swift in Sources */ = {isa = PBXBuildFile; fileRef = C007C4641F9F52D8006461B9 /* LanguagesAPICall.swift */; };
		C024C9941FA6EB470060583B /* NotificationName.swift in Sources */ = {isa = PBXBuildFile; fileRef = C024C9931FA6EB470060583B /* NotificationName.swift */; };
		C024C9961FA6EC650060583B /* NotificationCenter+Typed.swift in Sources */ = {isa = PBXBuildFile; fileRef = C024C9951FA6EC650060583B /* NotificationCenter+Typed.swift */; };
		C024C9981FA6F2340060583B /* NotificationObserver.swift in Sources */ = {isa = PBXBuildFile; fileRef = C024C9971FA6F2330060583B /* NotificationObserver.swift */; };
		C0324B8D1F87480700AF3785 /* TextFieldDelegateProxy.swift in Sources */ = {isa = PBXBuildFile; fileRef = C0324B8C1F87480700AF3785 /* TextFieldDelegateProxy.swift */; };
		C0324B8F1F8750B700AF3785 /* TextView.swift in Sources */ = {isa = PBXBuildFile; fileRef = C0324B8E1F8750B700AF3785 /* TextView.swift */; };
		C0324B911F8763E100AF3785 /* TextViewDelegateProxy.swift in Sources */ = {isa = PBXBuildFile; fileRef = C0324B901F8763E100AF3785 /* TextViewDelegateProxy.swift */; };
		C0324B931F87689B00AF3785 /* KeymanURLProtocol.swift in Sources */ = {isa = PBXBuildFile; fileRef = C0324B921F87689B00AF3785 /* KeymanURLProtocol.swift */; };
		C040E50E1F85FF8A00901EE4 /* KeyPreviewView.swift in Sources */ = {isa = PBXBuildFile; fileRef = C040E50D1F85FF8A00901EE4 /* KeyPreviewView.swift */; };
		C040E5101F8606E300901EE4 /* TextField.swift in Sources */ = {isa = PBXBuildFile; fileRef = C040E50F1F8606E300901EE4 /* TextField.swift */; };
		C040E5121F86107E00901EE4 /* AppDelegate.swift in Sources */ = {isa = PBXBuildFile; fileRef = C040E5111F86107E00901EE4 /* AppDelegate.swift */; };
		C040E5141F86108900901EE4 /* MainViewController.swift in Sources */ = {isa = PBXBuildFile; fileRef = C040E5131F86108900901EE4 /* MainViewController.swift */; };
		C042ED5D1FC6A65A001D82F4 /* Version.swift in Sources */ = {isa = PBXBuildFile; fileRef = C042ED5C1FC6A65A001D82F4 /* Version.swift */; };
		C04514881F85D7F500D88416 /* KeyboardViewController.swift in Sources */ = {isa = PBXBuildFile; fileRef = C04514871F85D7F500D88416 /* KeyboardViewController.swift */; };
		C045148A1F85DF9100D88416 /* InputViewController.swift in Sources */ = {isa = PBXBuildFile; fileRef = C04514891F85DF9000D88416 /* InputViewController.swift */; };
		C0452BAB1F9F1FE10064431A /* Language.swift in Sources */ = {isa = PBXBuildFile; fileRef = C0452BAA1F9F1FE10064431A /* Language.swift */; };
		C0452BAD1F9F21270064431A /* Keyboard.swift in Sources */ = {isa = PBXBuildFile; fileRef = C0452BAC1F9F21270064431A /* Keyboard.swift */; };
		C0452BAF1F9F22A80064431A /* Font.swift in Sources */ = {isa = PBXBuildFile; fileRef = C0452BAE1F9F22A80064431A /* Font.swift */; };
		C055E6EB1F99ED090035C2DD /* RegisteredFont.swift in Sources */ = {isa = PBXBuildFile; fileRef = C055E6EA1F99ED090035C2DD /* RegisteredFont.swift */; };
		C059FCB71FD924DC00BD1A64 /* Zip.framework in Frameworks */ = {isa = PBXBuildFile; fileRef = 165C8B8B1FD8220600D4A78D /* Zip.framework */; };
		C059FCB81FD924DC00BD1A64 /* Zip.framework in Embed Frameworks */ = {isa = PBXBuildFile; fileRef = 165C8B8B1FD8220600D4A78D /* Zip.framework */; settings = {ATTRIBUTES = (CodeSignOnCopy, RemoveHeadersOnCopy, ); }; };
		C059FCBC1FD9266C00BD1A64 /* ObjcExceptionBridging.framework in Frameworks */ = {isa = PBXBuildFile; fileRef = 1687ACCD1FD8DE5300926D69 /* ObjcExceptionBridging.framework */; };
		C059FCBD1FD9266C00BD1A64 /* XCGLogger.framework in Frameworks */ = {isa = PBXBuildFile; fileRef = 1687ACCC1FD8DE5300926D69 /* XCGLogger.framework */; };
		C059FCBE1FD9266C00BD1A64 /* Zip.framework in Frameworks */ = {isa = PBXBuildFile; fileRef = 165C8B8B1FD8220600D4A78D /* Zip.framework */; };
		C05B14331FD914870082A316 /* Log.swift in Sources */ = {isa = PBXBuildFile; fileRef = C05B14321FD914870082A316 /* Log.swift */; };
		C05F43311FBD62550058CBD4 /* JSONDecoder.DateDecodingStrategy+ISO8601Fallback.swift in Sources */ = {isa = PBXBuildFile; fileRef = C05F43301FBD62550058CBD4 /* JSONDecoder.DateDecodingStrategy+ISO8601Fallback.swift */; };
		C06085B41F9485E40057E5B9 /* UIButton+Helpers.swift in Sources */ = {isa = PBXBuildFile; fileRef = C06085B31F9485E40057E5B9 /* UIButton+Helpers.swift */; };
		C06D372F1F81F4E100F61AE0 /* KeymanEngine.h in Headers */ = {isa = PBXBuildFile; fileRef = C06D372D1F81F4E100F61AE0 /* KeymanEngine.h */; settings = {ATTRIBUTES = (Public, ); }; };
		C06D37341F81F5C300F61AE0 /* HTTPDownloader.swift in Sources */ = {isa = PBXBuildFile; fileRef = C0ED71B41F6BBFAF002A2FD6 /* HTTPDownloader.swift */; };
		C06D37351F81F5C300F61AE0 /* HTTPDownloadRequest.swift in Sources */ = {isa = PBXBuildFile; fileRef = C0ED71B21F6BB0B1002A2FD6 /* HTTPDownloadRequest.swift */; };
		C06D37361F81F5C300F61AE0 /* KeyboardMenuView.swift in Sources */ = {isa = PBXBuildFile; fileRef = C034BBBD1F7CCE7D00021FF5 /* KeyboardMenuView.swift */; };
		C06D37381F81F5C400F61AE0 /* SubKeysView.swift in Sources */ = {isa = PBXBuildFile; fileRef = C07B42AE1F7CEE2700ECA97F /* SubKeysView.swift */; };
		C06D37401F81F5C400F61AE0 /* LanguageDetailViewController.swift in Sources */ = {isa = PBXBuildFile; fileRef = C092D8381F6A70C8005C5485 /* LanguageDetailViewController.swift */; };
		C06D37411F81F5C400F61AE0 /* LanguageViewController.swift in Sources */ = {isa = PBXBuildFile; fileRef = C04C2A6C1F6B7D9A00BA42B6 /* LanguageViewController.swift */; };
		C06D37421F81F5C400F61AE0 /* KeyboardPickerButton.swift in Sources */ = {isa = PBXBuildFile; fileRef = C08C620F1F67BD4500268D03 /* KeyboardPickerButton.swift */; };
		C06D37431F81F5C400F61AE0 /* KeyboardPickerBarButtonItem.swift in Sources */ = {isa = PBXBuildFile; fileRef = C08C620B1F6792A200268D03 /* KeyboardPickerBarButtonItem.swift */; };
		C06D37441F81F5C400F61AE0 /* KeyboardNameTableViewCell.swift in Sources */ = {isa = PBXBuildFile; fileRef = C08C62121F67C31100268D03 /* KeyboardNameTableViewCell.swift */; };
		C06D37461F81F5C400F61AE0 /* PopoverView.swift in Sources */ = {isa = PBXBuildFile; fileRef = C0A5FF361F6682EB00BE740C /* PopoverView.swift */; };
		C06D37571F82060900F61AE0 /* KeymanEngine.framework in Frameworks */ = {isa = PBXBuildFile; fileRef = C06D372B1F81F4E100F61AE0 /* KeymanEngine.framework */; };
		C06D375A1F82075A00F61AE0 /* KeymanEngine.framework in Frameworks */ = {isa = PBXBuildFile; fileRef = C06D372B1F81F4E100F61AE0 /* KeymanEngine.framework */; };
		C06D375E1F82089200F61AE0 /* KeymanEngine.framework in Embed Frameworks */ = {isa = PBXBuildFile; fileRef = C06D372B1F81F4E100F61AE0 /* KeymanEngine.framework */; settings = {ATTRIBUTES = (CodeSignOnCopy, RemoveHeadersOnCopy, ); }; };
		C06D37601F82095200F61AE0 /* Keyman.bundle in Resources */ = {isa = PBXBuildFile; fileRef = F27FCB51157FE3CE00FBBA20 /* Keyman.bundle */; };
		C075EB061F8EFF870041F4BD /* String+Helpers.swift in Sources */ = {isa = PBXBuildFile; fileRef = C075EB051F8EFF870041F4BD /* String+Helpers.swift */; };
		C07705DD1FD8ED9E00D2F3C7 /* ObjcExceptionBridging.framework in Frameworks */ = {isa = PBXBuildFile; fileRef = 1687ACCD1FD8DE5300926D69 /* ObjcExceptionBridging.framework */; };
		C07705DE1FD8ED9E00D2F3C7 /* ObjcExceptionBridging.framework in Embed Frameworks */ = {isa = PBXBuildFile; fileRef = 1687ACCD1FD8DE5300926D69 /* ObjcExceptionBridging.framework */; settings = {ATTRIBUTES = (CodeSignOnCopy, RemoveHeadersOnCopy, ); }; };
		C07705DF1FD8ED9E00D2F3C7 /* XCGLogger.framework in Frameworks */ = {isa = PBXBuildFile; fileRef = 1687ACCC1FD8DE5300926D69 /* XCGLogger.framework */; };
		C07705E01FD8ED9E00D2F3C7 /* XCGLogger.framework in Embed Frameworks */ = {isa = PBXBuildFile; fileRef = 1687ACCC1FD8DE5300926D69 /* XCGLogger.framework */; settings = {ATTRIBUTES = (CodeSignOnCopy, RemoveHeadersOnCopy, ); }; };
		C082CE151F90AFD400860F02 /* Collection+SafeAccess.swift in Sources */ = {isa = PBXBuildFile; fileRef = C082CE141F90AFD400860F02 /* Collection+SafeAccess.swift */; };
		C08E698D1FDA392D0026056B /* Migrations.swift in Sources */ = {isa = PBXBuildFile; fileRef = C08E698C1FDA392D0026056B /* Migrations.swift */; };
		C08E69911FDA6F6F0026056B /* FullKeyboardID.swift in Sources */ = {isa = PBXBuildFile; fileRef = C08E69901FDA6F6F0026056B /* FullKeyboardID.swift */; };
		C0959CD41F99C44E00B616BC /* Constants.swift in Sources */ = {isa = PBXBuildFile; fileRef = C0959CD31F99C44E00B616BC /* Constants.swift */; };
		C0A93A541F8B21240079948B /* Manager.swift in Sources */ = {isa = PBXBuildFile; fileRef = C0A93A531F8B21240079948B /* Manager.swift */; };
		C0B09EAE1FCFD10F002F39AF /* FontManager.swift in Sources */ = {isa = PBXBuildFile; fileRef = C0B09EAD1FCFD10F002F39AF /* FontManager.swift */; };
		C0B901AA1FA1AFC200764EB8 /* UserDefaults+Types.swift in Sources */ = {isa = PBXBuildFile; fileRef = C0B901A91FA1AFC200764EB8 /* UserDefaults+Types.swift */; };
		C0C16A891FA8146300F090BA /* KeymanWebViewController.swift in Sources */ = {isa = PBXBuildFile; fileRef = C0C16A881FA8146300F090BA /* KeymanWebViewController.swift */; };
		C0CB633C1FA6F61500617CDB /* Notifications.swift in Sources */ = {isa = PBXBuildFile; fileRef = C0CB633B1FA6F61500617CDB /* Notifications.swift */; };
		C0D3F35E1F9F33490055C7CF /* Options.swift in Sources */ = {isa = PBXBuildFile; fileRef = C0D3F35D1F9F33490055C7CF /* Options.swift */; };
		C0D3F3601F9F3AD80055C7CF /* InstallableKeyboard.swift in Sources */ = {isa = PBXBuildFile; fileRef = C0D3F35F1F9F3AD80055C7CF /* InstallableKeyboard.swift */; };
		C0E30C8C1FC40D0400C80416 /* Storage.swift in Sources */ = {isa = PBXBuildFile; fileRef = C0E30C8B1FC40D0400C80416 /* Storage.swift */; };
		C0EF3E7B1F95B65300CE9BD4 /* KeymanWebDelegate.swift in Sources */ = {isa = PBXBuildFile; fileRef = C0EF3E7A1F95B65300CE9BD4 /* KeymanWebDelegate.swift */; };
		CE02EE0C24A5863100D58F92 /* Queries.bundle in Resources */ = {isa = PBXBuildFile; fileRef = CE02EE0B24A5863100D58F92 /* Queries.bundle */; };
		CE02EE0E24A5869500D58F92 /* Queries.swift in Sources */ = {isa = PBXBuildFile; fileRef = CE02EE0D24A5869500D58F92 /* Queries.swift */; };
		CE02EE1024A5892200D58F92 /* URLSessionDataTaskMock.swift in Sources */ = {isa = PBXBuildFile; fileRef = CE02EE0F24A5892200D58F92 /* URLSessionDataTaskMock.swift */; };
		CE07E3D2247E3FB100DFA9D2 /* HTTPDownloaderTests.swift in Sources */ = {isa = PBXBuildFile; fileRef = CE07E3D1247E3FB100DFA9D2 /* HTTPDownloaderTests.swift */; };
		CE07E3D6247E41DB00DFA9D2 /* URLSessionMock.swift in Sources */ = {isa = PBXBuildFile; fileRef = CE07E3D5247E41DB00DFA9D2 /* URLSessionMock.swift */; };
		CE07E3D8247E43CB00DFA9D2 /* URLSessionDownloadTaskMock.swift in Sources */ = {isa = PBXBuildFile; fileRef = CE07E3D7247E43CB00DFA9D2 /* URLSessionDownloadTaskMock.swift */; };
		CE17ABDE23069E76005FBB14 /* LanguageResource.swift in Sources */ = {isa = PBXBuildFile; fileRef = CE17ABDD23069E76005FBB14 /* LanguageResource.swift */; };
		CE1E1EC12303C8CC001C7BE0 /* ResourceDownloadStatusToolbar.swift in Sources */ = {isa = PBXBuildFile; fileRef = CE1E1EC02303C8CC001C7BE0 /* ResourceDownloadStatusToolbar.swift */; };
		CE1F67A32304EB3800FF6972 /* ResourceDownloadManager.swift in Sources */ = {isa = PBXBuildFile; fileRef = CE1F67A22304EB3800FF6972 /* ResourceDownloadManager.swift */; };
		CE22DFBA230B94DB00A4551C /* ResourceDownloadQueue.swift in Sources */ = {isa = PBXBuildFile; fileRef = CE22DFB9230B94DB00A4551C /* ResourceDownloadQueue.swift */; };
		CE24ECF021B763740052D291 /* KeymanResponder+Types.swift in Sources */ = {isa = PBXBuildFile; fileRef = CE24ECEF21B763740052D291 /* KeymanResponder+Types.swift */; };
		CE24ECF121B763740052D291 /* KeymanResponder+Types.swift in Sources */ = {isa = PBXBuildFile; fileRef = CE24ECEF21B763740052D291 /* KeymanResponder+Types.swift */; };
		CE24ECF221B763740052D291 /* KeymanResponder+Types.swift in Sources */ = {isa = PBXBuildFile; fileRef = CE24ECEF21B763740052D291 /* KeymanResponder+Types.swift */; };
		CE2B1E4721B60E89007D092E /* DeviceKit.framework in Frameworks */ = {isa = PBXBuildFile; fileRef = CE2B1E4521B60E7C007D092E /* DeviceKit.framework */; };
		CE2B1E4821B60E8A007D092E /* DeviceKit.framework in Frameworks */ = {isa = PBXBuildFile; fileRef = CE2B1E4521B60E7C007D092E /* DeviceKit.framework */; };
		CE2B1E4A21B60FB1007D092E /* DeviceKit.framework in Embed Frameworks */ = {isa = PBXBuildFile; fileRef = CE2B1E4521B60E7C007D092E /* DeviceKit.framework */; settings = {ATTRIBUTES = (CodeSignOnCopy, RemoveHeadersOnCopy, ); }; };
		CE37C38B23FCC9EE007031C6 /* Keyboards.bundle in Resources */ = {isa = PBXBuildFile; fileRef = CE37C38A23FCC9EE007031C6 /* Keyboards.bundle */; };
		CE37C38D23FCD41E007031C6 /* Keyboards.swift in Sources */ = {isa = PBXBuildFile; fileRef = CE37C38C23FCD41E007031C6 /* Keyboards.swift */; };
		CE37C38F23FCD52F007031C6 /* Lexical Models.bundle in Resources */ = {isa = PBXBuildFile; fileRef = CE37C38E23FCD52F007031C6 /* Lexical Models.bundle */; };
		CE37C39123FCD617007031C6 /* LexicalModels.swift in Sources */ = {isa = PBXBuildFile; fileRef = CE37C39023FCD617007031C6 /* LexicalModels.swift */; };
		CE4459E723FBBB4A003151FD /* AppDelegate.swift in Sources */ = {isa = PBXBuildFile; fileRef = CE4459CD23FBBA8D003151FD /* AppDelegate.swift */; };
		CE4459E823FBBB79003151FD /* KeymanEngine.framework in Frameworks */ = {isa = PBXBuildFile; fileRef = C06D372B1F81F4E100F61AE0 /* KeymanEngine.framework */; };
		CE4459E923FBBB79003151FD /* KeymanEngine.framework in Embed Frameworks */ = {isa = PBXBuildFile; fileRef = C06D372B1F81F4E100F61AE0 /* KeymanEngine.framework */; settings = {ATTRIBUTES = (CodeSignOnCopy, RemoveHeadersOnCopy, ); }; };
		CE4459EE23FBBB8F003151FD /* DeviceKit.framework in Frameworks */ = {isa = PBXBuildFile; fileRef = CE2B1E4521B60E7C007D092E /* DeviceKit.framework */; };
		CE4459EF23FBBB8F003151FD /* DeviceKit.framework in Embed Frameworks */ = {isa = PBXBuildFile; fileRef = CE2B1E4521B60E7C007D092E /* DeviceKit.framework */; settings = {ATTRIBUTES = (CodeSignOnCopy, RemoveHeadersOnCopy, ); }; };
		CE4459F023FBBB8F003151FD /* ObjcExceptionBridging.framework in Frameworks */ = {isa = PBXBuildFile; fileRef = 1687ACCD1FD8DE5300926D69 /* ObjcExceptionBridging.framework */; };
		CE4459F123FBBB8F003151FD /* ObjcExceptionBridging.framework in Embed Frameworks */ = {isa = PBXBuildFile; fileRef = 1687ACCD1FD8DE5300926D69 /* ObjcExceptionBridging.framework */; settings = {ATTRIBUTES = (CodeSignOnCopy, RemoveHeadersOnCopy, ); }; };
		CE4459F223FBBB8F003151FD /* Reachability.framework in Frameworks */ = {isa = PBXBuildFile; fileRef = 9A0FC9FC22D66D9E00D33F86 /* Reachability.framework */; };
		CE4459F323FBBB8F003151FD /* Reachability.framework in Embed Frameworks */ = {isa = PBXBuildFile; fileRef = 9A0FC9FC22D66D9E00D33F86 /* Reachability.framework */; settings = {ATTRIBUTES = (CodeSignOnCopy, RemoveHeadersOnCopy, ); }; };
		CE4459F423FBBB8F003151FD /* XCGLogger.framework in Frameworks */ = {isa = PBXBuildFile; fileRef = 1687ACCC1FD8DE5300926D69 /* XCGLogger.framework */; };
		CE4459F523FBBB8F003151FD /* XCGLogger.framework in Embed Frameworks */ = {isa = PBXBuildFile; fileRef = 1687ACCC1FD8DE5300926D69 /* XCGLogger.framework */; settings = {ATTRIBUTES = (CodeSignOnCopy, RemoveHeadersOnCopy, ); }; };
		CE4459F623FBBB8F003151FD /* Zip.framework in Frameworks */ = {isa = PBXBuildFile; fileRef = 165C8B8B1FD8220600D4A78D /* Zip.framework */; };
		CE4459F723FBBB8F003151FD /* Zip.framework in Embed Frameworks */ = {isa = PBXBuildFile; fileRef = 165C8B8B1FD8220600D4A78D /* Zip.framework */; settings = {ATTRIBUTES = (CodeSignOnCopy, RemoveHeadersOnCopy, ); }; };
		CE46D65D247B93C9005FD506 /* ResourceInfoView.xib in Resources */ = {isa = PBXBuildFile; fileRef = CE754A0123D151B90030CB79 /* ResourceInfoView.xib */; };
		CE5C8BE324B5B3BA00FAFB7F /* Queries+LexicalModel.swift in Sources */ = {isa = PBXBuildFile; fileRef = CE5C8BE224B5B3BA00FAFB7F /* Queries+LexicalModel.swift */; };
		CE5C8BE524B5BD1C00FAFB7F /* QueryModelTests.swift in Sources */ = {isa = PBXBuildFile; fileRef = CE5C8BE424B5BD1C00FAFB7F /* QueryModelTests.swift */; };
		CE67D961228A6F190029F2B5 /* KeyboardCommandStructs.swift in Sources */ = {isa = PBXBuildFile; fileRef = CE67D960228A6F190029F2B5 /* KeyboardCommandStructs.swift */; };
		CE71705823A9C14D00A924A1 /* ResourceFileManager.swift in Sources */ = {isa = PBXBuildFile; fileRef = CE71705723A9C14D00A924A1 /* ResourceFileManager.swift */; };
		CE71705F23A9C97F00A924A1 /* PackageInstallViewController.swift in Sources */ = {isa = PBXBuildFile; fileRef = CE71705E23A9C97F00A924A1 /* PackageInstallViewController.swift */; };
		CE754A0423D162E90030CB79 /* ResourceInfoViewController.swift in Sources */ = {isa = PBXBuildFile; fileRef = CE754A0323D162E90030CB79 /* ResourceInfoViewController.swift */; };
		CE79B24923C711FF007E72AE /* KeyboardScaleMap.swift in Sources */ = {isa = PBXBuildFile; fileRef = CE79B24823C711FF007E72AE /* KeyboardScaleMap.swift */; };
		CE7A26D123CEE5790005955C /* Keyboard Colors.xcassets in Resources */ = {isa = PBXBuildFile; fileRef = CE7A26D023CEE5790005955C /* Keyboard Colors.xcassets */; };
		CE7A26D423CEE71B0005955C /* Keyboard Colors.xcassets in Resources */ = {isa = PBXBuildFile; fileRef = CE7A26D023CEE5790005955C /* Keyboard Colors.xcassets */; };
		CE7A26D923CEEC640005955C /* Colors+Extension.swift in Sources */ = {isa = PBXBuildFile; fileRef = CE7A26D723CEEC630005955C /* Colors+Extension.swift */; };
		CE7A26DB23CEEF640005955C /* Colors.swift in Sources */ = {isa = PBXBuildFile; fileRef = CE7A26DA23CEEF640005955C /* Colors.swift */; };
		CE7ADD6623DE89FC00BC9A00 /* Alerts.swift in Sources */ = {isa = PBXBuildFile; fileRef = CE7ADD6523DE89FC00BC9A00 /* Alerts.swift */; };
		CE805CE72411FF9100BF0617 /* Sentry.framework in Frameworks */ = {isa = PBXBuildFile; fileRef = CEC0C66B2410AC9A003E1BCD /* Sentry.framework */; };
		CE805CE82411FF9100BF0617 /* Sentry.framework in Embed Frameworks */ = {isa = PBXBuildFile; fileRef = CEC0C66B2410AC9A003E1BCD /* Sentry.framework */; settings = {ATTRIBUTES = (CodeSignOnCopy, RemoveHeadersOnCopy, ); }; };
		CE805CE92411FFAA00BF0617 /* Sentry.framework in Frameworks */ = {isa = PBXBuildFile; fileRef = CEC0C66B2410AC9A003E1BCD /* Sentry.framework */; };
		CE805CEA2411FFAA00BF0617 /* Sentry.framework in Embed Frameworks */ = {isa = PBXBuildFile; fileRef = CEC0C66B2410AC9A003E1BCD /* Sentry.framework */; settings = {ATTRIBUTES = (CodeSignOnCopy, RemoveHeadersOnCopy, ); }; };
		CE808A48236697BE00713E6B /* DeviceKit.framework in Frameworks */ = {isa = PBXBuildFile; fileRef = CE2B1E4521B60E7C007D092E /* DeviceKit.framework */; };
		CE808A4B236697D400713E6B /* ObjcExceptionBridging.framework in Frameworks */ = {isa = PBXBuildFile; fileRef = 1687ACCD1FD8DE5300926D69 /* ObjcExceptionBridging.framework */; };
		CE808A4D236697D500713E6B /* Reachability.framework in Frameworks */ = {isa = PBXBuildFile; fileRef = 9A0FC9FC22D66D9E00D33F86 /* Reachability.framework */; };
		CE808A4F236697D800713E6B /* XCGLogger.framework in Frameworks */ = {isa = PBXBuildFile; fileRef = 1687ACCC1FD8DE5300926D69 /* XCGLogger.framework */; };
		CE808A532366980A00713E6B /* Zip.framework in Frameworks */ = {isa = PBXBuildFile; fileRef = 165C8B8B1FD8220600D4A78D /* Zip.framework */; };
		CE867FEF2485E97A00B2EAED /* KMPMetadata.swift in Sources */ = {isa = PBXBuildFile; fileRef = CE867FEE2485E97A00B2EAED /* KMPMetadata.swift */; };
		CE867FF12485EE1500B2EAED /* KMPInfo.swift in Sources */ = {isa = PBXBuildFile; fileRef = CE867FF02485EE1500B2EAED /* KMPInfo.swift */; };
		CE87751E24C68DA500B1475A /* KeyboardSearchViewController.swift in Sources */ = {isa = PBXBuildFile; fileRef = CE87751D24C68DA500B1475A /* KeyboardSearchViewController.swift */; };
		CE88042F247F4B97009BCA1A /* ExpectationDownloaderDelegate.swift in Sources */ = {isa = PBXBuildFile; fileRef = CE88042E247F4B97009BCA1A /* ExpectationDownloaderDelegate.swift */; };
		CE88143A24A9B7F4002809C3 /* ResourceDownloadQueueTests.swift in Sources */ = {isa = PBXBuildFile; fileRef = CE88143924A9B7F4002809C3 /* ResourceDownloadQueueTests.swift */; };
		CE89641F24A4686000D5EB8E /* Queries.swift in Sources */ = {isa = PBXBuildFile; fileRef = CE89641E24A4686000D5EB8E /* Queries.swift */; };
		CE89642124A468B200D5EB8E /* Queries+PackageVersion.swift in Sources */ = {isa = PBXBuildFile; fileRef = CE89642024A468B200D5EB8E /* Queries+PackageVersion.swift */; };
		CE89642524A46D0000D5EB8E /* QueryPackageVersionTests.swift in Sources */ = {isa = PBXBuildFile; fileRef = CE89642424A46D0000D5EB8E /* QueryPackageVersionTests.swift */; };
		CE8B0BBD248734240045EB2E /* KeymanPackageTests.swift in Sources */ = {isa = PBXBuildFile; fileRef = CE8B0BBC248734240045EB2E /* KeymanPackageTests.swift */; };
		CE8B0BBF248764ED0045EB2E /* KMPResource.swift in Sources */ = {isa = PBXBuildFile; fileRef = CE8B0BBE248764ED0045EB2E /* KMPResource.swift */; };
		CE8B5BB22491DA540075CCB0 /* 13.0 Cloud to Package Migration.bundle in Resources */ = {isa = PBXBuildFile; fileRef = CE8B5BB12491DA530075CCB0 /* 13.0 Cloud to Package Migration.bundle */; };
		CE8EDEB123F53D1A009E1FF6 /* FileManagementTests.swift in Sources */ = {isa = PBXBuildFile; fileRef = 9A079DD1223194B100581263 /* FileManagementTests.swift */; };
		CE8EDEB323F53F96009E1FF6 /* VersionTests.swift in Sources */ = {isa = PBXBuildFile; fileRef = CE8EDEB223F53F96009E1FF6 /* VersionTests.swift */; };
		CE973D812484A56500F66045 /* PackageJSON.swift in Sources */ = {isa = PBXBuildFile; fileRef = CE973D802484A56500F66045 /* PackageJSON.swift */; };
		CE973D832484A5DC00F66045 /* PackageJSON.bundle in Resources */ = {isa = PBXBuildFile; fileRef = CE973D822484A5DB00F66045 /* PackageJSON.bundle */; };
		CE973D852484A71700F66045 /* KMPJSONTests.swift in Sources */ = {isa = PBXBuildFile; fileRef = CE973D842484A71700F66045 /* KMPJSONTests.swift */; };
		CE973D872484BBC200F66045 /* KMPLanguage.swift in Sources */ = {isa = PBXBuildFile; fileRef = CE973D862484BBC200F66045 /* KMPLanguage.swift */; };
		CE973D892484DBA600F66045 /* KMPSystem.swift in Sources */ = {isa = PBXBuildFile; fileRef = CE973D882484DBA600F66045 /* KMPSystem.swift */; };
		CE973D8B2484DCA300F66045 /* KMPOptions.swift in Sources */ = {isa = PBXBuildFile; fileRef = CE973D8A2484DCA300F66045 /* KMPOptions.swift */; };
		CE973D8D2484DD1900F66045 /* KMPFile.swift in Sources */ = {isa = PBXBuildFile; fileRef = CE973D8C2484DD1900F66045 /* KMPFile.swift */; };
		CE976D4F23FA380700FFDF3A /* Reachability.framework in Frameworks */ = {isa = PBXBuildFile; fileRef = 9A0FC9FC22D66D9E00D33F86 /* Reachability.framework */; };
		CE976D5023FA380700FFDF3A /* Reachability.framework in Embed Frameworks */ = {isa = PBXBuildFile; fileRef = 9A0FC9FC22D66D9E00D33F86 /* Reachability.framework */; settings = {ATTRIBUTES = (CodeSignOnCopy, RemoveHeadersOnCopy, ); }; };
		CE97866224C7DD1A00C5DCBC /* KeyboardSearchTests.swift in Sources */ = {isa = PBXBuildFile; fileRef = CE97866124C7DD1A00C5DCBC /* KeyboardSearchTests.swift */; };
		CE9B440C23FE49F000499CAB /* Migrations.swift in Sources */ = {isa = PBXBuildFile; fileRef = CE9B440B23FE49F000499CAB /* Migrations.swift */; };
		CE9B440F23FE4E7500499CAB /* 12.0 Ad-hoc Migration.bundle in Resources */ = {isa = PBXBuildFile; fileRef = CE9B440D23FE4E7400499CAB /* 12.0 Ad-hoc Migration.bundle */; };
		CE9B441023FE4E7500499CAB /* Simple 12.0 Migration.bundle in Resources */ = {isa = PBXBuildFile; fileRef = CE9B440E23FE4E7500499CAB /* Simple 12.0 Migration.bundle */; };
		CE9CD88023FCC1CA002BF2F8 /* TestUtils.swift in Sources */ = {isa = PBXBuildFile; fileRef = CE9CD87F23FCC1CA002BF2F8 /* TestUtils.swift */; };
		CE9CD88323FCC4E3002BF2F8 /* UserDefaults.swift in Sources */ = {isa = PBXBuildFile; fileRef = CE9CD88223FCC4E3002BF2F8 /* UserDefaults.swift */; };
<<<<<<< HEAD
		CEA1486C2407808F00C6ECD2 /* Localizable.strings in Resources */ = {isa = PBXBuildFile; fileRef = CEA1486F2407808F00C6ECD2 /* Localizable.strings */; };
		CEA1486D2407808F00C6ECD2 /* Localizable.strings in Resources */ = {isa = PBXBuildFile; fileRef = CEA1486F2407808F00C6ECD2 /* Localizable.strings */; };
		CEA14870240780E100C6ECD2 /* ResourceInfoView.xib in Resources */ = {isa = PBXBuildFile; fileRef = CEA14872240780E100C6ECD2 /* ResourceInfoView.xib */; };
=======
		CEA6BA9D249872E8002D44CE /* Simple 13.0 Migration.bundle in Resources */ = {isa = PBXBuildFile; fileRef = CEA6BA9C249872E7002D44CE /* Simple 13.0 Migration.bundle */; };
		CEA70CCF24CAC3AE001C12E6 /* Obsoletions.swift in Sources */ = {isa = PBXBuildFile; fileRef = CEA70CCE24CAC3AE001C12E6 /* Obsoletions.swift */; };
		CEA9670924BEC4030035AACF /* ResourceUpdateTests.swift in Sources */ = {isa = PBXBuildFile; fileRef = CEA9670824BEC4030035AACF /* ResourceUpdateTests.swift */; };
		CEA9670B24BEC8030035AACF /* EngineStateBundler.swift in Sources */ = {isa = PBXBuildFile; fileRef = CEA9670A24BEC8030035AACF /* EngineStateBundler.swift */; };
		CEA9670D24BEEFF80035AACF /* khmer_angkor update-base.bundle in Resources */ = {isa = PBXBuildFile; fileRef = CEA9670C24BEEFF80035AACF /* khmer_angkor update-base.bundle */; };
		CEA9670F24BEF05A0035AACF /* Updates.swift in Sources */ = {isa = PBXBuildFile; fileRef = CEA9670E24BEF05A0035AACF /* Updates.swift */; };
		CEB8276724C6811800F3D39C /* KeymanHostTests.swift in Sources */ = {isa = PBXBuildFile; fileRef = CEB8276624C6811800F3D39C /* KeymanHostTests.swift */; };
>>>>>>> 81327b31
		CEC0C66C2410AC9A003E1BCD /* Sentry.framework in Frameworks */ = {isa = PBXBuildFile; fileRef = CEC0C66B2410AC9A003E1BCD /* Sentry.framework */; };
		CEC0C6772410E049003E1BCD /* SentryManager.swift in Sources */ = {isa = PBXBuildFile; fileRef = CEC0C6762410E049003E1BCD /* SentryManager.swift */; };
		CED8B63224A9C2400054E300 /* ResourceDownloadManagerTests.swift in Sources */ = {isa = PBXBuildFile; fileRef = CED8B63124A9C2400054E300 /* ResourceDownloadManagerTests.swift */; };
		CEDFEF8F23FE43B700BECF39 /* MigrationTests.swift in Sources */ = {isa = PBXBuildFile; fileRef = CEDFEF8E23FE43B700BECF39 /* MigrationTests.swift */; };
		CEE0321124C56735005BFC73 /* Packages.swift in Sources */ = {isa = PBXBuildFile; fileRef = CEE0321024C56735005BFC73 /* Packages.swift */; };
		CEE0321324C58C90005BFC73 /* KeymanHosts.swift in Sources */ = {isa = PBXBuildFile; fileRef = CEE0321224C58C90005BFC73 /* KeymanHosts.swift */; };
		CEF888D223FE6ADF00667693 /* No-defaults 10.0 Migration.bundle in Resources */ = {isa = PBXBuildFile; fileRef = CEF888D023FE6ADE00667693 /* No-defaults 10.0 Migration.bundle */; };
		CEF888D323FE6ADF00667693 /* Simple 10.0 Migration.bundle in Resources */ = {isa = PBXBuildFile; fileRef = CEF888D123FE6ADF00667693 /* Simple 10.0 Migration.bundle */; };
		CEF888D523FE786C00667693 /* KeyboardScaleTests.swift in Sources */ = {isa = PBXBuildFile; fileRef = CEF888D423FE786C00667693 /* KeyboardScaleTests.swift */; };
/* End PBXBuildFile section */

/* Begin PBXContainerItemProxy section */
		98F9D69E1954112F0087AA43 /* PBXContainerItemProxy */ = {
			isa = PBXContainerItemProxy;
			containerPortal = F243887514BBD43000A3E055 /* Project object */;
			proxyType = 1;
			remoteGlobalIDString = 98F9D6961954112F0087AA43;
			remoteInfo = SystemKeyboard;
		};
		98F9D6A11954112F0087AA43 /* PBXContainerItemProxy */ = {
			isa = PBXContainerItemProxy;
			containerPortal = F243887514BBD43000A3E055 /* Project object */;
			proxyType = 1;
			remoteGlobalIDString = 98F9D6961954112F0087AA43;
			remoteInfo = SystemKeyboard;
		};
		9A079DD5223194B100581263 /* PBXContainerItemProxy */ = {
			isa = PBXContainerItemProxy;
			containerPortal = F243887514BBD43000A3E055 /* Project object */;
			proxyType = 1;
			remoteGlobalIDString = C06D372A1F81F4E100F61AE0;
			remoteInfo = KeymanEngine;
		};
		C06D37581F8206E400F61AE0 /* PBXContainerItemProxy */ = {
			isa = PBXContainerItemProxy;
			containerPortal = F243887514BBD43000A3E055 /* Project object */;
			proxyType = 1;
			remoteGlobalIDString = C06D372A1F81F4E100F61AE0;
			remoteInfo = KeymanEngine;
		};
		C06D375B1F82075D00F61AE0 /* PBXContainerItemProxy */ = {
			isa = PBXContainerItemProxy;
			containerPortal = F243887514BBD43000A3E055 /* Project object */;
			proxyType = 1;
			remoteGlobalIDString = C06D372A1F81F4E100F61AE0;
			remoteInfo = KeymanEngine;
		};
		C06D37CA1F83204200F61AE0 /* PBXContainerItemProxy */ = {
			isa = PBXContainerItemProxy;
			containerPortal = F243887514BBD43000A3E055 /* Project object */;
			proxyType = 1;
			remoteGlobalIDString = C06D372A1F81F4E100F61AE0;
			remoteInfo = KeymanEngine;
		};
		CE4459CB23FBB8DA003151FD /* PBXContainerItemProxy */ = {
			isa = PBXContainerItemProxy;
			containerPortal = F243887514BBD43000A3E055 /* Project object */;
			proxyType = 1;
			remoteGlobalIDString = F243887D14BBD43000A3E055;
			remoteInfo = KeymanEngineDemo;
		};
		CE4459EA23FBBB79003151FD /* PBXContainerItemProxy */ = {
			isa = PBXContainerItemProxy;
			containerPortal = F243887514BBD43000A3E055 /* Project object */;
			proxyType = 1;
			remoteGlobalIDString = C06D372A1F81F4E100F61AE0;
			remoteInfo = KeymanEngine;
		};
		CE4459F823FBBCB3003151FD /* PBXContainerItemProxy */ = {
			isa = PBXContainerItemProxy;
			containerPortal = F243887514BBD43000A3E055 /* Project object */;
			proxyType = 1;
			remoteGlobalIDString = CE4459D223FBBB34003151FD;
			remoteInfo = KeymanEngineTestHost;
		};
/* End PBXContainerItemProxy section */

/* Begin PBXCopyFilesBuildPhase section */
		98F9D6A61954112F0087AA43 /* Embed App Extensions */ = {
			isa = PBXCopyFilesBuildPhase;
			buildActionMask = 2147483647;
			dstPath = "";
			dstSubfolderSpec = 13;
			files = (
				98F9D6A01954112F0087AA43 /* Tavultesoft.KMEI.SystemKeyboard.appex in Embed App Extensions */,
			);
			name = "Embed App Extensions";
			runOnlyForDeploymentPostprocessing = 0;
		};
		9A0FCA0322D7C48500D33F86 /* CopyFiles */ = {
			isa = PBXCopyFilesBuildPhase;
			buildActionMask = 2147483647;
			dstPath = "";
			dstSubfolderSpec = 10;
			files = (
				9A0FCA0822D7C53500D33F86 /* ObjcExceptionBridging.framework in CopyFiles */,
				9A0FCA0722D7C50800D33F86 /* Zip.framework in CopyFiles */,
				9A0FCA0622D7C4E100D33F86 /* XCGLogger.framework in CopyFiles */,
				9A0FCA0522D7C49E00D33F86 /* Reachability.framework in CopyFiles */,
				9A0FCA0422D7C49700D33F86 /* DeviceKit.framework in CopyFiles */,
			);
			runOnlyForDeploymentPostprocessing = 0;
		};
		C06D375F1F82089300F61AE0 /* Embed Frameworks */ = {
			isa = PBXCopyFilesBuildPhase;
			buildActionMask = 2147483647;
			dstPath = "";
			dstSubfolderSpec = 10;
			files = (
				C059FCB81FD924DC00BD1A64 /* Zip.framework in Embed Frameworks */,
				CE805CE82411FF9100BF0617 /* Sentry.framework in Embed Frameworks */,
				CE976D5023FA380700FFDF3A /* Reachability.framework in Embed Frameworks */,
				C07705DE1FD8ED9E00D2F3C7 /* ObjcExceptionBridging.framework in Embed Frameworks */,
				C06D375E1F82089200F61AE0 /* KeymanEngine.framework in Embed Frameworks */,
				CE2B1E4A21B60FB1007D092E /* DeviceKit.framework in Embed Frameworks */,
				C07705E01FD8ED9E00D2F3C7 /* XCGLogger.framework in Embed Frameworks */,
			);
			name = "Embed Frameworks";
			runOnlyForDeploymentPostprocessing = 0;
		};
		CE4459EC23FBBB79003151FD /* Embed Frameworks */ = {
			isa = PBXCopyFilesBuildPhase;
			buildActionMask = 2147483647;
			dstPath = "";
			dstSubfolderSpec = 10;
			files = (
				CE4459F523FBBB8F003151FD /* XCGLogger.framework in Embed Frameworks */,
				CE805CEA2411FFAA00BF0617 /* Sentry.framework in Embed Frameworks */,
				CE4459E923FBBB79003151FD /* KeymanEngine.framework in Embed Frameworks */,
				CE4459EF23FBBB8F003151FD /* DeviceKit.framework in Embed Frameworks */,
				CE4459F123FBBB8F003151FD /* ObjcExceptionBridging.framework in Embed Frameworks */,
				CE4459F723FBBB8F003151FD /* Zip.framework in Embed Frameworks */,
				CE4459F323FBBB8F003151FD /* Reachability.framework in Embed Frameworks */,
			);
			name = "Embed Frameworks";
			runOnlyForDeploymentPostprocessing = 0;
		};
/* End PBXCopyFilesBuildPhase section */

/* Begin PBXFileReference section */
		1645D5942036C6FF0076C51B /* KeymanPackage.swift */ = {isa = PBXFileReference; lastKnownFileType = sourcecode.swift; path = KeymanPackage.swift; sourceTree = "<group>"; };
		1645D5962036C9F80076C51B /* KMPKeyboard.swift */ = {isa = PBXFileReference; lastKnownFileType = sourcecode.swift; path = KMPKeyboard.swift; sourceTree = "<group>"; };
		165C8B8B1FD8220600D4A78D /* Zip.framework */ = {isa = PBXFileReference; lastKnownFileType = wrapper.framework; name = Zip.framework; path = ../../Carthage/Build/iOS/Zip.framework; sourceTree = "<group>"; };
		165EB3A02098993900040A69 /* KeyboardError.swift */ = {isa = PBXFileReference; lastKnownFileType = sourcecode.swift; path = KeyboardError.swift; sourceTree = "<group>"; };
		1687ACCC1FD8DE5300926D69 /* XCGLogger.framework */ = {isa = PBXFileReference; lastKnownFileType = wrapper.framework; name = XCGLogger.framework; path = ../../Carthage/Build/iOS/XCGLogger.framework; sourceTree = "<group>"; };
		1687ACCD1FD8DE5300926D69 /* ObjcExceptionBridging.framework */ = {isa = PBXFileReference; lastKnownFileType = wrapper.framework; name = ObjcExceptionBridging.framework; path = ../../Carthage/Build/iOS/ObjcExceptionBridging.framework; sourceTree = "<group>"; };
		6C0A140E151EA930007FA4AD /* Debug.xcconfig */ = {isa = PBXFileReference; fileEncoding = 4; lastKnownFileType = text.xcconfig; path = Debug.xcconfig; sourceTree = "<group>"; };
		6C0A140F151EA930007FA4AD /* Keyman.xcconfig */ = {isa = PBXFileReference; fileEncoding = 4; lastKnownFileType = text.xcconfig; lineEnding = 0; path = Keyman.xcconfig; sourceTree = "<group>"; xcLanguageSpecificationIdentifier = xcode.lang.xcconfig; };
		6C0A1410151EA930007FA4AD /* Project.xcconfig */ = {isa = PBXFileReference; fileEncoding = 4; lastKnownFileType = text.xcconfig; lineEnding = 0; path = Project.xcconfig; sourceTree = "<group>"; xcLanguageSpecificationIdentifier = xcode.lang.xcconfig; };
		6C0A1411151EA930007FA4AD /* Release.xcconfig */ = {isa = PBXFileReference; fileEncoding = 4; lastKnownFileType = text.xcconfig; lineEnding = 0; path = Release.xcconfig; sourceTree = "<group>"; xcLanguageSpecificationIdentifier = xcode.lang.xcconfig; };
		6CD5DFA8150F6DC8007A5DDE /* icon.png */ = {isa = PBXFileReference; lastKnownFileType = image.png; path = icon.png; sourceTree = "<group>"; };
		6CD5DFA9150F6DC8007A5DDE /* icon@2x.png */ = {isa = PBXFileReference; lastKnownFileType = image.png; path = "icon@2x.png"; sourceTree = "<group>"; };
		984FA1F51974C0B30037EE5D /* Tavultesoft.KMEI.SystemKeyboard.entitlements */ = {isa = PBXFileReference; lastKnownFileType = text.xml; path = Tavultesoft.KMEI.SystemKeyboard.entitlements; sourceTree = "<group>"; };
		984FA1F61974C0EF0037EE5D /* KMEI.entitlements */ = {isa = PBXFileReference; lastKnownFileType = text.xml; path = KMEI.entitlements; sourceTree = "<group>"; };
		988B36B51ADF67290008752C /* inuktitut_pirurvik-1.0.js */ = {isa = PBXFileReference; fileEncoding = 4; lastKnownFileType = sourcecode.javascript; name = "inuktitut_pirurvik-1.0.js"; path = "KeymanEngineDemo/Keyboards/inuktitut_pirurvik-1.0.js"; sourceTree = SOURCE_ROOT; };
		988B36B71ADF728A0008752C /* inuktitut_latin-1.0.js */ = {isa = PBXFileReference; fileEncoding = 4; lastKnownFileType = sourcecode.javascript; name = "inuktitut_latin-1.0.js"; path = "KeymanEngineDemo/Keyboards/inuktitut_latin-1.0.js"; sourceTree = SOURCE_ROOT; };
		988B36B81ADF728A0008752C /* inuktitut_naqittaut-1.0.js */ = {isa = PBXFileReference; fileEncoding = 4; lastKnownFileType = sourcecode.javascript; name = "inuktitut_naqittaut-1.0.js"; path = "KeymanEngineDemo/Keyboards/inuktitut_naqittaut-1.0.js"; sourceTree = SOURCE_ROOT; };
		98D4190B17695E58008D2FF3 /* Default-568h@2x.png */ = {isa = PBXFileReference; lastKnownFileType = image.png; path = "Default-568h@2x.png"; sourceTree = "<group>"; };
		98F9D6971954112F0087AA43 /* Tavultesoft.KMEI.SystemKeyboard.appex */ = {isa = PBXFileReference; explicitFileType = "wrapper.app-extension"; includeInIndex = 0; path = Tavultesoft.KMEI.SystemKeyboard.appex; sourceTree = BUILT_PRODUCTS_DIR; };
		98F9D69A1954112F0087AA43 /* Info.plist */ = {isa = PBXFileReference; lastKnownFileType = text.plist.xml; path = Info.plist; sourceTree = "<group>"; };
		9A079DC9222E050E00581263 /* LexicalModelKeymanPackage.swift */ = {isa = PBXFileReference; lastKnownFileType = sourcecode.swift; path = LexicalModelKeymanPackage.swift; sourceTree = "<group>"; };
		9A079DCF223194B100581263 /* KeymanEngineTests.xctest */ = {isa = PBXFileReference; explicitFileType = wrapper.cfbundle; includeInIndex = 0; path = KeymanEngineTests.xctest; sourceTree = BUILT_PRODUCTS_DIR; };
		9A079DD1223194B100581263 /* FileManagementTests.swift */ = {isa = PBXFileReference; lastKnownFileType = sourcecode.swift; path = FileManagementTests.swift; sourceTree = "<group>"; };
		9A079DD3223194B100581263 /* Info.plist */ = {isa = PBXFileReference; lastKnownFileType = text.plist.xml; path = Info.plist; sourceTree = "<group>"; };
		9A079DE52231A69D00581263 /* Foundation.framework */ = {isa = PBXFileReference; lastKnownFileType = wrapper.framework; name = Foundation.framework; path = System/Library/Frameworks/Foundation.framework; sourceTree = SDKROOT; };
		9A079E362238680700581263 /* KMPLexicalModel.swift */ = {isa = PBXFileReference; lastKnownFileType = sourcecode.swift; path = KMPLexicalModel.swift; sourceTree = "<group>"; };
		9A079E39223AFF3C00581263 /* KeyboardKeymanPackage.swift */ = {isa = PBXFileReference; lastKnownFileType = sourcecode.swift; path = KeyboardKeymanPackage.swift; sourceTree = "<group>"; };
		9A079E3C223B5FAF00581263 /* InstallableLexicalModel.swift */ = {isa = PBXFileReference; lastKnownFileType = sourcecode.swift; path = InstallableLexicalModel.swift; sourceTree = "<group>"; };
		9A079E3F223B602B00581263 /* LexicalModel.swift */ = {isa = PBXFileReference; lastKnownFileType = sourcecode.swift; path = LexicalModel.swift; sourceTree = "<group>"; };
		9A079E42223B61AE00581263 /* FullLexicalModelID.swift */ = {isa = PBXFileReference; lastKnownFileType = sourcecode.swift; path = FullLexicalModelID.swift; sourceTree = "<group>"; };
		9A082558227589360051EBB0 /* Formatter+ISODateExtension.swift */ = {isa = PBXFileReference; fileEncoding = 4; lastKnownFileType = sourcecode.swift; path = "Formatter+ISODateExtension.swift"; sourceTree = "<group>"; };
		9A0FC9FC22D66D9E00D33F86 /* Reachability.framework */ = {isa = PBXFileReference; lastKnownFileType = wrapper.framework; name = Reachability.framework; path = ../../Carthage/Build/iOS/Reachability.framework; sourceTree = "<group>"; };
		9A3B14D1229370B20052A11F /* InstalledLanguagesViewController.swift */ = {isa = PBXFileReference; fileEncoding = 4; lastKnownFileType = sourcecode.swift; name = InstalledLanguagesViewController.swift; path = Settings/InstalledLanguagesViewController.swift; sourceTree = "<group>"; };
		9A3E832422EAC14A00D22D2A /* KeyboardSwitcherViewController.swift */ = {isa = PBXFileReference; lastKnownFileType = sourcecode.swift; path = KeyboardSwitcherViewController.swift; sourceTree = "<group>"; };
		9A4609962241B39B00B0BFD1 /* LexicalModelInfoViewController.swift */ = {isa = PBXFileReference; lastKnownFileType = sourcecode.swift; path = LexicalModelInfoViewController.swift; sourceTree = "<group>"; };
		9A4609982242047400B0BFD1 /* LexicalModelAPICall.swift */ = {isa = PBXFileReference; lastKnownFileType = sourcecode.swift; path = LexicalModelAPICall.swift; sourceTree = "<group>"; };
		9A60763C22892485003BCFBA /* Settings.storyboard */ = {isa = PBXFileReference; lastKnownFileType = file.storyboard; name = Settings.storyboard; path = Settings/Settings.storyboard; sourceTree = "<group>"; };
		9A60764322893A4E003BCFBA /* SettingsViewController.swift */ = {isa = PBXFileReference; lastKnownFileType = sourcecode.swift; name = SettingsViewController.swift; path = Settings/SettingsViewController.swift; sourceTree = "<group>"; };
		9A9CB07F22416E5400231FB9 /* LexicalModelPickerViewController.swift */ = {isa = PBXFileReference; lastKnownFileType = sourcecode.swift; path = LexicalModelPickerViewController.swift; sourceTree = "<group>"; };
		9AD4F53A229F85AC007992D3 /* LanguageSettingsViewController.swift */ = {isa = PBXFileReference; lastKnownFileType = sourcecode.swift; name = LanguageSettingsViewController.swift; path = Settings/LanguageSettingsViewController.swift; sourceTree = "<group>"; };
		9AD4F53B229F85AC007992D3 /* LanguageSettingsViewController.xib */ = {isa = PBXFileReference; lastKnownFileType = file.xib; name = LanguageSettingsViewController.xib; path = Settings/LanguageSettingsViewController.xib; sourceTree = "<group>"; };
		9ADC459B22E1895D004C78C6 /* LanguageLMDetailViewController.swift */ = {isa = PBXFileReference; lastKnownFileType = sourcecode.swift; path = LanguageLMDetailViewController.swift; sourceTree = "<group>"; };
		9ADC459C22E1895D004C78C6 /* LanguageLMDetailViewController.xib */ = {isa = PBXFileReference; lastKnownFileType = file.xib; path = LanguageLMDetailViewController.xib; sourceTree = "<group>"; };
		C007C4641F9F52D8006461B9 /* LanguagesAPICall.swift */ = {isa = PBXFileReference; lastKnownFileType = sourcecode.swift; path = LanguagesAPICall.swift; sourceTree = "<group>"; };
		C024C9931FA6EB470060583B /* NotificationName.swift */ = {isa = PBXFileReference; lastKnownFileType = sourcecode.swift; path = NotificationName.swift; sourceTree = "<group>"; };
		C024C9951FA6EC650060583B /* NotificationCenter+Typed.swift */ = {isa = PBXFileReference; lastKnownFileType = sourcecode.swift; path = "NotificationCenter+Typed.swift"; sourceTree = "<group>"; };
		C024C9971FA6F2330060583B /* NotificationObserver.swift */ = {isa = PBXFileReference; lastKnownFileType = sourcecode.swift; path = NotificationObserver.swift; sourceTree = "<group>"; };
		C0324B8C1F87480700AF3785 /* TextFieldDelegateProxy.swift */ = {isa = PBXFileReference; lastKnownFileType = sourcecode.swift; path = TextFieldDelegateProxy.swift; sourceTree = "<group>"; };
		C0324B8E1F8750B700AF3785 /* TextView.swift */ = {isa = PBXFileReference; lastKnownFileType = sourcecode.swift; path = TextView.swift; sourceTree = "<group>"; };
		C0324B901F8763E100AF3785 /* TextViewDelegateProxy.swift */ = {isa = PBXFileReference; lastKnownFileType = sourcecode.swift; path = TextViewDelegateProxy.swift; sourceTree = "<group>"; };
		C0324B921F87689B00AF3785 /* KeymanURLProtocol.swift */ = {isa = PBXFileReference; lastKnownFileType = sourcecode.swift; path = KeymanURLProtocol.swift; sourceTree = "<group>"; };
		C034BBBD1F7CCE7D00021FF5 /* KeyboardMenuView.swift */ = {isa = PBXFileReference; lastKnownFileType = sourcecode.swift; path = KeyboardMenuView.swift; sourceTree = "<group>"; };
		C040E50D1F85FF8A00901EE4 /* KeyPreviewView.swift */ = {isa = PBXFileReference; lastKnownFileType = sourcecode.swift; path = KeyPreviewView.swift; sourceTree = "<group>"; };
		C040E50F1F8606E300901EE4 /* TextField.swift */ = {isa = PBXFileReference; lastKnownFileType = sourcecode.swift; path = TextField.swift; sourceTree = "<group>"; };
		C040E5111F86107E00901EE4 /* AppDelegate.swift */ = {isa = PBXFileReference; lastKnownFileType = sourcecode.swift; path = AppDelegate.swift; sourceTree = "<group>"; };
		C040E5131F86108900901EE4 /* MainViewController.swift */ = {isa = PBXFileReference; lastKnownFileType = sourcecode.swift; path = MainViewController.swift; sourceTree = "<group>"; };
		C042ED5C1FC6A65A001D82F4 /* Version.swift */ = {isa = PBXFileReference; lastKnownFileType = sourcecode.swift; path = Version.swift; sourceTree = "<group>"; };
		C04514861F85D7F500D88416 /* SystemKeyboard-Bridging-Header.h */ = {isa = PBXFileReference; lastKnownFileType = sourcecode.c.h; path = "SystemKeyboard-Bridging-Header.h"; sourceTree = "<group>"; };
		C04514871F85D7F500D88416 /* KeyboardViewController.swift */ = {isa = PBXFileReference; lastKnownFileType = sourcecode.swift; path = KeyboardViewController.swift; sourceTree = "<group>"; };
		C04514891F85DF9000D88416 /* InputViewController.swift */ = {isa = PBXFileReference; fileEncoding = 4; lastKnownFileType = sourcecode.swift; path = InputViewController.swift; sourceTree = "<group>"; };
		C0452BAA1F9F1FE10064431A /* Language.swift */ = {isa = PBXFileReference; lastKnownFileType = sourcecode.swift; path = Language.swift; sourceTree = "<group>"; };
		C0452BAC1F9F21270064431A /* Keyboard.swift */ = {isa = PBXFileReference; lastKnownFileType = sourcecode.swift; path = Keyboard.swift; sourceTree = "<group>"; };
		C0452BAE1F9F22A80064431A /* Font.swift */ = {isa = PBXFileReference; lastKnownFileType = sourcecode.swift; path = Font.swift; sourceTree = "<group>"; };
		C04C2A6C1F6B7D9A00BA42B6 /* LanguageViewController.swift */ = {isa = PBXFileReference; fileEncoding = 4; lastKnownFileType = sourcecode.swift; path = LanguageViewController.swift; sourceTree = "<group>"; };
		C055E6EA1F99ED090035C2DD /* RegisteredFont.swift */ = {isa = PBXFileReference; lastKnownFileType = sourcecode.swift; path = RegisteredFont.swift; sourceTree = "<group>"; };
		C05B14321FD914870082A316 /* Log.swift */ = {isa = PBXFileReference; lastKnownFileType = sourcecode.swift; path = Log.swift; sourceTree = "<group>"; };
		C05F43301FBD62550058CBD4 /* JSONDecoder.DateDecodingStrategy+ISO8601Fallback.swift */ = {isa = PBXFileReference; lastKnownFileType = sourcecode.swift; path = "JSONDecoder.DateDecodingStrategy+ISO8601Fallback.swift"; sourceTree = "<group>"; };
		C06085B31F9485E40057E5B9 /* UIButton+Helpers.swift */ = {isa = PBXFileReference; lastKnownFileType = sourcecode.swift; path = "UIButton+Helpers.swift"; sourceTree = "<group>"; };
		C06D372B1F81F4E100F61AE0 /* KeymanEngine.framework */ = {isa = PBXFileReference; explicitFileType = wrapper.framework; includeInIndex = 0; path = KeymanEngine.framework; sourceTree = BUILT_PRODUCTS_DIR; };
		C06D372D1F81F4E100F61AE0 /* KeymanEngine.h */ = {isa = PBXFileReference; lastKnownFileType = sourcecode.c.h; path = KeymanEngine.h; sourceTree = "<group>"; };
		C06D372E1F81F4E100F61AE0 /* Info.plist */ = {isa = PBXFileReference; lastKnownFileType = text.plist.xml; path = Info.plist; sourceTree = "<group>"; };
		C075EB051F8EFF870041F4BD /* String+Helpers.swift */ = {isa = PBXFileReference; lastKnownFileType = sourcecode.swift; path = "String+Helpers.swift"; sourceTree = "<group>"; };
		C07B42AE1F7CEE2700ECA97F /* SubKeysView.swift */ = {isa = PBXFileReference; lastKnownFileType = sourcecode.swift; path = SubKeysView.swift; sourceTree = "<group>"; };
		C082CE141F90AFD400860F02 /* Collection+SafeAccess.swift */ = {isa = PBXFileReference; lastKnownFileType = sourcecode.swift; path = "Collection+SafeAccess.swift"; sourceTree = "<group>"; };
		C08C620B1F6792A200268D03 /* KeyboardPickerBarButtonItem.swift */ = {isa = PBXFileReference; fileEncoding = 4; lastKnownFileType = sourcecode.swift; path = KeyboardPickerBarButtonItem.swift; sourceTree = "<group>"; };
		C08C620F1F67BD4500268D03 /* KeyboardPickerButton.swift */ = {isa = PBXFileReference; fileEncoding = 4; lastKnownFileType = sourcecode.swift; path = KeyboardPickerButton.swift; sourceTree = "<group>"; };
		C08C62121F67C31100268D03 /* KeyboardNameTableViewCell.swift */ = {isa = PBXFileReference; fileEncoding = 4; lastKnownFileType = sourcecode.swift; path = KeyboardNameTableViewCell.swift; sourceTree = "<group>"; };
		C08E698C1FDA392D0026056B /* Migrations.swift */ = {isa = PBXFileReference; lastKnownFileType = sourcecode.swift; path = Migrations.swift; sourceTree = "<group>"; };
		C08E69901FDA6F6F0026056B /* FullKeyboardID.swift */ = {isa = PBXFileReference; lastKnownFileType = sourcecode.swift; path = FullKeyboardID.swift; sourceTree = "<group>"; };
		C092D8381F6A70C8005C5485 /* LanguageDetailViewController.swift */ = {isa = PBXFileReference; fileEncoding = 4; lastKnownFileType = sourcecode.swift; path = LanguageDetailViewController.swift; sourceTree = "<group>"; };
		C0959CD31F99C44E00B616BC /* Constants.swift */ = {isa = PBXFileReference; lastKnownFileType = sourcecode.swift; path = Constants.swift; sourceTree = "<group>"; };
		C0A5FF361F6682EB00BE740C /* PopoverView.swift */ = {isa = PBXFileReference; fileEncoding = 4; lastKnownFileType = sourcecode.swift; path = PopoverView.swift; sourceTree = "<group>"; };
		C0A93A531F8B21240079948B /* Manager.swift */ = {isa = PBXFileReference; fileEncoding = 4; lastKnownFileType = sourcecode.swift; path = Manager.swift; sourceTree = "<group>"; };
		C0B09EAD1FCFD10F002F39AF /* FontManager.swift */ = {isa = PBXFileReference; lastKnownFileType = sourcecode.swift; path = FontManager.swift; sourceTree = "<group>"; };
		C0B901A91FA1AFC200764EB8 /* UserDefaults+Types.swift */ = {isa = PBXFileReference; lastKnownFileType = sourcecode.swift; path = "UserDefaults+Types.swift"; sourceTree = "<group>"; };
		C0C16A881FA8146300F090BA /* KeymanWebViewController.swift */ = {isa = PBXFileReference; lastKnownFileType = sourcecode.swift; path = KeymanWebViewController.swift; sourceTree = "<group>"; };
		C0CB633B1FA6F61500617CDB /* Notifications.swift */ = {isa = PBXFileReference; lastKnownFileType = sourcecode.swift; path = Notifications.swift; sourceTree = "<group>"; };
		C0D3F35D1F9F33490055C7CF /* Options.swift */ = {isa = PBXFileReference; lastKnownFileType = sourcecode.swift; path = Options.swift; sourceTree = "<group>"; };
		C0D3F35F1F9F3AD80055C7CF /* InstallableKeyboard.swift */ = {isa = PBXFileReference; lastKnownFileType = sourcecode.swift; path = InstallableKeyboard.swift; sourceTree = "<group>"; };
		C0E30C8B1FC40D0400C80416 /* Storage.swift */ = {isa = PBXFileReference; lastKnownFileType = sourcecode.swift; path = Storage.swift; sourceTree = "<group>"; };
		C0ED71B21F6BB0B1002A2FD6 /* HTTPDownloadRequest.swift */ = {isa = PBXFileReference; fileEncoding = 4; lastKnownFileType = sourcecode.swift; path = HTTPDownloadRequest.swift; sourceTree = "<group>"; };
		C0ED71B41F6BBFAF002A2FD6 /* HTTPDownloader.swift */ = {isa = PBXFileReference; fileEncoding = 4; lastKnownFileType = sourcecode.swift; path = HTTPDownloader.swift; sourceTree = "<group>"; };
		C0EF3E7A1F95B65300CE9BD4 /* KeymanWebDelegate.swift */ = {isa = PBXFileReference; lastKnownFileType = sourcecode.swift; path = KeymanWebDelegate.swift; sourceTree = "<group>"; };
		CE02EE0B24A5863100D58F92 /* Queries.bundle */ = {isa = PBXFileReference; lastKnownFileType = "wrapper.plug-in"; path = Queries.bundle; sourceTree = "<group>"; };
		CE02EE0D24A5869500D58F92 /* Queries.swift */ = {isa = PBXFileReference; lastKnownFileType = sourcecode.swift; path = Queries.swift; sourceTree = "<group>"; };
		CE02EE0F24A5892200D58F92 /* URLSessionDataTaskMock.swift */ = {isa = PBXFileReference; lastKnownFileType = sourcecode.swift; path = URLSessionDataTaskMock.swift; sourceTree = "<group>"; };
		CE07E3D1247E3FB100DFA9D2 /* HTTPDownloaderTests.swift */ = {isa = PBXFileReference; lastKnownFileType = sourcecode.swift; path = HTTPDownloaderTests.swift; sourceTree = "<group>"; };
		CE07E3D5247E41DB00DFA9D2 /* URLSessionMock.swift */ = {isa = PBXFileReference; lastKnownFileType = sourcecode.swift; path = URLSessionMock.swift; sourceTree = "<group>"; };
		CE07E3D7247E43CB00DFA9D2 /* URLSessionDownloadTaskMock.swift */ = {isa = PBXFileReference; lastKnownFileType = sourcecode.swift; path = URLSessionDownloadTaskMock.swift; sourceTree = "<group>"; };
		CE17ABDD23069E76005FBB14 /* LanguageResource.swift */ = {isa = PBXFileReference; lastKnownFileType = sourcecode.swift; path = LanguageResource.swift; sourceTree = "<group>"; };
		CE1E1EC02303C8CC001C7BE0 /* ResourceDownloadStatusToolbar.swift */ = {isa = PBXFileReference; lastKnownFileType = sourcecode.swift; path = ResourceDownloadStatusToolbar.swift; sourceTree = "<group>"; };
		CE1F67A22304EB3800FF6972 /* ResourceDownloadManager.swift */ = {isa = PBXFileReference; lastKnownFileType = sourcecode.swift; path = ResourceDownloadManager.swift; sourceTree = "<group>"; };
		CE22DFB9230B94DB00A4551C /* ResourceDownloadQueue.swift */ = {isa = PBXFileReference; lastKnownFileType = sourcecode.swift; path = ResourceDownloadQueue.swift; sourceTree = "<group>"; };
		CE24ECEF21B763740052D291 /* KeymanResponder+Types.swift */ = {isa = PBXFileReference; lastKnownFileType = sourcecode.swift; path = "KeymanResponder+Types.swift"; sourceTree = "<group>"; };
		CE2B1E4521B60E7C007D092E /* DeviceKit.framework */ = {isa = PBXFileReference; lastKnownFileType = wrapper.framework; name = DeviceKit.framework; path = ../../Carthage/Build/iOS/DeviceKit.framework; sourceTree = "<group>"; };
		CE37C38A23FCC9EE007031C6 /* Keyboards.bundle */ = {isa = PBXFileReference; lastKnownFileType = "wrapper.plug-in"; path = Keyboards.bundle; sourceTree = "<group>"; };
		CE37C38C23FCD41E007031C6 /* Keyboards.swift */ = {isa = PBXFileReference; lastKnownFileType = sourcecode.swift; path = Keyboards.swift; sourceTree = "<group>"; };
		CE37C38E23FCD52F007031C6 /* Lexical Models.bundle */ = {isa = PBXFileReference; lastKnownFileType = "wrapper.plug-in"; path = "Lexical Models.bundle"; sourceTree = "<group>"; };
		CE37C39023FCD617007031C6 /* LexicalModels.swift */ = {isa = PBXFileReference; lastKnownFileType = sourcecode.swift; path = LexicalModels.swift; sourceTree = "<group>"; };
		CE4459CD23FBBA8D003151FD /* AppDelegate.swift */ = {isa = PBXFileReference; lastKnownFileType = sourcecode.swift; path = AppDelegate.swift; sourceTree = "<group>"; };
		CE4459D323FBBB34003151FD /* KeymanEngineTestHost.app */ = {isa = PBXFileReference; explicitFileType = wrapper.application; includeInIndex = 0; path = KeymanEngineTestHost.app; sourceTree = BUILT_PRODUCTS_DIR; };
		CE4459ED23FBBB7F003151FD /* Carthage */ = {isa = PBXFileReference; lastKnownFileType = folder; name = Carthage; path = ../../Carthage; sourceTree = "<group>"; };
		CE5C8BE224B5B3BA00FAFB7F /* Queries+LexicalModel.swift */ = {isa = PBXFileReference; lastKnownFileType = sourcecode.swift; path = "Queries+LexicalModel.swift"; sourceTree = "<group>"; };
		CE5C8BE424B5BD1C00FAFB7F /* QueryModelTests.swift */ = {isa = PBXFileReference; lastKnownFileType = sourcecode.swift; path = QueryModelTests.swift; sourceTree = "<group>"; };
		CE67D960228A6F190029F2B5 /* KeyboardCommandStructs.swift */ = {isa = PBXFileReference; lastKnownFileType = sourcecode.swift; path = KeyboardCommandStructs.swift; sourceTree = "<group>"; };
		CE71705723A9C14D00A924A1 /* ResourceFileManager.swift */ = {isa = PBXFileReference; lastKnownFileType = sourcecode.swift; path = ResourceFileManager.swift; sourceTree = "<group>"; };
		CE71705E23A9C97F00A924A1 /* PackageInstallViewController.swift */ = {isa = PBXFileReference; lastKnownFileType = sourcecode.swift; path = PackageInstallViewController.swift; sourceTree = "<group>"; };
		CE754A0323D162E90030CB79 /* ResourceInfoViewController.swift */ = {isa = PBXFileReference; lastKnownFileType = sourcecode.swift; path = ResourceInfoViewController.swift; sourceTree = "<group>"; };
		CE79B24823C711FF007E72AE /* KeyboardScaleMap.swift */ = {isa = PBXFileReference; lastKnownFileType = sourcecode.swift; path = KeyboardScaleMap.swift; sourceTree = "<group>"; };
		CE7A26D023CEE5790005955C /* Keyboard Colors.xcassets */ = {isa = PBXFileReference; lastKnownFileType = folder.assetcatalog; path = "Keyboard Colors.xcassets"; sourceTree = "<group>"; };
		CE7A26D723CEEC630005955C /* Colors+Extension.swift */ = {isa = PBXFileReference; lastKnownFileType = sourcecode.swift; path = "Colors+Extension.swift"; sourceTree = "<group>"; };
		CE7A26DA23CEEF640005955C /* Colors.swift */ = {isa = PBXFileReference; lastKnownFileType = sourcecode.swift; path = Colors.swift; sourceTree = "<group>"; };
		CE7ADD6523DE89FC00BC9A00 /* Alerts.swift */ = {isa = PBXFileReference; lastKnownFileType = sourcecode.swift; path = Alerts.swift; sourceTree = "<group>"; };
		CE867FEE2485E97A00B2EAED /* KMPMetadata.swift */ = {isa = PBXFileReference; lastKnownFileType = sourcecode.swift; path = KMPMetadata.swift; sourceTree = "<group>"; };
		CE867FF02485EE1500B2EAED /* KMPInfo.swift */ = {isa = PBXFileReference; lastKnownFileType = sourcecode.swift; path = KMPInfo.swift; sourceTree = "<group>"; };
		CE87751D24C68DA500B1475A /* KeyboardSearchViewController.swift */ = {isa = PBXFileReference; lastKnownFileType = sourcecode.swift; path = KeyboardSearchViewController.swift; sourceTree = "<group>"; };
		CE88042E247F4B97009BCA1A /* ExpectationDownloaderDelegate.swift */ = {isa = PBXFileReference; lastKnownFileType = sourcecode.swift; path = ExpectationDownloaderDelegate.swift; sourceTree = "<group>"; };
		CE88143924A9B7F4002809C3 /* ResourceDownloadQueueTests.swift */ = {isa = PBXFileReference; lastKnownFileType = sourcecode.swift; path = ResourceDownloadQueueTests.swift; sourceTree = "<group>"; };
		CE89641E24A4686000D5EB8E /* Queries.swift */ = {isa = PBXFileReference; lastKnownFileType = sourcecode.swift; path = Queries.swift; sourceTree = "<group>"; };
		CE89642024A468B200D5EB8E /* Queries+PackageVersion.swift */ = {isa = PBXFileReference; lastKnownFileType = sourcecode.swift; path = "Queries+PackageVersion.swift"; sourceTree = "<group>"; };
		CE89642424A46D0000D5EB8E /* QueryPackageVersionTests.swift */ = {isa = PBXFileReference; lastKnownFileType = sourcecode.swift; path = QueryPackageVersionTests.swift; sourceTree = "<group>"; };
		CE8B0BBC248734240045EB2E /* KeymanPackageTests.swift */ = {isa = PBXFileReference; lastKnownFileType = sourcecode.swift; path = KeymanPackageTests.swift; sourceTree = "<group>"; };
		CE8B0BBE248764ED0045EB2E /* KMPResource.swift */ = {isa = PBXFileReference; lastKnownFileType = sourcecode.swift; path = KMPResource.swift; sourceTree = "<group>"; };
		CE8B5BB12491DA530075CCB0 /* 13.0 Cloud to Package Migration.bundle */ = {isa = PBXFileReference; lastKnownFileType = "wrapper.plug-in"; path = "13.0 Cloud to Package Migration.bundle"; sourceTree = "<group>"; };
		CE8EDEB223F53F96009E1FF6 /* VersionTests.swift */ = {isa = PBXFileReference; lastKnownFileType = sourcecode.swift; path = VersionTests.swift; sourceTree = "<group>"; };
		CE973D802484A56500F66045 /* PackageJSON.swift */ = {isa = PBXFileReference; lastKnownFileType = sourcecode.swift; path = PackageJSON.swift; sourceTree = "<group>"; };
		CE973D822484A5DB00F66045 /* PackageJSON.bundle */ = {isa = PBXFileReference; lastKnownFileType = "wrapper.plug-in"; path = PackageJSON.bundle; sourceTree = "<group>"; };
		CE973D842484A71700F66045 /* KMPJSONTests.swift */ = {isa = PBXFileReference; lastKnownFileType = sourcecode.swift; path = KMPJSONTests.swift; sourceTree = "<group>"; };
		CE973D862484BBC200F66045 /* KMPLanguage.swift */ = {isa = PBXFileReference; lastKnownFileType = sourcecode.swift; path = KMPLanguage.swift; sourceTree = "<group>"; };
		CE973D882484DBA600F66045 /* KMPSystem.swift */ = {isa = PBXFileReference; lastKnownFileType = sourcecode.swift; path = KMPSystem.swift; sourceTree = "<group>"; };
		CE973D8A2484DCA300F66045 /* KMPOptions.swift */ = {isa = PBXFileReference; lastKnownFileType = sourcecode.swift; path = KMPOptions.swift; sourceTree = "<group>"; };
		CE973D8C2484DD1900F66045 /* KMPFile.swift */ = {isa = PBXFileReference; lastKnownFileType = sourcecode.swift; path = KMPFile.swift; sourceTree = "<group>"; };
		CE97866124C7DD1A00C5DCBC /* KeyboardSearchTests.swift */ = {isa = PBXFileReference; lastKnownFileType = sourcecode.swift; path = KeyboardSearchTests.swift; sourceTree = "<group>"; };
		CE9B440B23FE49F000499CAB /* Migrations.swift */ = {isa = PBXFileReference; lastKnownFileType = sourcecode.swift; path = Migrations.swift; sourceTree = "<group>"; };
		CE9B440D23FE4E7400499CAB /* 12.0 Ad-hoc Migration.bundle */ = {isa = PBXFileReference; lastKnownFileType = "wrapper.plug-in"; path = "12.0 Ad-hoc Migration.bundle"; sourceTree = "<group>"; };
		CE9B440E23FE4E7500499CAB /* Simple 12.0 Migration.bundle */ = {isa = PBXFileReference; lastKnownFileType = "wrapper.plug-in"; path = "Simple 12.0 Migration.bundle"; sourceTree = "<group>"; };
		CE9CD87F23FCC1CA002BF2F8 /* TestUtils.swift */ = {isa = PBXFileReference; lastKnownFileType = sourcecode.swift; path = TestUtils.swift; sourceTree = "<group>"; };
		CE9CD88223FCC4E3002BF2F8 /* UserDefaults.swift */ = {isa = PBXFileReference; lastKnownFileType = sourcecode.swift; path = UserDefaults.swift; sourceTree = "<group>"; };
<<<<<<< HEAD
		CEA1486E2407808F00C6ECD2 /* en */ = {isa = PBXFileReference; lastKnownFileType = text.plist.strings; name = en; path = en.lproj/Localizable.strings; sourceTree = "<group>"; };
		CEA14871240780E100C6ECD2 /* Base */ = {isa = PBXFileReference; lastKnownFileType = file.xib; name = Base; path = Base.lproj/ResourceInfoView.xib; sourceTree = "<group>"; };
		CEA14874240780EF00C6ECD2 /* en */ = {isa = PBXFileReference; lastKnownFileType = text.plist.strings; name = en; path = en.lproj/ResourceInfoView.strings; sourceTree = "<group>"; };
		CEA148772407869200C6ECD2 /* km */ = {isa = PBXFileReference; lastKnownFileType = text.plist.strings; name = km; path = km.lproj/ResourceInfoView.strings; sourceTree = "<group>"; };
		CEA148782407869B00C6ECD2 /* km */ = {isa = PBXFileReference; lastKnownFileType = text.plist.strings; name = km; path = km.lproj/Localizable.strings; sourceTree = "<group>"; };
=======
		CEA6BA9C249872E7002D44CE /* Simple 13.0 Migration.bundle */ = {isa = PBXFileReference; lastKnownFileType = "wrapper.plug-in"; path = "Simple 13.0 Migration.bundle"; sourceTree = "<group>"; };
		CEA70CCE24CAC3AE001C12E6 /* Obsoletions.swift */ = {isa = PBXFileReference; lastKnownFileType = sourcecode.swift; path = Obsoletions.swift; sourceTree = "<group>"; };
		CEA9670824BEC4030035AACF /* ResourceUpdateTests.swift */ = {isa = PBXFileReference; lastKnownFileType = sourcecode.swift; path = ResourceUpdateTests.swift; sourceTree = "<group>"; };
		CEA9670A24BEC8030035AACF /* EngineStateBundler.swift */ = {isa = PBXFileReference; lastKnownFileType = sourcecode.swift; path = EngineStateBundler.swift; sourceTree = "<group>"; };
		CEA9670C24BEEFF80035AACF /* khmer_angkor update-base.bundle */ = {isa = PBXFileReference; lastKnownFileType = "wrapper.plug-in"; path = "khmer_angkor update-base.bundle"; sourceTree = "<group>"; };
		CEA9670E24BEF05A0035AACF /* Updates.swift */ = {isa = PBXFileReference; lastKnownFileType = sourcecode.swift; path = Updates.swift; sourceTree = "<group>"; };
		CEB8276624C6811800F3D39C /* KeymanHostTests.swift */ = {isa = PBXFileReference; lastKnownFileType = sourcecode.swift; path = KeymanHostTests.swift; sourceTree = "<group>"; };
>>>>>>> 81327b31
		CEC0C66B2410AC9A003E1BCD /* Sentry.framework */ = {isa = PBXFileReference; lastKnownFileType = wrapper.framework; name = Sentry.framework; path = ../../Carthage/Build/iOS/Sentry.framework; sourceTree = "<group>"; };
		CEC0C6762410E049003E1BCD /* SentryManager.swift */ = {isa = PBXFileReference; lastKnownFileType = sourcecode.swift; path = SentryManager.swift; sourceTree = "<group>"; };
		CECB38931F2199BC0098882F /* Reachability.h */ = {isa = PBXFileReference; fileEncoding = 4; lastKnownFileType = sourcecode.c.h; name = Reachability.h; path = KeymanEngine/lib/Reachability/Reachability.h; sourceTree = SOURCE_ROOT; };
		CECB38941F2199BC0098882F /* Reachability.m */ = {isa = PBXFileReference; fileEncoding = 4; lastKnownFileType = sourcecode.c.objc; name = Reachability.m; path = KeymanEngine/lib/Reachability/Reachability.m; sourceTree = SOURCE_ROOT; };
		CED8B63124A9C2400054E300 /* ResourceDownloadManagerTests.swift */ = {isa = PBXFileReference; lastKnownFileType = sourcecode.swift; path = ResourceDownloadManagerTests.swift; sourceTree = "<group>"; };
		CEDFEF8E23FE43B700BECF39 /* MigrationTests.swift */ = {isa = PBXFileReference; lastKnownFileType = sourcecode.swift; path = MigrationTests.swift; sourceTree = "<group>"; };
		CEE0321024C56735005BFC73 /* Packages.swift */ = {isa = PBXFileReference; lastKnownFileType = sourcecode.swift; path = Packages.swift; sourceTree = "<group>"; };
		CEE0321224C58C90005BFC73 /* KeymanHosts.swift */ = {isa = PBXFileReference; lastKnownFileType = sourcecode.swift; path = KeymanHosts.swift; sourceTree = "<group>"; };
		CEF888D023FE6ADE00667693 /* No-defaults 10.0 Migration.bundle */ = {isa = PBXFileReference; lastKnownFileType = "wrapper.plug-in"; path = "No-defaults 10.0 Migration.bundle"; sourceTree = "<group>"; };
		CEF888D123FE6ADF00667693 /* Simple 10.0 Migration.bundle */ = {isa = PBXFileReference; lastKnownFileType = "wrapper.plug-in"; path = "Simple 10.0 Migration.bundle"; sourceTree = "<group>"; };
		CEF888D423FE786C00667693 /* KeyboardScaleTests.swift */ = {isa = PBXFileReference; lastKnownFileType = sourcecode.swift; path = KeyboardScaleTests.swift; sourceTree = "<group>"; };
		F243887E14BBD43000A3E055 /* KeymanEngineDemo.app */ = {isa = PBXFileReference; explicitFileType = wrapper.application; includeInIndex = 0; path = KeymanEngineDemo.app; sourceTree = BUILT_PRODUCTS_DIR; };
		F243889014BBD43100A3E055 /* KeymanEngine-Prefix.pch */ = {isa = PBXFileReference; lastKnownFileType = sourcecode.c.h; path = "KeymanEngine-Prefix.pch"; sourceTree = "<group>"; };
		F27FCAEE157FD59100FBBA20 /* Keyman-iphoneos.xcconfig */ = {isa = PBXFileReference; lastKnownFileType = text.xcconfig; path = "Keyman-iphoneos.xcconfig"; sourceTree = "<group>"; };
		F27FCAEF157FD59100FBBA20 /* Keyman-iphonesimulator.xcconfig */ = {isa = PBXFileReference; lastKnownFileType = text.xcconfig; path = "Keyman-iphonesimulator.xcconfig"; sourceTree = "<group>"; };
		F27FCAF6157FD95E00FBBA20 /* Keyman-lib.xcconfig */ = {isa = PBXFileReference; lastKnownFileType = text.xcconfig; lineEnding = 0; path = "Keyman-lib.xcconfig"; sourceTree = "<group>"; xcLanguageSpecificationIdentifier = xcode.lang.xcconfig; };
		F27FCB51157FE3CE00FBBA20 /* Keyman.bundle */ = {isa = PBXFileReference; lastKnownFileType = "wrapper.plug-in"; path = Keyman.bundle; sourceTree = "<group>"; };
		F27FCB65157FF34800FBBA20 /* INSTRUCTIONS */ = {isa = PBXFileReference; lastKnownFileType = text; path = INSTRUCTIONS; sourceTree = "<group>"; };
/* End PBXFileReference section */

/* Begin PBXFrameworksBuildPhase section */
		98F9D6941954112F0087AA43 /* Frameworks */ = {
			isa = PBXFrameworksBuildPhase;
			buildActionMask = 2147483647;
			files = (
				C06D375A1F82075A00F61AE0 /* KeymanEngine.framework in Frameworks */,
				C059FCBC1FD9266C00BD1A64 /* ObjcExceptionBridging.framework in Frameworks */,
				C059FCBD1FD9266C00BD1A64 /* XCGLogger.framework in Frameworks */,
				CE2B1E4721B60E89007D092E /* DeviceKit.framework in Frameworks */,
				C059FCBE1FD9266C00BD1A64 /* Zip.framework in Frameworks */,
			);
			runOnlyForDeploymentPostprocessing = 0;
		};
		9A079DCC223194B100581263 /* Frameworks */ = {
			isa = PBXFrameworksBuildPhase;
			buildActionMask = 2147483647;
			files = (
				9A079DE62231A69D00581263 /* Foundation.framework in Frameworks */,
				9A079DD4223194B100581263 /* KeymanEngine.framework in Frameworks */,
			);
			runOnlyForDeploymentPostprocessing = 0;
		};
		C06D37271F81F4E100F61AE0 /* Frameworks */ = {
			isa = PBXFrameworksBuildPhase;
			buildActionMask = 2147483647;
			files = (
				CE808A532366980A00713E6B /* Zip.framework in Frameworks */,
				CEC0C66C2410AC9A003E1BCD /* Sentry.framework in Frameworks */,
				CE808A4F236697D800713E6B /* XCGLogger.framework in Frameworks */,
				CE808A48236697BE00713E6B /* DeviceKit.framework in Frameworks */,
				CE808A4D236697D500713E6B /* Reachability.framework in Frameworks */,
				CE808A4B236697D400713E6B /* ObjcExceptionBridging.framework in Frameworks */,
			);
			runOnlyForDeploymentPostprocessing = 0;
		};
		CE4459D023FBBB34003151FD /* Frameworks */ = {
			isa = PBXFrameworksBuildPhase;
			buildActionMask = 2147483647;
			files = (
				CE4459F423FBBB8F003151FD /* XCGLogger.framework in Frameworks */,
				CE805CE92411FFAA00BF0617 /* Sentry.framework in Frameworks */,
				CE4459E823FBBB79003151FD /* KeymanEngine.framework in Frameworks */,
				CE4459EE23FBBB8F003151FD /* DeviceKit.framework in Frameworks */,
				CE4459F023FBBB8F003151FD /* ObjcExceptionBridging.framework in Frameworks */,
				CE4459F623FBBB8F003151FD /* Zip.framework in Frameworks */,
				CE4459F223FBBB8F003151FD /* Reachability.framework in Frameworks */,
			);
			runOnlyForDeploymentPostprocessing = 0;
		};
		F243887B14BBD43000A3E055 /* Frameworks */ = {
			isa = PBXFrameworksBuildPhase;
			buildActionMask = 2147483647;
			files = (
				C06D37571F82060900F61AE0 /* KeymanEngine.framework in Frameworks */,
				CE805CE72411FF9100BF0617 /* Sentry.framework in Frameworks */,
				CE976D4F23FA380700FFDF3A /* Reachability.framework in Frameworks */,
				C07705DD1FD8ED9E00D2F3C7 /* ObjcExceptionBridging.framework in Frameworks */,
				C07705DF1FD8ED9E00D2F3C7 /* XCGLogger.framework in Frameworks */,
				CE2B1E4821B60E8A007D092E /* DeviceKit.framework in Frameworks */,
				C059FCB71FD924DC00BD1A64 /* Zip.framework in Frameworks */,
			);
			runOnlyForDeploymentPostprocessing = 0;
		};
/* End PBXFrameworksBuildPhase section */

/* Begin PBXGroup section */
		165EB39F2098992D00040A69 /* Errors */ = {
			isa = PBXGroup;
			children = (
				165EB3A02098993900040A69 /* KeyboardError.swift */,
				CEC0C6762410E049003E1BCD /* SentryManager.swift */,
			);
			path = Errors;
			sourceTree = "<group>";
		};
		6C0A13F9151EA151007FA4AD /* Resources */ = {
			isa = PBXGroup;
			children = (
				98D4190B17695E58008D2FF3 /* Default-568h@2x.png */,
				6CD5DFA8150F6DC8007A5DDE /* icon.png */,
				6CD5DFA9150F6DC8007A5DDE /* icon@2x.png */,
			);
			path = Resources;
			sourceTree = "<group>";
		};
		6C0A13FA151EA16F007FA4AD /* resources */ = {
			isa = PBXGroup;
			children = (
				F27FCB51157FE3CE00FBBA20 /* Keyman.bundle */,
			);
			path = resources;
			sourceTree = "<group>";
		};
		6C0A13FE151EA3CF007FA4AD /* Config */ = {
			isa = PBXGroup;
			children = (
				6C0A1410151EA930007FA4AD /* Project.xcconfig */,
				6C0A140E151EA930007FA4AD /* Debug.xcconfig */,
				6C0A1411151EA930007FA4AD /* Release.xcconfig */,
				6C0A140F151EA930007FA4AD /* Keyman.xcconfig */,
				F27FCAEE157FD59100FBBA20 /* Keyman-iphoneos.xcconfig */,
				F27FCAEF157FD59100FBBA20 /* Keyman-iphonesimulator.xcconfig */,
				F27FCAF6157FD95E00FBBA20 /* Keyman-lib.xcconfig */,
			);
			path = Config;
			sourceTree = "<group>";
		};
		980CC8E119D51EF00089BB57 /* URLProtocol */ = {
			isa = PBXGroup;
			children = (
				C0324B921F87689B00AF3785 /* KeymanURLProtocol.swift */,
			);
			name = URLProtocol;
			sourceTree = "<group>";
		};
		98196DE4187BB0D200F001C3 /* KeymanEngineDemo */ = {
			isa = PBXGroup;
			children = (
				C040E5111F86107E00901EE4 /* AppDelegate.swift */,
				C040E5131F86108900901EE4 /* MainViewController.swift */,
				6C0A13F9151EA151007FA4AD /* Resources */,
				988B36B41ADF67180008752C /* Keyboards */,
			);
			path = KeymanEngineDemo;
			sourceTree = "<group>";
		};
		98411308199D9ACD005BD609 /* SubKeysView */ = {
			isa = PBXGroup;
			children = (
				C07B42AE1F7CEE2700ECA97F /* SubKeysView.swift */,
			);
			name = SubKeysView;
			sourceTree = "<group>";
		};
		987F00041AB8FCB700998116 /* KeyboardMenuView */ = {
			isa = PBXGroup;
			children = (
				C034BBBD1F7CCE7D00021FF5 /* KeyboardMenuView.swift */,
			);
			name = KeyboardMenuView;
			sourceTree = "<group>";
		};
		988B36B41ADF67180008752C /* Keyboards */ = {
			isa = PBXGroup;
			children = (
				988B36B71ADF728A0008752C /* inuktitut_latin-1.0.js */,
				988B36B81ADF728A0008752C /* inuktitut_naqittaut-1.0.js */,
				988B36B51ADF67290008752C /* inuktitut_pirurvik-1.0.js */,
			);
			path = Keyboards;
			sourceTree = "<group>";
		};
		989FDF8C193C1B0C00EECAF9 /* KeyPreviewView */ = {
			isa = PBXGroup;
			children = (
				C040E50D1F85FF8A00901EE4 /* KeyPreviewView.swift */,
			);
			name = KeyPreviewView;
			sourceTree = "<group>";
		};
		98A880EF177BF82600601A9E /* PopoverView */ = {
			isa = PBXGroup;
			children = (
				C0A5FF361F6682EB00BE740C /* PopoverView.swift */,
			);
			name = PopoverView;
			sourceTree = "<group>";
		};
		98C0B11817A22DB5007ECAFC /* PickerButtons */ = {
			isa = PBXGroup;
			children = (
				C08C620F1F67BD4500268D03 /* KeyboardPickerButton.swift */,
				C08C620B1F6792A200268D03 /* KeyboardPickerBarButtonItem.swift */,
			);
			name = PickerButtons;
			sourceTree = "<group>";
		};
		98C0B11C17A2302E007ECAFC /* TableViewCells */ = {
			isa = PBXGroup;
			children = (
				C08C62121F67C31100268D03 /* KeyboardNameTableViewCell.swift */,
			);
			name = TableViewCells;
			sourceTree = "<group>";
		};
		98F9D6981954112F0087AA43 /* SystemKeyboard */ = {
			isa = PBXGroup;
			children = (
				984FA1F51974C0B30037EE5D /* Tavultesoft.KMEI.SystemKeyboard.entitlements */,
				C04514871F85D7F500D88416 /* KeyboardViewController.swift */,
				C04514861F85D7F500D88416 /* SystemKeyboard-Bridging-Header.h */,
				98F9D6991954112F0087AA43 /* Supporting Files */,
			);
			path = SystemKeyboard;
			sourceTree = "<group>";
		};
		98F9D6991954112F0087AA43 /* Supporting Files */ = {
			isa = PBXGroup;
			children = (
				98F9D69A1954112F0087AA43 /* Info.plist */,
			);
			name = "Supporting Files";
			sourceTree = "<group>";
		};
		98F9D6ED19545A620087AA43 /* InputViewController */ = {
			isa = PBXGroup;
			children = (
				C04514891F85DF9000D88416 /* InputViewController.swift */,
			);
			name = InputViewController;
			sourceTree = "<group>";
		};
		9A079DD0223194B100581263 /* KeymanEngineTests */ = {
			isa = PBXGroup;
			children = (
				CE9CD88123FCC4C7002BF2F8 /* TestUtils */,
				CE37C38923FCC9AF007031C6 /* resources */,
				9A079DD1223194B100581263 /* FileManagementTests.swift */,
				CE8B0BBC248734240045EB2E /* KeymanPackageTests.swift */,
				CE07E3D1247E3FB100DFA9D2 /* HTTPDownloaderTests.swift */,
				9A079DD3223194B100581263 /* Info.plist */,
				CE8EDEB223F53F96009E1FF6 /* VersionTests.swift */,
				CEB8276624C6811800F3D39C /* KeymanHostTests.swift */,
				CE4459CD23FBBA8D003151FD /* AppDelegate.swift */,
				CEF888D423FE786C00667693 /* KeyboardScaleTests.swift */,
				CE97866124C7DD1A00C5DCBC /* KeyboardSearchTests.swift */,
				CEDFEF8E23FE43B700BECF39 /* MigrationTests.swift */,
				CE973D842484A71700F66045 /* KMPJSONTests.swift */,
				CE89642424A46D0000D5EB8E /* QueryPackageVersionTests.swift */,
				CE5C8BE424B5BD1C00FAFB7F /* QueryModelTests.swift */,
				CED8B63124A9C2400054E300 /* ResourceDownloadManagerTests.swift */,
				CEA9670824BEC4030035AACF /* ResourceUpdateTests.swift */,
				CE88143924A9B7F4002809C3 /* ResourceDownloadQueueTests.swift */,
			);
			path = KeymanEngineTests;
			sourceTree = "<group>";
		};
		9A60763E22892495003BCFBA /* Settings */ = {
			isa = PBXGroup;
			children = (
				9A60763C22892485003BCFBA /* Settings.storyboard */,
				9A60764322893A4E003BCFBA /* SettingsViewController.swift */,
				9A3B14D1229370B20052A11F /* InstalledLanguagesViewController.swift */,
				9AD4F53A229F85AC007992D3 /* LanguageSettingsViewController.swift */,
				9AD4F53B229F85AC007992D3 /* LanguageSettingsViewController.xib */,
				CE1E1EC02303C8CC001C7BE0 /* ResourceDownloadStatusToolbar.swift */,
			);
			name = Settings;
			sourceTree = "<group>";
		};
		C024C9921FA6EB340060583B /* Notification */ = {
			isa = PBXGroup;
			children = (
				C024C9951FA6EC650060583B /* NotificationCenter+Typed.swift */,
				C024C9931FA6EB470060583B /* NotificationName.swift */,
				C024C9971FA6F2330060583B /* NotificationObserver.swift */,
				C0CB633B1FA6F61500617CDB /* Notifications.swift */,
			);
			path = Notification;
			sourceTree = "<group>";
		};
		C0452BA91F9F1CAF0064431A /* Model */ = {
			isa = PBXGroup;
			children = (
				C0452BAA1F9F1FE10064431A /* Language.swift */,
				CE17ABDD23069E76005FBB14 /* LanguageResource.swift */,
				C0452BAC1F9F21270064431A /* Keyboard.swift */,
				9A079E3F223B602B00581263 /* LexicalModel.swift */,
				C0452BAE1F9F22A80064431A /* Font.swift */,
				C0D3F35D1F9F33490055C7CF /* Options.swift */,
				C0D3F35F1F9F3AD80055C7CF /* InstallableKeyboard.swift */,
				9A079E3C223B5FAF00581263 /* InstallableLexicalModel.swift */,
				C055E6EA1F99ED090035C2DD /* RegisteredFont.swift */,
				C007C4641F9F52D8006461B9 /* LanguagesAPICall.swift */,
				9A4609982242047400B0BFD1 /* LexicalModelAPICall.swift */,
				C042ED5C1FC6A65A001D82F4 /* Version.swift */,
				C08E69901FDA6F6F0026056B /* FullKeyboardID.swift */,
				9A079E42223B61AE00581263 /* FullLexicalModelID.swift */,
			);
			path = Model;
			sourceTree = "<group>";
		};
		C055E6E81F99EA320035C2DD /* Extension */ = {
			isa = PBXGroup;
			children = (
				C075EB051F8EFF870041F4BD /* String+Helpers.swift */,
				C082CE141F90AFD400860F02 /* Collection+SafeAccess.swift */,
				C06085B31F9485E40057E5B9 /* UIButton+Helpers.swift */,
				C0B901A91FA1AFC200764EB8 /* UserDefaults+Types.swift */,
				C05F43301FBD62550058CBD4 /* JSONDecoder.DateDecodingStrategy+ISO8601Fallback.swift */,
				9A082558227589360051EBB0 /* Formatter+ISODateExtension.swift */,
				CE24ECEF21B763740052D291 /* KeymanResponder+Types.swift */,
			);
			path = Extension;
			sourceTree = "<group>";
		};
		C06D372C1F81F4E100F61AE0 /* KeymanEngine */ = {
			isa = PBXGroup;
			children = (
				CEA1486F2407808F00C6ECD2 /* Localizable.strings */,
				CE7A26D023CEE5790005955C /* Keyboard Colors.xcassets */,
				C06D372D1F81F4E100F61AE0 /* KeymanEngine.h */,
				C06D372E1F81F4E100F61AE0 /* Info.plist */,
				F2606FC4158F8B8600F37184 /* lib */,
				6C0A13FA151EA16F007FA4AD /* resources */,
				F273AB9615641D9300A47CEE /* Classes */,
			);
			path = KeymanEngine;
			sourceTree = "<group>";
		};
		CE07E3D3247E418800DFA9D2 /* Downloading */ = {
			isa = PBXGroup;
			children = (
				CE07E3D5247E41DB00DFA9D2 /* URLSessionMock.swift */,
				CE02EE0F24A5892200D58F92 /* URLSessionDataTaskMock.swift */,
				CE07E3D7247E43CB00DFA9D2 /* URLSessionDownloadTaskMock.swift */,
				CE88042E247F4B97009BCA1A /* ExpectationDownloaderDelegate.swift */,
			);
			path = Downloading;
			sourceTree = "<group>";
		};
		CE25CCBB1F1DA72A005AA2BC /* HTTPRequest */ = {
			isa = PBXGroup;
			children = (
				C0ED71B41F6BBFAF002A2FD6 /* HTTPDownloader.swift */,
				C0ED71B21F6BB0B1002A2FD6 /* HTTPDownloadRequest.swift */,
			);
			name = HTTPRequest;
			sourceTree = "<group>";
		};
		CE37C38923FCC9AF007031C6 /* resources */ = {
			isa = PBXGroup;
			children = (
				CEA9670C24BEEFF80035AACF /* khmer_angkor update-base.bundle */,
				CE02EE0B24A5863100D58F92 /* Queries.bundle */,
				CEA6BA9C249872E7002D44CE /* Simple 13.0 Migration.bundle */,
				CE8B5BB12491DA530075CCB0 /* 13.0 Cloud to Package Migration.bundle */,
				CE973D822484A5DB00F66045 /* PackageJSON.bundle */,
				CEF888D023FE6ADE00667693 /* No-defaults 10.0 Migration.bundle */,
				CEF888D123FE6ADF00667693 /* Simple 10.0 Migration.bundle */,
				CE9B440D23FE4E7400499CAB /* 12.0 Ad-hoc Migration.bundle */,
				CE9B440E23FE4E7500499CAB /* Simple 12.0 Migration.bundle */,
				CE37C38A23FCC9EE007031C6 /* Keyboards.bundle */,
				CE37C38E23FCD52F007031C6 /* Lexical Models.bundle */,
			);
			path = resources;
			sourceTree = "<group>";
		};
		CE67D95F228A6ECF0029F2B5 /* KeymanWebView */ = {
			isa = PBXGroup;
			children = (
				C0C16A881FA8146300F090BA /* KeymanWebViewController.swift */,
				CE67D960228A6F190029F2B5 /* KeyboardCommandStructs.swift */,
			);
			name = KeymanWebView;
			sourceTree = "<group>";
		};
		CE71705923A9C7D300A924A1 /* Resource Management */ = {
			isa = PBXGroup;
			children = (
				CE1F67A22304EB3800FF6972 /* ResourceDownloadManager.swift */,
				CE87751D24C68DA500B1475A /* KeyboardSearchViewController.swift */,
				CE22DFB9230B94DB00A4551C /* ResourceDownloadQueue.swift */,
				CE71705723A9C14D00A924A1 /* ResourceFileManager.swift */,
				CE71705E23A9C97F00A924A1 /* PackageInstallViewController.swift */,
				C0E30C8B1FC40D0400C80416 /* Storage.swift */,
			);
			path = "Resource Management";
			sourceTree = "<group>";
		};
		CE867FF22485F38300B2EAED /* kmp.json */ = {
			isa = PBXGroup;
			children = (
				1645D5962036C9F80076C51B /* KMPKeyboard.swift */,
				CE867FF02485EE1500B2EAED /* KMPInfo.swift */,
				CE867FEE2485E97A00B2EAED /* KMPMetadata.swift */,
				CE973D862484BBC200F66045 /* KMPLanguage.swift */,
				9A079E362238680700581263 /* KMPLexicalModel.swift */,
				CE973D882484DBA600F66045 /* KMPSystem.swift */,
				CE973D8A2484DCA300F66045 /* KMPOptions.swift */,
				CE973D8C2484DD1900F66045 /* KMPFile.swift */,
				CE8B0BBE248764ED0045EB2E /* KMPResource.swift */,
			);
			path = kmp.json;
			sourceTree = "<group>";
		};
		CE89641B24A4665700D5EB8E /* Queries */ = {
			isa = PBXGroup;
			children = (
				CE89641E24A4686000D5EB8E /* Queries.swift */,
				CE89642024A468B200D5EB8E /* Queries+PackageVersion.swift */,
				CE5C8BE224B5B3BA00FAFB7F /* Queries+LexicalModel.swift */,
			);
			path = Queries;
			sourceTree = "<group>";
		};
		CE973D7F2484A07300F66045 /* KMP Packaging */ = {
			isa = PBXGroup;
			children = (
				1645D5942036C6FF0076C51B /* KeymanPackage.swift */,
				9A079E39223AFF3C00581263 /* KeyboardKeymanPackage.swift */,
				9A079DC9222E050E00581263 /* LexicalModelKeymanPackage.swift */,
				CE867FF22485F38300B2EAED /* kmp.json */,
			);
			name = "KMP Packaging";
			sourceTree = "<group>";
		};
		CE9CD88123FCC4C7002BF2F8 /* TestUtils */ = {
			isa = PBXGroup;
			children = (
				CE07E3D3247E418800DFA9D2 /* Downloading */,
				CE9CD87F23FCC1CA002BF2F8 /* TestUtils.swift */,
				CEA9670A24BEC8030035AACF /* EngineStateBundler.swift */,
				CE9CD88223FCC4E3002BF2F8 /* UserDefaults.swift */,
				CE973D802484A56500F66045 /* PackageJSON.swift */,
				CE37C38C23FCD41E007031C6 /* Keyboards.swift */,
				CEE0321024C56735005BFC73 /* Packages.swift */,
				CE02EE0D24A5869500D58F92 /* Queries.swift */,
				CEA9670E24BEF05A0035AACF /* Updates.swift */,
				CE37C39023FCD617007031C6 /* LexicalModels.swift */,
				CE9B440B23FE49F000499CAB /* Migrations.swift */,
			);
			path = TestUtils;
			sourceTree = "<group>";
		};
		F243887314BBD43000A3E055 = {
			isa = PBXGroup;
			children = (
				C06D372C1F81F4E100F61AE0 /* KeymanEngine */,
				9A079DD0223194B100581263 /* KeymanEngineTests */,
				F243888114BBD43000A3E055 /* Frameworks */,
				984FA1F61974C0EF0037EE5D /* KMEI.entitlements */,
				F243887F14BBD43000A3E055 /* Products */,
				F243888914BBD43100A3E055 /* Supporting Files */,
				98F9D6981954112F0087AA43 /* SystemKeyboard */,
				98196DE4187BB0D200F001C3 /* KeymanEngineDemo */,
			);
			sourceTree = "<group>";
		};
		F243887F14BBD43000A3E055 /* Products */ = {
			isa = PBXGroup;
			children = (
				F243887E14BBD43000A3E055 /* KeymanEngineDemo.app */,
				98F9D6971954112F0087AA43 /* Tavultesoft.KMEI.SystemKeyboard.appex */,
				C06D372B1F81F4E100F61AE0 /* KeymanEngine.framework */,
				9A079DCF223194B100581263 /* KeymanEngineTests.xctest */,
				CE4459D323FBBB34003151FD /* KeymanEngineTestHost.app */,
			);
			name = Products;
			sourceTree = "<group>";
		};
		F243888114BBD43000A3E055 /* Frameworks */ = {
			isa = PBXGroup;
			children = (
				CEC0C66B2410AC9A003E1BCD /* Sentry.framework */,
				CE4459ED23FBBB7F003151FD /* Carthage */,
				9A0FC9FC22D66D9E00D33F86 /* Reachability.framework */,
				9A079DE52231A69D00581263 /* Foundation.framework */,
				CE2B1E4521B60E7C007D092E /* DeviceKit.framework */,
				1687ACCD1FD8DE5300926D69 /* ObjcExceptionBridging.framework */,
				1687ACCC1FD8DE5300926D69 /* XCGLogger.framework */,
				165C8B8B1FD8220600D4A78D /* Zip.framework */,
			);
			name = Frameworks;
			sourceTree = "<group>";
		};
		F243888914BBD43100A3E055 /* Supporting Files */ = {
			isa = PBXGroup;
			children = (
				6C0A13FE151EA3CF007FA4AD /* Config */,
				F243889014BBD43100A3E055 /* KeymanEngine-Prefix.pch */,
				F27FCB65157FF34800FBBA20 /* INSTRUCTIONS */,
			);
			name = "Supporting Files";
			path = KeymanEngine;
			sourceTree = "<group>";
		};
		F2606FC4158F8B8600F37184 /* lib */ = {
			isa = PBXGroup;
			children = (
				F26071F5158F8BE600F37184 /* Reachability */,
			);
			path = lib;
			sourceTree = "<group>";
		};
		F26071F5158F8BE600F37184 /* Reachability */ = {
			isa = PBXGroup;
			children = (
				CECB38931F2199BC0098882F /* Reachability.h */,
				CECB38941F2199BC0098882F /* Reachability.m */,
			);
			path = Reachability;
			sourceTree = "<group>";
		};
		F2607212158FBCB500F37184 /* KeyboardPicker */ = {
			isa = PBXGroup;
			children = (
				CE754A0323D162E90030CB79 /* ResourceInfoViewController.swift */,
				CEA14872240780E100C6ECD2 /* ResourceInfoView.xib */,
				9A4609962241B39B00B0BFD1 /* LexicalModelInfoViewController.swift */,
				9A3E832422EAC14A00D22D2A /* KeyboardSwitcherViewController.swift */,
				9A9CB07F22416E5400231FB9 /* LexicalModelPickerViewController.swift */,
				C092D8381F6A70C8005C5485 /* LanguageDetailViewController.swift */,
				9ADC459B22E1895D004C78C6 /* LanguageLMDetailViewController.swift */,
				9ADC459C22E1895D004C78C6 /* LanguageLMDetailViewController.xib */,
				C04C2A6C1F6B7D9A00BA42B6 /* LanguageViewController.swift */,
				98C0B11817A22DB5007ECAFC /* PickerButtons */,
				98C0B11C17A2302E007ECAFC /* TableViewCells */,
			);
			name = KeyboardPicker;
			path = LanguagePicker;
			sourceTree = "<group>";
		};
		F273AB9615641D9300A47CEE /* Classes */ = {
			isa = PBXGroup;
			children = (
				CE973D7F2484A07300F66045 /* KMP Packaging */,
				CE71705923A9C7D300A924A1 /* Resource Management */,
				165EB39F2098992D00040A69 /* Errors */,
				C055E6E81F99EA320035C2DD /* Extension */,
				C0452BA91F9F1CAF0064431A /* Model */,
				C024C9921FA6EB340060583B /* Notification */,
				CE89641B24A4665700D5EB8E /* Queries */,
				9A60763E22892495003BCFBA /* Settings */,
				CE25CCBB1F1DA72A005AA2BC /* HTTPRequest */,
				987F00041AB8FCB700998116 /* KeyboardMenuView */,
				980CC8E119D51EF00089BB57 /* URLProtocol */,
				98411308199D9ACD005BD609 /* SubKeysView */,
				CE67D95F228A6ECF0029F2B5 /* KeymanWebView */,
				98F9D6ED19545A620087AA43 /* InputViewController */,
				989FDF8C193C1B0C00EECAF9 /* KeyPreviewView */,
				F2607212158FBCB500F37184 /* KeyboardPicker */,
				98A880EF177BF82600601A9E /* PopoverView */,
				F273AB9E156440CD00A47CEE /* UITextField */,
				F273AB9D156440BA00A47CEE /* UITextView */,
				C0959CD31F99C44E00B616BC /* Constants.swift */,
				C0A93A531F8B21240079948B /* Manager.swift */,
				CE7A26D723CEEC630005955C /* Colors+Extension.swift */,
				CE7A26DA23CEEF640005955C /* Colors.swift */,
				C0B09EAD1FCFD10F002F39AF /* FontManager.swift */,
				CEE0321224C58C90005BFC73 /* KeymanHosts.swift */,
				C0EF3E7A1F95B65300CE9BD4 /* KeymanWebDelegate.swift */,
				C05B14321FD914870082A316 /* Log.swift */,
				C08E698C1FDA392D0026056B /* Migrations.swift */,
				CE79B24823C711FF007E72AE /* KeyboardScaleMap.swift */,
				CE7ADD6523DE89FC00BC9A00 /* Alerts.swift */,
				CEA70CCE24CAC3AE001C12E6 /* Obsoletions.swift */,
			);
			path = Classes;
			sourceTree = "<group>";
		};
		F273AB9D156440BA00A47CEE /* UITextView */ = {
			isa = PBXGroup;
			children = (
				C0324B8E1F8750B700AF3785 /* TextView.swift */,
				C0324B901F8763E100AF3785 /* TextViewDelegateProxy.swift */,
			);
			name = UITextView;
			sourceTree = "<group>";
		};
		F273AB9E156440CD00A47CEE /* UITextField */ = {
			isa = PBXGroup;
			children = (
				C040E50F1F8606E300901EE4 /* TextField.swift */,
				C0324B8C1F87480700AF3785 /* TextFieldDelegateProxy.swift */,
			);
			name = UITextField;
			sourceTree = "<group>";
		};
/* End PBXGroup section */

/* Begin PBXHeadersBuildPhase section */
		C06D37281F81F4E100F61AE0 /* Headers */ = {
			isa = PBXHeadersBuildPhase;
			buildActionMask = 2147483647;
			files = (
				C06D372F1F81F4E100F61AE0 /* KeymanEngine.h in Headers */,
			);
			runOnlyForDeploymentPostprocessing = 0;
		};
/* End PBXHeadersBuildPhase section */

/* Begin PBXNativeTarget section */
		98F9D6961954112F0087AA43 /* SystemKeyboard */ = {
			isa = PBXNativeTarget;
			buildConfigurationList = 98F9D6A31954112F0087AA43 /* Build configuration list for PBXNativeTarget "SystemKeyboard" */;
			buildPhases = (
				98F9D6931954112F0087AA43 /* Sources */,
				98F9D6941954112F0087AA43 /* Frameworks */,
				98F9D6951954112F0087AA43 /* Resources */,
				C0A5FF391F6684DE00BE740C /* ShellScript */,
			);
			buildRules = (
			);
			dependencies = (
				C06D375C1F82075D00F61AE0 /* PBXTargetDependency */,
			);
			name = SystemKeyboard;
			productName = SystemKeyboard;
			productReference = 98F9D6971954112F0087AA43 /* Tavultesoft.KMEI.SystemKeyboard.appex */;
			productType = "com.apple.product-type.app-extension";
		};
		9A079DCE223194B100581263 /* KeymanEngineTests */ = {
			isa = PBXNativeTarget;
			buildConfigurationList = 9A079DD9223194B100581263 /* Build configuration list for PBXNativeTarget "KeymanEngineTests" */;
			buildPhases = (
				9A079DCB223194B100581263 /* Sources */,
				9A079DCC223194B100581263 /* Frameworks */,
				9A079DCD223194B100581263 /* Resources */,
				9A0FCA0322D7C48500D33F86 /* CopyFiles */,
			);
			buildRules = (
			);
			dependencies = (
				9A079DD6223194B100581263 /* PBXTargetDependency */,
				CE4459CC23FBB8DA003151FD /* PBXTargetDependency */,
				CE4459F923FBBCB3003151FD /* PBXTargetDependency */,
			);
			name = KeymanEngineTests;
			productName = KeymanEngineTests;
			productReference = 9A079DCF223194B100581263 /* KeymanEngineTests.xctest */;
			productType = "com.apple.product-type.bundle.unit-test";
		};
		C06D372A1F81F4E100F61AE0 /* KeymanEngine */ = {
			isa = PBXNativeTarget;
			buildConfigurationList = C06D37301F81F4E100F61AE0 /* Build configuration list for PBXNativeTarget "KeymanEngine" */;
			buildPhases = (
				C06D37261F81F4E100F61AE0 /* Sources */,
				C06D37271F81F4E100F61AE0 /* Frameworks */,
				C06D37281F81F4E100F61AE0 /* Headers */,
				C06D37291F81F4E100F61AE0 /* Resources */,
				CEC0C66F2410B005003E1BCD /* ShellScript */,
				CE880430247F6EB6009BCA1A /* ShellScript */,
			);
			buildRules = (
			);
			dependencies = (
			);
			name = KeymanEngine;
			productName = KeymanEngine;
			productReference = C06D372B1F81F4E100F61AE0 /* KeymanEngine.framework */;
			productType = "com.apple.product-type.framework";
		};
		CE4459D223FBBB34003151FD /* KeymanEngineTestHost */ = {
			isa = PBXNativeTarget;
			buildConfigurationList = CE4459E423FBBB36003151FD /* Build configuration list for PBXNativeTarget "KeymanEngineTestHost" */;
			buildPhases = (
				CE4459CF23FBBB34003151FD /* Sources */,
				CE4459D023FBBB34003151FD /* Frameworks */,
				CE4459D123FBBB34003151FD /* Resources */,
				CE4459EC23FBBB79003151FD /* Embed Frameworks */,
			);
			buildRules = (
			);
			dependencies = (
				CE4459EB23FBBB79003151FD /* PBXTargetDependency */,
			);
			name = KeymanEngineTestHost;
			productName = KeymanEngineTestHost;
			productReference = CE4459D323FBBB34003151FD /* KeymanEngineTestHost.app */;
			productType = "com.apple.product-type.application";
		};
		F243887D14BBD43000A3E055 /* KeymanEngineDemo */ = {
			isa = PBXNativeTarget;
			buildConfigurationList = F24388A514BBD43100A3E055 /* Build configuration list for PBXNativeTarget "KeymanEngineDemo" */;
			buildPhases = (
				F243887A14BBD43000A3E055 /* Sources */,
				F243887B14BBD43000A3E055 /* Frameworks */,
				F243887C14BBD43000A3E055 /* Resources */,
				98F9D6A61954112F0087AA43 /* Embed App Extensions */,
				C0A5FF381F6684A300BE740C /* ShellScript */,
				C06D375F1F82089300F61AE0 /* Embed Frameworks */,
			);
			buildRules = (
			);
			dependencies = (
				C06D37591F8206E400F61AE0 /* PBXTargetDependency */,
				98F9D69F1954112F0087AA43 /* PBXTargetDependency */,
				98F9D6A21954112F0087AA43 /* PBXTargetDependency */,
			);
			name = KeymanEngineDemo;
			productName = Keyman;
			productReference = F243887E14BBD43000A3E055 /* KeymanEngineDemo.app */;
			productType = "com.apple.product-type.application";
		};
/* End PBXNativeTarget section */

/* Begin PBXProject section */
		F243887514BBD43000A3E055 /* Project object */ = {
			isa = PBXProject;
			attributes = {
				DefaultBuildSystemTypeForWorkspace = Latest;
				LastSwiftUpdateCheck = 1120;
				LastUpgradeCheck = 1110;
				ORGANIZATIONNAME = "SIL International";
				TargetAttributes = {
					98F9D6961954112F0087AA43 = {
						CreatedOnToolsVersion = 6.0;
						DevelopmentTeam = 3YE4W86L3G;
						LastSwiftMigration = 0900;
						ProvisioningStyle = Automatic;
						SystemCapabilities = {
							com.apple.ApplicationGroups.iOS = {
								enabled = 1;
							};
						};
					};
					9A079DCE223194B100581263 = {
						CreatedOnToolsVersion = 10.1;
						DevelopmentTeam = 3YE4W86L3G;
						ProvisioningStyle = Automatic;
						TestTargetID = CE4459D223FBBB34003151FD;
					};
					C06D372A1F81F4E100F61AE0 = {
						CreatedOnToolsVersion = 9.0;
						DevelopmentTeam = 3YE4W86L3G;
						ProvisioningStyle = Manual;
					};
					CE4459D223FBBB34003151FD = {
						CreatedOnToolsVersion = 11.2.1;
						DevelopmentTeam = WHE552KZN5;
						ProvisioningStyle = Automatic;
					};
					F243887D14BBD43000A3E055 = {
						DevelopmentTeam = 3YE4W86L3G;
						LastSwiftMigration = 0900;
						ProvisioningStyle = Automatic;
						SystemCapabilities = {
							com.apple.ApplicationGroups.iOS = {
								enabled = 1;
							};
						};
					};
				};
			};
			buildConfigurationList = F243887814BBD43000A3E055 /* Build configuration list for PBXProject "KeymanEngine" */;
			compatibilityVersion = "Xcode 3.2";
			developmentRegion = en;
			hasScannedForEncodings = 0;
			knownRegions = (
				en,
				Base,
				km,
			);
			mainGroup = F243887314BBD43000A3E055;
			productRefGroup = F243887F14BBD43000A3E055 /* Products */;
			projectDirPath = "";
			projectRoot = "";
			targets = (
				C06D372A1F81F4E100F61AE0 /* KeymanEngine */,
				C06D37C51F82364E00F61AE0 /* KME-universal */,
				F243887D14BBD43000A3E055 /* KeymanEngineDemo */,
				98F9D6961954112F0087AA43 /* SystemKeyboard */,
				9A079DCE223194B100581263 /* KeymanEngineTests */,
				CE4459D223FBBB34003151FD /* KeymanEngineTestHost */,
			);
		};
/* End PBXProject section */

/* Begin PBXResourcesBuildPhase section */
		98F9D6951954112F0087AA43 /* Resources */ = {
			isa = PBXResourcesBuildPhase;
			buildActionMask = 2147483647;
			files = (
			);
			runOnlyForDeploymentPostprocessing = 0;
		};
		9A079DCD223194B100581263 /* Resources */ = {
			isa = PBXResourcesBuildPhase;
			buildActionMask = 2147483647;
			files = (
				CE46D65D247B93C9005FD506 /* ResourceInfoView.xib in Resources */,
				9AD4F53F22A8A286007992D3 /* LanguageSettingsViewController.xib in Resources */,
				CE37C38B23FCC9EE007031C6 /* Keyboards.bundle in Resources */,
				CE9B441023FE4E7500499CAB /* Simple 12.0 Migration.bundle in Resources */,
				9ADC45A022E1895D004C78C6 /* LanguageLMDetailViewController.xib in Resources */,
				CE973D832484A5DC00F66045 /* PackageJSON.bundle in Resources */,
				CEF888D223FE6ADF00667693 /* No-defaults 10.0 Migration.bundle in Resources */,
				CE9B440F23FE4E7500499CAB /* 12.0 Ad-hoc Migration.bundle in Resources */,
				CE8B5BB22491DA540075CCB0 /* 13.0 Cloud to Package Migration.bundle in Resources */,
				9A0FCA0922D7C58B00D33F86 /* Keyman.bundle in Resources */,
				CEA9670D24BEEFF80035AACF /* khmer_angkor update-base.bundle in Resources */,
				CE02EE0C24A5863100D58F92 /* Queries.bundle in Resources */,
				CEA6BA9D249872E8002D44CE /* Simple 13.0 Migration.bundle in Resources */,
				CEF888D323FE6ADF00667693 /* Simple 10.0 Migration.bundle in Resources */,
				CE37C38F23FCD52F007031C6 /* Lexical Models.bundle in Resources */,
			);
			runOnlyForDeploymentPostprocessing = 0;
		};
		C06D37291F81F4E100F61AE0 /* Resources */ = {
			isa = PBXResourcesBuildPhase;
			buildActionMask = 2147483647;
			files = (
				C06D37601F82095200F61AE0 /* Keyman.bundle in Resources */,
				CEA1486C2407808F00C6ECD2 /* Localizable.strings in Resources */,
				9ADC459F22E1895D004C78C6 /* LanguageLMDetailViewController.xib in Resources */,
				CEA14870240780E100C6ECD2 /* ResourceInfoView.xib in Resources */,
				9AD4F53D229F85AC007992D3 /* LanguageSettingsViewController.xib in Resources */,
				CE7A26D123CEE5790005955C /* Keyboard Colors.xcassets in Resources */,
			);
			runOnlyForDeploymentPostprocessing = 0;
		};
		CE4459D123FBBB34003151FD /* Resources */ = {
			isa = PBXResourcesBuildPhase;
			buildActionMask = 2147483647;
			files = (
			);
			runOnlyForDeploymentPostprocessing = 0;
		};
		F243887C14BBD43000A3E055 /* Resources */ = {
			isa = PBXResourcesBuildPhase;
			buildActionMask = 2147483647;
			files = (
				988B36BA1ADF728A0008752C /* inuktitut_naqittaut-1.0.js in Resources */,
				6CD5DFAA150F6DC8007A5DDE /* icon.png in Resources */,
				6CD5DFAB150F6DC8007A5DDE /* icon@2x.png in Resources */,
				988B36B61ADF67290008752C /* inuktitut_pirurvik-1.0.js in Resources */,
				98D4190C17695E58008D2FF3 /* Default-568h@2x.png in Resources */,
				CEA1486D2407808F00C6ECD2 /* Localizable.strings in Resources */,
				CE7A26D423CEE71B0005955C /* Keyboard Colors.xcassets in Resources */,
				988B36B91ADF728A0008752C /* inuktitut_latin-1.0.js in Resources */,
			);
			runOnlyForDeploymentPostprocessing = 0;
		};
/* End PBXResourcesBuildPhase section */

/* Begin PBXShellScriptBuildPhase section */
		C06D37C61F82364E00F61AE0 /* ShellScript */ = {
			isa = PBXShellScriptBuildPhase;
			buildActionMask = 2147483647;
			files = (
			);
			inputPaths = (
			);
			outputPaths = (
			);
			runOnlyForDeploymentPostprocessing = 0;
			shellPath = /bin/sh;
			shellScript = "NAME=\"KeymanEngine\"\nUNIVERSAL_DIR=\"${BUILD_DIR}/${CONFIGURATION}-universal/${NAME}.framework\"\nIPHONE_DIR=\"${BUILD_DIR}/${CONFIGURATION}-iphoneos/${NAME}.framework\"\nSIMULATOR_DIR=\"${BUILD_DIR}/${CONFIGURATION}-iphonesimulator/${NAME}.framework\"\n\n# Build architecture that was not built\nif [ ${PLATFORM_NAME} = \"iphonesimulator\" ]; then\n    xcodebuild -scheme \"${NAME}\" ONLY_ACTIVE_ARCH=NO -configuration ${CONFIGURATION} -sdk iphoneos BUILD_DIR=\"${BUILD_DIR}\" BUILD_ROOT=\"${BUILD_ROOT}\" build VERSION=$VERSION VERSION_WITH_TAG=$VERSION_WITH_TAG VERSION_ENVIRONMENT=$VERSION_ENVIRONMENT UPLOAD_SENTRY=$UPLOAD_SENTRY\nelse\n    xcodebuild -scheme \"${NAME}\" -configuration ${CONFIGURATION} -sdk iphonesimulator BUILD_DIR=\"${BUILD_DIR}\" BUILD_ROOT=\"${BUILD_ROOT}\" build VERSION=$VERSION VERSION_WITH_TAG=$VERSION_WITH_TAG VERSION_ENVIRONMENT=$VERSION_ENVIRONMENT UPLOAD_SENTRY=$UPLOAD_SENTRY\nfi\n\n# Clean\nrm -rf \"${UNIVERSAL_DIR}\"\nmkdir -p \"${UNIVERSAL_DIR}\"\n\n# Use iPhone framework as base\ncp -R \"${IPHONE_DIR}/\" \"${UNIVERSAL_DIR}/\"\n\n# Copy Swift modules from simulator build\ncp -R \"${SIMULATOR_DIR}/Modules/${NAME}.swiftmodule/\" \"${UNIVERSAL_DIR}/Modules/${NAME}.swiftmodule/\"\n\n# Create universal binary using lipo\nlipo -create \"${IPHONE_DIR}/${NAME}\" \"${SIMULATOR_DIR}/${NAME}\" -output \"${UNIVERSAL_DIR}/${NAME}\"\n";
		};
		C0A5FF381F6684A300BE740C /* ShellScript */ = {
			isa = PBXShellScriptBuildPhase;
			buildActionMask = 2147483647;
			files = (
			);
			inputPaths = (
			);
			outputPaths = (
			);
			runOnlyForDeploymentPostprocessing = 0;
			shellPath = /bin/sh;
			shellScript = "#if which swiftlint >/dev/null; then\n#    swiftlint --config ../../.swiftlint.yml\n#else\n#    echo \"warning: SwiftLint not installed, download from https://github.com/realm/SwiftLint\"\n#fi\n";
		};
		C0A5FF391F6684DE00BE740C /* ShellScript */ = {
			isa = PBXShellScriptBuildPhase;
			buildActionMask = 2147483647;
			files = (
			);
			inputPaths = (
			);
			outputPaths = (
			);
			runOnlyForDeploymentPostprocessing = 0;
			shellPath = /bin/sh;
			shellScript = "#if which swiftlint >/dev/null; then\n#    swiftlint --config ../../.swiftlint.yml\n#else\n#    echo \"warning: SwiftLint not installed, download from https://github.com/realm/SwiftLint\"\n#fi\n";
		};
		CE880430247F6EB6009BCA1A /* ShellScript */ = {
			isa = PBXShellScriptBuildPhase;
			buildActionMask = 2147483647;
			files = (
			);
			inputFileListPaths = (
			);
			inputPaths = (
			);
			outputFileListPaths = (
			);
			outputPaths = (
			);
			runOnlyForDeploymentPostprocessing = 0;
			shellPath = /bin/sh;
			shellScript = "# Type a script or drag a script file from your workspace to insert its path.\n. \"$KEYMAN_ROOT/resources/build/xcode-utils.sh\"\n\nphaseSetBundleVersions true\n";
			showEnvVarsInLog = 0;
		};
		CEC0C66F2410B005003E1BCD /* ShellScript */ = {
			isa = PBXShellScriptBuildPhase;
			buildActionMask = 2147483647;
			files = (
			);
			inputFileListPaths = (
			);
			inputPaths = (
				"${DWARF_DSYM_FOLDER_PATH}/${DWARF_DSYM_FILE_NAME}/Contents/Resources/DWARF/${TARGET_NAME}",
			);
			outputFileListPaths = (
			);
			outputPaths = (
			);
			runOnlyForDeploymentPostprocessing = 0;
			shellPath = /bin/sh;
			shellScript = "# Type a script or drag a script file from your workspace to insert its path.\n. \"$KEYMAN_ROOT/resources/build/xcode-utils.sh\"\n\nif [ ${UPLOAD_SENTRY:-false} = true ]; then\n  # Calls resource script to perform the dSYM upload\n  phaseSentryDsymUpload \"keyman-ios\"\nfi\n";
			showEnvVarsInLog = 0;
		};
/* End PBXShellScriptBuildPhase section */

/* Begin PBXSourcesBuildPhase section */
		98F9D6931954112F0087AA43 /* Sources */ = {
			isa = PBXSourcesBuildPhase;
			buildActionMask = 2147483647;
			files = (
				CE24ECF221B763740052D291 /* KeymanResponder+Types.swift in Sources */,
				C04514881F85D7F500D88416 /* KeyboardViewController.swift in Sources */,
			);
			runOnlyForDeploymentPostprocessing = 0;
		};
		9A079DCB223194B100581263 /* Sources */ = {
			isa = PBXSourcesBuildPhase;
			buildActionMask = 2147483647;
			files = (
				CE07E3D2247E3FB100DFA9D2 /* HTTPDownloaderTests.swift in Sources */,
				CE9B440C23FE49F000499CAB /* Migrations.swift in Sources */,
				CEE0321124C56735005BFC73 /* Packages.swift in Sources */,
				CE88042F247F4B97009BCA1A /* ExpectationDownloaderDelegate.swift in Sources */,
				CE07E3D8247E43CB00DFA9D2 /* URLSessionDownloadTaskMock.swift in Sources */,
				CE37C39123FCD617007031C6 /* LexicalModels.swift in Sources */,
				CE37C38D23FCD41E007031C6 /* Keyboards.swift in Sources */,
				CEA9670B24BEC8030035AACF /* EngineStateBundler.swift in Sources */,
				CE9CD88323FCC4E3002BF2F8 /* UserDefaults.swift in Sources */,
				CE8B0BBD248734240045EB2E /* KeymanPackageTests.swift in Sources */,
				CE02EE0E24A5869500D58F92 /* Queries.swift in Sources */,
				CE973D852484A71700F66045 /* KMPJSONTests.swift in Sources */,
				CE02EE1024A5892200D58F92 /* URLSessionDataTaskMock.swift in Sources */,
				CE89642524A46D0000D5EB8E /* QueryPackageVersionTests.swift in Sources */,
				CE5C8BE524B5BD1C00FAFB7F /* QueryModelTests.swift in Sources */,
				CEA9670F24BEF05A0035AACF /* Updates.swift in Sources */,
				CE97866224C7DD1A00C5DCBC /* KeyboardSearchTests.swift in Sources */,
				CEF888D523FE786C00667693 /* KeyboardScaleTests.swift in Sources */,
				CEA9670924BEC4030035AACF /* ResourceUpdateTests.swift in Sources */,
				CE07E3D6247E41DB00DFA9D2 /* URLSessionMock.swift in Sources */,
				CE8EDEB323F53F96009E1FF6 /* VersionTests.swift in Sources */,
				CEB8276724C6811800F3D39C /* KeymanHostTests.swift in Sources */,
				CEDFEF8F23FE43B700BECF39 /* MigrationTests.swift in Sources */,
				CED8B63224A9C2400054E300 /* ResourceDownloadManagerTests.swift in Sources */,
				CE9CD88023FCC1CA002BF2F8 /* TestUtils.swift in Sources */,
				CE973D812484A56500F66045 /* PackageJSON.swift in Sources */,
				CE88143A24A9B7F4002809C3 /* ResourceDownloadQueueTests.swift in Sources */,
				CE8EDEB123F53D1A009E1FF6 /* FileManagementTests.swift in Sources */,
			);
			runOnlyForDeploymentPostprocessing = 0;
		};
		C06D37261F81F4E100F61AE0 /* Sources */ = {
			isa = PBXSourcesBuildPhase;
			buildActionMask = 2147483647;
			files = (
				C05B14331FD914870082A316 /* Log.swift in Sources */,
				9A079E43223B61AE00581263 /* FullLexicalModelID.swift in Sources */,
				C06D37341F81F5C300F61AE0 /* HTTPDownloader.swift in Sources */,
				C0452BAF1F9F22A80064431A /* Font.swift in Sources */,
				CE973D892484DBA600F66045 /* KMPSystem.swift in Sources */,
				C0D3F3601F9F3AD80055C7CF /* InstallableKeyboard.swift in Sources */,
				CE7A26D923CEEC640005955C /* Colors+Extension.swift in Sources */,
				CE1E1EC12303C8CC001C7BE0 /* ResourceDownloadStatusToolbar.swift in Sources */,
				C042ED5D1FC6A65A001D82F4 /* Version.swift in Sources */,
				C0D3F35E1F9F33490055C7CF /* Options.swift in Sources */,
				C06D37351F81F5C300F61AE0 /* HTTPDownloadRequest.swift in Sources */,
				CE24ECF021B763740052D291 /* KeymanResponder+Types.swift in Sources */,
				C0324B8F1F8750B700AF3785 /* TextView.swift in Sources */,
				C08E698D1FDA392D0026056B /* Migrations.swift in Sources */,
				CE17ABDE23069E76005FBB14 /* LanguageResource.swift in Sources */,
				C024C9961FA6EC650060583B /* NotificationCenter+Typed.swift in Sources */,
				C06D37361F81F5C300F61AE0 /* KeyboardMenuView.swift in Sources */,
				CE67D961228A6F190029F2B5 /* KeyboardCommandStructs.swift in Sources */,
				9A4609972241B39B00B0BFD1 /* LexicalModelInfoViewController.swift in Sources */,
				CE87751E24C68DA500B1475A /* KeyboardSearchViewController.swift in Sources */,
				CE8B0BBF248764ED0045EB2E /* KMPResource.swift in Sources */,
				9AD4F53C229F85AC007992D3 /* LanguageSettingsViewController.swift in Sources */,
				CE7A26DB23CEEF640005955C /* Colors.swift in Sources */,
				9A9CB08022416E5400231FB9 /* LexicalModelPickerViewController.swift in Sources */,
				9A079E3D223B5FAF00581263 /* InstallableLexicalModel.swift in Sources */,
				C06D37381F81F5C400F61AE0 /* SubKeysView.swift in Sources */,
				C0A93A541F8B21240079948B /* Manager.swift in Sources */,
				C024C9981FA6F2340060583B /* NotificationObserver.swift in Sources */,
				9ADC459D22E1895D004C78C6 /* LanguageLMDetailViewController.swift in Sources */,
				C0B901AA1FA1AFC200764EB8 /* UserDefaults+Types.swift in Sources */,
				CE1F67A32304EB3800FF6972 /* ResourceDownloadManager.swift in Sources */,
				9A079E372238680700581263 /* KMPLexicalModel.swift in Sources */,
				CE89641F24A4686000D5EB8E /* Queries.swift in Sources */,
				CE5C8BE324B5B3BA00FAFB7F /* Queries+LexicalModel.swift in Sources */,
				9A3E832522EAC14A00D22D2A /* KeyboardSwitcherViewController.swift in Sources */,
				C0324B911F8763E100AF3785 /* TextViewDelegateProxy.swift in Sources */,
				C0B09EAE1FCFD10F002F39AF /* FontManager.swift in Sources */,
				C040E50E1F85FF8A00901EE4 /* KeyPreviewView.swift in Sources */,
				CEC0C6772410E049003E1BCD /* SentryManager.swift in Sources */,
				9A079E3A223AFF3C00581263 /* KeyboardKeymanPackage.swift in Sources */,
				C06D37401F81F5C400F61AE0 /* LanguageDetailViewController.swift in Sources */,
				C0CB633C1FA6F61500617CDB /* Notifications.swift in Sources */,
				CE867FF12485EE1500B2EAED /* KMPInfo.swift in Sources */,
				C0EF3E7B1F95B65300CE9BD4 /* KeymanWebDelegate.swift in Sources */,
				C06D37411F81F5C400F61AE0 /* LanguageViewController.swift in Sources */,
				C06D37421F81F5C400F61AE0 /* KeyboardPickerButton.swift in Sources */,
				165EB3A12098993900040A69 /* KeyboardError.swift in Sources */,
				CE7ADD6623DE89FC00BC9A00 /* Alerts.swift in Sources */,
				CE754A0423D162E90030CB79 /* ResourceInfoViewController.swift in Sources */,
				C055E6EB1F99ED090035C2DD /* RegisteredFont.swift in Sources */,
				1645D5972036C9F80076C51B /* KMPKeyboard.swift in Sources */,
				C0324B931F87689B00AF3785 /* KeymanURLProtocol.swift in Sources */,
				C05F43311FBD62550058CBD4 /* JSONDecoder.DateDecodingStrategy+ISO8601Fallback.swift in Sources */,
				C0452BAB1F9F1FE10064431A /* Language.swift in Sources */,
				CE71705F23A9C97F00A924A1 /* PackageInstallViewController.swift in Sources */,
				C06D37431F81F5C400F61AE0 /* KeyboardPickerBarButtonItem.swift in Sources */,
				C082CE151F90AFD400860F02 /* Collection+SafeAccess.swift in Sources */,
				C06D37441F81F5C400F61AE0 /* KeyboardNameTableViewCell.swift in Sources */,
				9A3B14D2229370B20052A11F /* InstalledLanguagesViewController.swift in Sources */,
				CEE0321324C58C90005BFC73 /* KeymanHosts.swift in Sources */,
				C08E69911FDA6F6F0026056B /* FullKeyboardID.swift in Sources */,
				CEA70CCF24CAC3AE001C12E6 /* Obsoletions.swift in Sources */,
				C040E5101F8606E300901EE4 /* TextField.swift in Sources */,
				CE71705823A9C14D00A924A1 /* ResourceFileManager.swift in Sources */,
				9A082559227589360051EBB0 /* Formatter+ISODateExtension.swift in Sources */,
				CE867FEF2485E97A00B2EAED /* KMPMetadata.swift in Sources */,
				C0324B8D1F87480700AF3785 /* TextFieldDelegateProxy.swift in Sources */,
				CE973D8B2484DCA300F66045 /* KMPOptions.swift in Sources */,
				C075EB061F8EFF870041F4BD /* String+Helpers.swift in Sources */,
				1645D5952036C6FF0076C51B /* KeymanPackage.swift in Sources */,
				9A079E40223B602B00581263 /* LexicalModel.swift in Sources */,
				C0E30C8C1FC40D0400C80416 /* Storage.swift in Sources */,
				C045148A1F85DF9100D88416 /* InputViewController.swift in Sources */,
				CE22DFBA230B94DB00A4551C /* ResourceDownloadQueue.swift in Sources */,
				CE973D872484BBC200F66045 /* KMPLanguage.swift in Sources */,
				CE89642124A468B200D5EB8E /* Queries+PackageVersion.swift in Sources */,
				C06D37461F81F5C400F61AE0 /* PopoverView.swift in Sources */,
				9A4609992242047400B0BFD1 /* LexicalModelAPICall.swift in Sources */,
				C007C4651F9F52D8006461B9 /* LanguagesAPICall.swift in Sources */,
				C024C9941FA6EB470060583B /* NotificationName.swift in Sources */,
				C0C16A891FA8146300F090BA /* KeymanWebViewController.swift in Sources */,
				CE973D8D2484DD1900F66045 /* KMPFile.swift in Sources */,
				9A079DCA222E050E00581263 /* LexicalModelKeymanPackage.swift in Sources */,
				9A60764422893A4E003BCFBA /* SettingsViewController.swift in Sources */,
				C06085B41F9485E40057E5B9 /* UIButton+Helpers.swift in Sources */,
				C0959CD41F99C44E00B616BC /* Constants.swift in Sources */,
				C0452BAD1F9F21270064431A /* Keyboard.swift in Sources */,
				CE79B24923C711FF007E72AE /* KeyboardScaleMap.swift in Sources */,
			);
			runOnlyForDeploymentPostprocessing = 0;
		};
		CE4459CF23FBBB34003151FD /* Sources */ = {
			isa = PBXSourcesBuildPhase;
			buildActionMask = 2147483647;
			files = (
				CE4459E723FBBB4A003151FD /* AppDelegate.swift in Sources */,
			);
			runOnlyForDeploymentPostprocessing = 0;
		};
		F243887A14BBD43000A3E055 /* Sources */ = {
			isa = PBXSourcesBuildPhase;
			buildActionMask = 2147483647;
			files = (
				C040E5121F86107E00901EE4 /* AppDelegate.swift in Sources */,
				C040E5141F86108900901EE4 /* MainViewController.swift in Sources */,
				CE24ECF121B763740052D291 /* KeymanResponder+Types.swift in Sources */,
			);
			runOnlyForDeploymentPostprocessing = 0;
		};
/* End PBXSourcesBuildPhase section */

/* Begin PBXTargetDependency section */
		98F9D69F1954112F0087AA43 /* PBXTargetDependency */ = {
			isa = PBXTargetDependency;
			target = 98F9D6961954112F0087AA43 /* SystemKeyboard */;
			targetProxy = 98F9D69E1954112F0087AA43 /* PBXContainerItemProxy */;
		};
		98F9D6A21954112F0087AA43 /* PBXTargetDependency */ = {
			isa = PBXTargetDependency;
			target = 98F9D6961954112F0087AA43 /* SystemKeyboard */;
			targetProxy = 98F9D6A11954112F0087AA43 /* PBXContainerItemProxy */;
		};
		9A079DD6223194B100581263 /* PBXTargetDependency */ = {
			isa = PBXTargetDependency;
			target = C06D372A1F81F4E100F61AE0 /* KeymanEngine */;
			targetProxy = 9A079DD5223194B100581263 /* PBXContainerItemProxy */;
		};
		C06D37591F8206E400F61AE0 /* PBXTargetDependency */ = {
			isa = PBXTargetDependency;
			target = C06D372A1F81F4E100F61AE0 /* KeymanEngine */;
			targetProxy = C06D37581F8206E400F61AE0 /* PBXContainerItemProxy */;
		};
		C06D375C1F82075D00F61AE0 /* PBXTargetDependency */ = {
			isa = PBXTargetDependency;
			target = C06D372A1F81F4E100F61AE0 /* KeymanEngine */;
			targetProxy = C06D375B1F82075D00F61AE0 /* PBXContainerItemProxy */;
		};
		C06D37CB1F83204200F61AE0 /* PBXTargetDependency */ = {
			isa = PBXTargetDependency;
			target = C06D372A1F81F4E100F61AE0 /* KeymanEngine */;
			targetProxy = C06D37CA1F83204200F61AE0 /* PBXContainerItemProxy */;
		};
		CE4459CC23FBB8DA003151FD /* PBXTargetDependency */ = {
			isa = PBXTargetDependency;
			target = F243887D14BBD43000A3E055 /* KeymanEngineDemo */;
			targetProxy = CE4459CB23FBB8DA003151FD /* PBXContainerItemProxy */;
		};
		CE4459EB23FBBB79003151FD /* PBXTargetDependency */ = {
			isa = PBXTargetDependency;
			target = C06D372A1F81F4E100F61AE0 /* KeymanEngine */;
			targetProxy = CE4459EA23FBBB79003151FD /* PBXContainerItemProxy */;
		};
		CE4459F923FBBCB3003151FD /* PBXTargetDependency */ = {
			isa = PBXTargetDependency;
			target = CE4459D223FBBB34003151FD /* KeymanEngineTestHost */;
			targetProxy = CE4459F823FBBCB3003151FD /* PBXContainerItemProxy */;
		};
/* End PBXTargetDependency section */

/* Begin PBXVariantGroup section */
		CEA1486F2407808F00C6ECD2 /* Localizable.strings */ = {
			isa = PBXVariantGroup;
			children = (
				CEA1486E2407808F00C6ECD2 /* en */,
				CEA148782407869B00C6ECD2 /* km */,
			);
			name = Localizable.strings;
			sourceTree = "<group>";
		};
		CEA14872240780E100C6ECD2 /* ResourceInfoView.xib */ = {
			isa = PBXVariantGroup;
			children = (
				CEA14871240780E100C6ECD2 /* Base */,
				CEA14874240780EF00C6ECD2 /* en */,
				CEA148772407869200C6ECD2 /* km */,
			);
			name = ResourceInfoView.xib;
			sourceTree = "<group>";
		};
/* End PBXVariantGroup section */

/* Begin XCBuildConfiguration section */
		98F9D6A41954112F0087AA43 /* Debug */ = {
			isa = XCBuildConfiguration;
			buildSettings = {
				ALWAYS_SEARCH_USER_PATHS = NO;
				CLANG_CXX_LANGUAGE_STANDARD = "gnu++0x";
				CLANG_CXX_LIBRARY = "libc++";
				CLANG_ENABLE_MODULES = YES;
				CLANG_WARN_DIRECT_OBJC_ISA_USAGE = YES_ERROR;
				CLANG_WARN_OBJC_ROOT_CLASS = YES_ERROR;
				CLANG_WARN_UNREACHABLE_CODE = YES;
				CODE_SIGN_ENTITLEMENTS = SystemKeyboard/Tavultesoft.KMEI.SystemKeyboard.entitlements;
				CODE_SIGN_IDENTITY = "Apple Development";
				"CODE_SIGN_IDENTITY[sdk=iphoneos*]" = "iPhone Developer";
				CODE_SIGN_STYLE = Automatic;
				COPY_PHASE_STRIP = NO;
				DEFINES_MODULE = YES;
				DEVELOPMENT_TEAM = 3YE4W86L3G;
				ENABLE_BITCODE = NO;
				ENABLE_STRICT_OBJC_MSGSEND = YES;
				GCC_C_LANGUAGE_STANDARD = gnu99;
				GCC_DYNAMIC_NO_PIC = NO;
				GCC_OPTIMIZATION_LEVEL = 0;
				GCC_PREPROCESSOR_DEFINITIONS = (
					"DEBUG=1",
					"$(inherited)",
				);
				GCC_SYMBOLS_PRIVATE_EXTERN = NO;
				GCC_WARN_ABOUT_RETURN_TYPE = YES_ERROR;
				GCC_WARN_UNINITIALIZED_AUTOS = YES_AGGRESSIVE;
				INFOPLIST_FILE = SystemKeyboard/Info.plist;
				IPHONEOS_DEPLOYMENT_TARGET = 9.0;
				LD_RUNPATH_SEARCH_PATHS = "$(inherited) @executable_path/Frameworks @executable_path/../../Frameworks";
				LIBRARY_SEARCH_PATHS = "$(inherited)";
				METAL_ENABLE_DEBUG_INFO = YES;
				ONLY_ACTIVE_ARCH = YES;
				OTHER_LDFLAGS = "";
				PRODUCT_BUNDLE_IDENTIFIER = org.sil.Keyman.ios.EngineDemo.SystemKeyboard;
				PRODUCT_NAME = "Tavultesoft.KMEI.$(TARGET_NAME:rfc1034identifier)";
				PROVISIONING_PROFILE = "";
				PROVISIONING_PROFILE_SPECIFIER = "";
				SKIP_INSTALL = YES;
				SWIFT_OBJC_BRIDGING_HEADER = "SystemKeyboard/SystemKeyboard-Bridging-Header.h";
				SWIFT_OPTIMIZATION_LEVEL = "-Onone";
				SWIFT_VERSION = 4.0;
			};
			name = Debug;
		};
		98F9D6A51954112F0087AA43 /* Release */ = {
			isa = XCBuildConfiguration;
			buildSettings = {
				ALWAYS_SEARCH_USER_PATHS = NO;
				CLANG_CXX_LANGUAGE_STANDARD = "gnu++0x";
				CLANG_CXX_LIBRARY = "libc++";
				CLANG_ENABLE_MODULES = YES;
				CLANG_WARN_DIRECT_OBJC_ISA_USAGE = YES_ERROR;
				CLANG_WARN_OBJC_ROOT_CLASS = YES_ERROR;
				CLANG_WARN_UNREACHABLE_CODE = YES;
				CODE_SIGN_ENTITLEMENTS = SystemKeyboard/Tavultesoft.KMEI.SystemKeyboard.entitlements;
				CODE_SIGN_IDENTITY = "Apple Development";
				"CODE_SIGN_IDENTITY[sdk=iphoneos*]" = "iPhone Developer";
				CODE_SIGN_STYLE = Automatic;
				COPY_PHASE_STRIP = YES;
				DEFINES_MODULE = YES;
				DEVELOPMENT_TEAM = 3YE4W86L3G;
				ENABLE_BITCODE = NO;
				ENABLE_NS_ASSERTIONS = NO;
				ENABLE_STRICT_OBJC_MSGSEND = YES;
				GCC_C_LANGUAGE_STANDARD = gnu99;
				GCC_PREPROCESSOR_DEFINITIONS = "";
				GCC_WARN_ABOUT_RETURN_TYPE = YES_ERROR;
				GCC_WARN_UNINITIALIZED_AUTOS = YES_AGGRESSIVE;
				INFOPLIST_FILE = SystemKeyboard/Info.plist;
				IPHONEOS_DEPLOYMENT_TARGET = 9.0;
				LD_RUNPATH_SEARCH_PATHS = "$(inherited) @executable_path/Frameworks @executable_path/../../Frameworks";
				LIBRARY_SEARCH_PATHS = "$(inherited)";
				METAL_ENABLE_DEBUG_INFO = NO;
				ONLY_ACTIVE_ARCH = NO;
				OTHER_LDFLAGS = "";
				PRODUCT_BUNDLE_IDENTIFIER = org.sil.Keyman.ios.EngineDemo.SystemKeyboard;
				PRODUCT_NAME = "Tavultesoft.KMEI.$(TARGET_NAME:rfc1034identifier)";
				PROVISIONING_PROFILE = "";
				PROVISIONING_PROFILE_SPECIFIER = "";
				SKIP_INSTALL = YES;
				SWIFT_OBJC_BRIDGING_HEADER = "SystemKeyboard/SystemKeyboard-Bridging-Header.h";
				SWIFT_VERSION = 4.0;
				VALIDATE_PRODUCT = YES;
			};
			name = Release;
		};
		9A079DD7223194B100581263 /* Debug */ = {
			isa = XCBuildConfiguration;
			buildSettings = {
				CLANG_ANALYZER_NONNULL = YES;
				CLANG_ANALYZER_NUMBER_OBJECT_CONVERSION = YES_AGGRESSIVE;
				CLANG_CXX_LANGUAGE_STANDARD = "gnu++14";
				CLANG_CXX_LIBRARY = "libc++";
				CLANG_ENABLE_MODULES = YES;
				CLANG_ENABLE_OBJC_WEAK = YES;
				CLANG_WARN_DEPRECATED_OBJC_IMPLEMENTATIONS = YES;
				CLANG_WARN_DIRECT_OBJC_ISA_USAGE = YES_ERROR;
				CLANG_WARN_DOCUMENTATION_COMMENTS = YES;
				CLANG_WARN_OBJC_IMPLICIT_RETAIN_SELF = YES;
				CLANG_WARN_OBJC_ROOT_CLASS = YES_ERROR;
				CLANG_WARN_UNGUARDED_AVAILABILITY = YES_AGGRESSIVE;
				CODE_SIGN_IDENTITY = "iPhone Developer";
				"CODE_SIGN_IDENTITY[sdk=macosx*]" = "Apple Development";
				CODE_SIGN_STYLE = Automatic;
				COPY_PHASE_STRIP = NO;
				DEBUG_INFORMATION_FORMAT = dwarf;
				DEVELOPMENT_TEAM = 3YE4W86L3G;
				GCC_C_LANGUAGE_STANDARD = gnu11;
				GCC_DYNAMIC_NO_PIC = NO;
				GCC_OPTIMIZATION_LEVEL = 0;
				GCC_WARN_ABOUT_RETURN_TYPE = YES_ERROR;
				GCC_WARN_UNINITIALIZED_AUTOS = YES_AGGRESSIVE;
				INFOPLIST_FILE = KeymanEngineTests/Info.plist;
				IPHONEOS_DEPLOYMENT_TARGET = 13.2;
				LD_RUNPATH_SEARCH_PATHS = "$(inherited) @executable_path/Frameworks @loader_path/Frameworks";
				MTL_ENABLE_DEBUG_INFO = INCLUDE_SOURCE;
				MTL_FAST_MATH = YES;
				ONLY_ACTIVE_ARCH = YES;
				PRODUCT_BUNDLE_IDENTIFIER = com.keyman.testing.KeymanEngineTests;
				PRODUCT_NAME = "$(TARGET_NAME)";
				SWIFT_OPTIMIZATION_LEVEL = "-Onone";
				SWIFT_VERSION = 4.0;
				TARGETED_DEVICE_FAMILY = "1,2";
				TEST_HOST = "$(BUILT_PRODUCTS_DIR)/KeymanEngineTestHost.app/KeymanEngineTestHost";
			};
			name = Debug;
		};
		9A079DD8223194B100581263 /* Release */ = {
			isa = XCBuildConfiguration;
			buildSettings = {
				CLANG_ANALYZER_NONNULL = YES;
				CLANG_ANALYZER_NUMBER_OBJECT_CONVERSION = YES_AGGRESSIVE;
				CLANG_CXX_LANGUAGE_STANDARD = "gnu++14";
				CLANG_CXX_LIBRARY = "libc++";
				CLANG_ENABLE_MODULES = YES;
				CLANG_ENABLE_OBJC_WEAK = YES;
				CLANG_WARN_DEPRECATED_OBJC_IMPLEMENTATIONS = YES;
				CLANG_WARN_DIRECT_OBJC_ISA_USAGE = YES_ERROR;
				CLANG_WARN_DOCUMENTATION_COMMENTS = YES;
				CLANG_WARN_OBJC_IMPLICIT_RETAIN_SELF = YES;
				CLANG_WARN_OBJC_ROOT_CLASS = YES_ERROR;
				CLANG_WARN_UNGUARDED_AVAILABILITY = YES_AGGRESSIVE;
				CODE_SIGN_IDENTITY = "iPhone Developer";
				"CODE_SIGN_IDENTITY[sdk=macosx*]" = "Apple Development";
				CODE_SIGN_STYLE = Automatic;
				COPY_PHASE_STRIP = NO;
				DEBUG_INFORMATION_FORMAT = "dwarf-with-dsym";
				DEVELOPMENT_TEAM = 3YE4W86L3G;
				ENABLE_NS_ASSERTIONS = NO;
				GCC_C_LANGUAGE_STANDARD = gnu11;
				GCC_WARN_ABOUT_RETURN_TYPE = YES_ERROR;
				GCC_WARN_UNINITIALIZED_AUTOS = YES_AGGRESSIVE;
				INFOPLIST_FILE = KeymanEngineTests/Info.plist;
				IPHONEOS_DEPLOYMENT_TARGET = 13.2;
				LD_RUNPATH_SEARCH_PATHS = "$(inherited) @executable_path/Frameworks @loader_path/Frameworks";
				MTL_ENABLE_DEBUG_INFO = NO;
				MTL_FAST_MATH = YES;
				PRODUCT_BUNDLE_IDENTIFIER = com.keyman.testing.KeymanEngineTests;
				PRODUCT_NAME = "$(TARGET_NAME)";
				SWIFT_VERSION = 4.0;
				TARGETED_DEVICE_FAMILY = "1,2";
				TEST_HOST = "$(BUILT_PRODUCTS_DIR)/KeymanEngineTestHost.app/KeymanEngineTestHost";
				VALIDATE_PRODUCT = YES;
			};
			name = Release;
		};
		C06D37311F81F4E100F61AE0 /* Debug */ = {
			isa = XCBuildConfiguration;
			buildSettings = {
				APPLICATION_EXTENSION_API_ONLY = YES;
				CLANG_ALLOW_NON_MODULAR_INCLUDES_IN_FRAMEWORK_MODULES = NO;
				CLANG_ANALYZER_NONNULL = YES;
				CLANG_ANALYZER_NUMBER_OBJECT_CONVERSION = YES_AGGRESSIVE;
				CLANG_CXX_LANGUAGE_STANDARD = "gnu++14";
				CLANG_CXX_LIBRARY = "libc++";
				CLANG_ENABLE_MODULES = YES;
				CLANG_WARN_DIRECT_OBJC_ISA_USAGE = YES_ERROR;
				CLANG_WARN_DOCUMENTATION_COMMENTS = YES;
				CLANG_WARN_OBJC_ROOT_CLASS = YES_ERROR;
				CLANG_WARN_UNGUARDED_AVAILABILITY = YES_AGGRESSIVE;
				CODE_SIGN_IDENTITY = "Apple Distribution";
				"CODE_SIGN_IDENTITY[sdk=iphoneos*]" = "";
				CODE_SIGN_STYLE = Manual;
				COPY_PHASE_STRIP = NO;
				CURRENT_PROJECT_VERSION = 1;
				DEBUG_INFORMATION_FORMAT = "dwarf-with-dsym";
				DEFINES_MODULE = YES;
				DEVELOPMENT_TEAM = 3YE4W86L3G;
				DYLIB_COMPATIBILITY_VERSION = 1;
				DYLIB_CURRENT_VERSION = 1;
				DYLIB_INSTALL_NAME_BASE = "@rpath";
				ENABLE_BITCODE = YES;
				GCC_C_LANGUAGE_STANDARD = gnu11;
				GCC_DYNAMIC_NO_PIC = NO;
				GCC_OPTIMIZATION_LEVEL = 0;
				GCC_WARN_ABOUT_RETURN_TYPE = YES_ERROR;
				GCC_WARN_UNINITIALIZED_AUTOS = YES_AGGRESSIVE;
				INFOPLIST_FILE = KeymanEngine/Info.plist;
				INSTALL_PATH = "$(LOCAL_LIBRARY_DIR)/Frameworks";
				IPHONEOS_DEPLOYMENT_TARGET = 9.0;
				LD_RUNPATH_SEARCH_PATHS = "$(inherited) @executable_path/Frameworks @loader_path/Frameworks @executable_path/../../Frameworks";
				MTL_ENABLE_DEBUG_INFO = YES;
				ONLY_ACTIVE_ARCH = NO;
				PRODUCT_BUNDLE_IDENTIFIER = org.sil.Keyman.ios.Engine;
				PRODUCT_NAME = "$(TARGET_NAME:c99extidentifier)";
				PROVISIONING_PROFILE_SPECIFIER = "";
				SKIP_INSTALL = YES;
				STRIP_INSTALLED_PRODUCT = NO;
				STRIP_SWIFT_SYMBOLS = NO;
				SUPPORTS_MACCATALYST = NO;
				SWIFT_OPTIMIZATION_LEVEL = "-Onone";
				SWIFT_VERSION = 5.0;
				TARGETED_DEVICE_FAMILY = "1,2";
				VERSIONING_SYSTEM = "apple-generic";
				VERSION_INFO_PREFIX = "";
			};
			name = Debug;
		};
		C06D37321F81F4E100F61AE0 /* Release */ = {
			isa = XCBuildConfiguration;
			buildSettings = {
				APPLICATION_EXTENSION_API_ONLY = YES;
				CLANG_ALLOW_NON_MODULAR_INCLUDES_IN_FRAMEWORK_MODULES = NO;
				CLANG_ANALYZER_NONNULL = YES;
				CLANG_ANALYZER_NUMBER_OBJECT_CONVERSION = YES_AGGRESSIVE;
				CLANG_CXX_LANGUAGE_STANDARD = "gnu++14";
				CLANG_CXX_LIBRARY = "libc++";
				CLANG_ENABLE_MODULES = YES;
				CLANG_WARN_DIRECT_OBJC_ISA_USAGE = YES_ERROR;
				CLANG_WARN_DOCUMENTATION_COMMENTS = YES;
				CLANG_WARN_OBJC_ROOT_CLASS = YES_ERROR;
				CLANG_WARN_UNGUARDED_AVAILABILITY = YES_AGGRESSIVE;
				CODE_SIGN_IDENTITY = "Apple Distribution";
				"CODE_SIGN_IDENTITY[sdk=iphoneos*]" = "";
				CODE_SIGN_STYLE = Manual;
				COPY_PHASE_STRIP = NO;
				CURRENT_PROJECT_VERSION = 1;
				DEBUG_INFORMATION_FORMAT = "dwarf-with-dsym";
				DEFINES_MODULE = YES;
				DEVELOPMENT_TEAM = 3YE4W86L3G;
				DYLIB_COMPATIBILITY_VERSION = 1;
				DYLIB_CURRENT_VERSION = 1;
				DYLIB_INSTALL_NAME_BASE = "@rpath";
				ENABLE_BITCODE = YES;
				ENABLE_NS_ASSERTIONS = NO;
				GCC_C_LANGUAGE_STANDARD = gnu11;
				GCC_WARN_ABOUT_RETURN_TYPE = YES_ERROR;
				GCC_WARN_UNINITIALIZED_AUTOS = YES_AGGRESSIVE;
				INFOPLIST_FILE = KeymanEngine/Info.plist;
				INSTALL_PATH = "$(LOCAL_LIBRARY_DIR)/Frameworks";
				IPHONEOS_DEPLOYMENT_TARGET = 9.0;
				LD_RUNPATH_SEARCH_PATHS = "$(inherited) @executable_path/Frameworks @loader_path/Frameworks @executable_path/../../Frameworks";
				MTL_ENABLE_DEBUG_INFO = NO;
				PRODUCT_BUNDLE_IDENTIFIER = org.sil.Keyman.ios.Engine;
				PRODUCT_NAME = "$(TARGET_NAME:c99extidentifier)";
				PROVISIONING_PROFILE_SPECIFIER = "";
				SKIP_INSTALL = YES;
				SUPPORTS_MACCATALYST = NO;
				SWIFT_VERSION = 5.0;
				TARGETED_DEVICE_FAMILY = "1,2";
				VALIDATE_PRODUCT = YES;
				VERSIONING_SYSTEM = "apple-generic";
				VERSION_INFO_PREFIX = "";
			};
			name = Release;
		};
		C06D37C81F82364E00F61AE0 /* Debug */ = {
			isa = XCBuildConfiguration;
			baseConfigurationReference = F27FCAF6157FD95E00FBBA20 /* Keyman-lib.xcconfig */;
			buildSettings = {
				IPHONEOS_DEPLOYMENT_TARGET = 9.0;
				ONLY_ACTIVE_ARCH = NO;
				PRODUCT_NAME = "$(TARGET_NAME)";
				STRIP_INSTALLED_PRODUCT = NO;
				STRIP_STYLE = all;
				STRIP_SWIFT_SYMBOLS = NO;
				VALID_ARCHS = "arm64 armv7s armv7 x86_64 i386";
			};
			name = Debug;
		};
		C06D37C91F82364E00F61AE0 /* Release */ = {
			isa = XCBuildConfiguration;
			baseConfigurationReference = F27FCAF6157FD95E00FBBA20 /* Keyman-lib.xcconfig */;
			buildSettings = {
				IPHONEOS_DEPLOYMENT_TARGET = 9.0;
				PRODUCT_NAME = "$(TARGET_NAME)";
				VALID_ARCHS = "arm64 armv7s armv7 x86_64 i386";
			};
			name = Release;
		};
		CE4459E523FBBB36003151FD /* Debug */ = {
			isa = XCBuildConfiguration;
			buildSettings = {
				CLANG_ANALYZER_NONNULL = YES;
				CLANG_ANALYZER_NUMBER_OBJECT_CONVERSION = YES_AGGRESSIVE;
				CLANG_CXX_LANGUAGE_STANDARD = "gnu++14";
				CLANG_CXX_LIBRARY = "libc++";
				CLANG_ENABLE_MODULES = YES;
				CLANG_ENABLE_OBJC_WEAK = YES;
				CLANG_WARN_DIRECT_OBJC_ISA_USAGE = YES_ERROR;
				CLANG_WARN_DOCUMENTATION_COMMENTS = YES;
				CLANG_WARN_OBJC_ROOT_CLASS = YES_ERROR;
				CLANG_WARN_UNGUARDED_AVAILABILITY = YES_AGGRESSIVE;
				CODE_SIGN_STYLE = Automatic;
				COPY_PHASE_STRIP = NO;
				DEBUG_INFORMATION_FORMAT = dwarf;
				DEVELOPMENT_TEAM = WHE552KZN5;
				GCC_C_LANGUAGE_STANDARD = gnu11;
				GCC_DYNAMIC_NO_PIC = NO;
				GCC_OPTIMIZATION_LEVEL = 0;
				GCC_WARN_ABOUT_RETURN_TYPE = YES_ERROR;
				GCC_WARN_UNINITIALIZED_AUTOS = YES_AGGRESSIVE;
				INFOPLIST_FILE = "KeymanEngine/resources/Keyman.bundle/Contents/Resources/KeymanEngine-Info.plist";
				IPHONEOS_DEPLOYMENT_TARGET = 13.2;
				LD_RUNPATH_SEARCH_PATHS = "$(inherited) @executable_path/Frameworks";
				MTL_ENABLE_DEBUG_INFO = INCLUDE_SOURCE;
				MTL_FAST_MATH = YES;
				PRODUCT_BUNDLE_IDENTIFIER = com.keyman.testing.KeymanEngineTestHost;
				PRODUCT_NAME = "$(TARGET_NAME)";
				SWIFT_OPTIMIZATION_LEVEL = "-Onone";
				SWIFT_VERSION = 5.0;
				TARGETED_DEVICE_FAMILY = "1,2";
			};
			name = Debug;
		};
		CE4459E623FBBB36003151FD /* Release */ = {
			isa = XCBuildConfiguration;
			buildSettings = {
				CLANG_ANALYZER_NONNULL = YES;
				CLANG_ANALYZER_NUMBER_OBJECT_CONVERSION = YES_AGGRESSIVE;
				CLANG_CXX_LANGUAGE_STANDARD = "gnu++14";
				CLANG_CXX_LIBRARY = "libc++";
				CLANG_ENABLE_MODULES = YES;
				CLANG_ENABLE_OBJC_WEAK = YES;
				CLANG_WARN_DIRECT_OBJC_ISA_USAGE = YES_ERROR;
				CLANG_WARN_DOCUMENTATION_COMMENTS = YES;
				CLANG_WARN_OBJC_ROOT_CLASS = YES_ERROR;
				CLANG_WARN_UNGUARDED_AVAILABILITY = YES_AGGRESSIVE;
				CODE_SIGN_STYLE = Automatic;
				COPY_PHASE_STRIP = NO;
				DEBUG_INFORMATION_FORMAT = "dwarf-with-dsym";
				DEVELOPMENT_TEAM = WHE552KZN5;
				ENABLE_NS_ASSERTIONS = NO;
				GCC_C_LANGUAGE_STANDARD = gnu11;
				GCC_WARN_ABOUT_RETURN_TYPE = YES_ERROR;
				GCC_WARN_UNINITIALIZED_AUTOS = YES_AGGRESSIVE;
				INFOPLIST_FILE = "KeymanEngine/resources/Keyman.bundle/Contents/Resources/KeymanEngine-Info.plist";
				IPHONEOS_DEPLOYMENT_TARGET = 13.2;
				LD_RUNPATH_SEARCH_PATHS = "$(inherited) @executable_path/Frameworks";
				MTL_ENABLE_DEBUG_INFO = NO;
				MTL_FAST_MATH = YES;
				PRODUCT_BUNDLE_IDENTIFIER = com.keyman.testing.KeymanEngineTestHost;
				PRODUCT_NAME = "$(TARGET_NAME)";
				SWIFT_VERSION = 5.0;
				TARGETED_DEVICE_FAMILY = "1,2";
				VALIDATE_PRODUCT = YES;
			};
			name = Release;
		};
		CE7E13D1240E00DF00252C00 /* Debug + Sentry */ = {
			isa = XCBuildConfiguration;
			baseConfigurationReference = 6C0A140E151EA930007FA4AD /* Debug.xcconfig */;
			buildSettings = {
				ALWAYS_SEARCH_USER_PATHS = NO;
				CLANG_ANALYZER_LOCALIZABILITY_NONLOCALIZED = YES;
				CLANG_ENABLE_OBJC_ARC = YES;
				CLANG_WARN_BLOCK_CAPTURE_AUTORELEASING = YES;
				CLANG_WARN_BOOL_CONVERSION = YES;
				CLANG_WARN_COMMA = YES;
				CLANG_WARN_CONSTANT_CONVERSION = YES;
				CLANG_WARN_DEPRECATED_OBJC_IMPLEMENTATIONS = YES;
				CLANG_WARN_EMPTY_BODY = YES;
				CLANG_WARN_ENUM_CONVERSION = YES;
				CLANG_WARN_INFINITE_RECURSION = YES;
				CLANG_WARN_INT_CONVERSION = YES;
				CLANG_WARN_NON_LITERAL_NULL_CONVERSION = YES;
				CLANG_WARN_OBJC_IMPLICIT_RETAIN_SELF = YES;
				CLANG_WARN_OBJC_LITERAL_CONVERSION = YES;
				CLANG_WARN_RANGE_LOOP_ANALYSIS = YES;
				CLANG_WARN_STRICT_PROTOTYPES = YES;
				CLANG_WARN_SUSPICIOUS_MOVE = YES;
				CLANG_WARN_UNREACHABLE_CODE = YES;
				CLANG_WARN__DUPLICATE_METHOD_MATCH = YES;
				DEFINES_MODULE = YES;
				ENABLE_BITCODE = NO;
				ENABLE_STRICT_OBJC_MSGSEND = YES;
				ENABLE_TESTABILITY = YES;
				FRAMEWORK_SEARCH_PATHS = "$(SRCROOT)/../../Carthage/Build/iOS/";
				GCC_NO_COMMON_BLOCKS = YES;
				GCC_WARN_64_TO_32_BIT_CONVERSION = YES;
				GCC_WARN_ABOUT_MISSING_PROTOTYPES = YES;
				GCC_WARN_ABOUT_RETURN_TYPE = YES;
				GCC_WARN_UNDECLARED_SELECTOR = YES;
				GCC_WARN_UNINITIALIZED_AUTOS = YES;
				GCC_WARN_UNUSED_FUNCTION = YES;
				GCC_WARN_UNUSED_VARIABLE = YES;
				IPHONEOS_DEPLOYMENT_TARGET = 9.0;
				KEYMAN_ROOT = "$(SRCROOT)/../../..";
				ONLY_ACTIVE_ARCH = YES;
				SDKROOT = iphoneos;
				SWIFT_ACTIVE_COMPILATION_CONDITIONS = DEBUG;
			};
			name = "Debug + Sentry";
		};
		CE7E13D2240E00DF00252C00 /* Debug + Sentry */ = {
			isa = XCBuildConfiguration;
			buildSettings = {
				APPLICATION_EXTENSION_API_ONLY = YES;
				CLANG_ALLOW_NON_MODULAR_INCLUDES_IN_FRAMEWORK_MODULES = NO;
				CLANG_ANALYZER_NONNULL = YES;
				CLANG_ANALYZER_NUMBER_OBJECT_CONVERSION = YES_AGGRESSIVE;
				CLANG_CXX_LANGUAGE_STANDARD = "gnu++14";
				CLANG_CXX_LIBRARY = "libc++";
				CLANG_ENABLE_MODULES = YES;
				CLANG_WARN_DIRECT_OBJC_ISA_USAGE = YES_ERROR;
				CLANG_WARN_DOCUMENTATION_COMMENTS = YES;
				CLANG_WARN_OBJC_ROOT_CLASS = YES_ERROR;
				CLANG_WARN_UNGUARDED_AVAILABILITY = YES_AGGRESSIVE;
				CODE_SIGN_IDENTITY = "Apple Distribution";
				"CODE_SIGN_IDENTITY[sdk=iphoneos*]" = "";
				CODE_SIGN_STYLE = Manual;
				COPY_PHASE_STRIP = NO;
				CURRENT_PROJECT_VERSION = 1;
				DEBUG_INFORMATION_FORMAT = "dwarf-with-dsym";
				DEFINES_MODULE = YES;
				DEVELOPMENT_TEAM = 3YE4W86L3G;
				DYLIB_COMPATIBILITY_VERSION = 1;
				DYLIB_CURRENT_VERSION = 1;
				DYLIB_INSTALL_NAME_BASE = "@rpath";
				ENABLE_BITCODE = YES;
				GCC_C_LANGUAGE_STANDARD = gnu11;
				GCC_DYNAMIC_NO_PIC = NO;
				GCC_OPTIMIZATION_LEVEL = 0;
				GCC_WARN_ABOUT_RETURN_TYPE = YES_ERROR;
				GCC_WARN_UNINITIALIZED_AUTOS = YES_AGGRESSIVE;
				INFOPLIST_FILE = KeymanEngine/Info.plist;
				INSTALL_PATH = "$(LOCAL_LIBRARY_DIR)/Frameworks";
				IPHONEOS_DEPLOYMENT_TARGET = 9.0;
				LD_RUNPATH_SEARCH_PATHS = "$(inherited) @executable_path/Frameworks @loader_path/Frameworks @executable_path/../../Frameworks";
				MTL_ENABLE_DEBUG_INFO = YES;
				ONLY_ACTIVE_ARCH = NO;
				PRODUCT_BUNDLE_IDENTIFIER = org.sil.Keyman.ios.Engine;
				PRODUCT_NAME = "$(TARGET_NAME:c99extidentifier)";
				PROVISIONING_PROFILE_SPECIFIER = "";
				SKIP_INSTALL = YES;
				SUPPORTS_MACCATALYST = NO;
				SWIFT_OPTIMIZATION_LEVEL = "-Onone";
				SWIFT_VERSION = 5.0;
				TARGETED_DEVICE_FAMILY = "1,2";
				VERSIONING_SYSTEM = "apple-generic";
				VERSION_INFO_PREFIX = "";
			};
			name = "Debug + Sentry";
		};
		CE7E13D3240E00DF00252C00 /* Debug + Sentry */ = {
			isa = XCBuildConfiguration;
			baseConfigurationReference = F27FCAF6157FD95E00FBBA20 /* Keyman-lib.xcconfig */;
			buildSettings = {
				IPHONEOS_DEPLOYMENT_TARGET = 9.0;
				ONLY_ACTIVE_ARCH = NO;
				PRODUCT_NAME = "$(TARGET_NAME)";
				VALID_ARCHS = "arm64 armv7s armv7 x86_64 i386";
			};
			name = "Debug + Sentry";
		};
		CE7E13D4240E00DF00252C00 /* Debug + Sentry */ = {
			isa = XCBuildConfiguration;
			baseConfigurationReference = 6C0A140F151EA930007FA4AD /* Keyman.xcconfig */;
			buildSettings = {
				ALWAYS_EMBED_SWIFT_STANDARD_LIBRARIES = YES;
				CLANG_ENABLE_MODULES = YES;
				CLANG_ENABLE_OBJC_ARC = YES;
				CODE_SIGN_ENTITLEMENTS = KMEI.entitlements;
				CODE_SIGN_IDENTITY = "iPhone Developer";
				"CODE_SIGN_IDENTITY[sdk=iphoneos*]" = "iPhone Developer";
				DEFINES_MODULE = YES;
				DEVELOPMENT_TEAM = 3YE4W86L3G;
				ENABLE_BITCODE = NO;
				IPHONEOS_DEPLOYMENT_TARGET = 9.0;
				LD_RUNPATH_SEARCH_PATHS = "$(inherited) @executable_path/Frameworks";
				LIBRARY_SEARCH_PATHS = "$(inherited)";
				ONLY_ACTIVE_ARCH = YES;
				PRODUCT_BUNDLE_IDENTIFIER = org.sil.Keyman.ios.EngineDemo;
				PRODUCT_NAME = KeymanEngineDemo;
				PROVISIONING_PROFILE = "";
				"PROVISIONING_PROFILE[sdk=iphoneos*]" = "";
				SDKROOT = iphoneos;
				SWIFT_OBJC_BRIDGING_HEADER = "";
				SWIFT_OPTIMIZATION_LEVEL = "-Onone";
				SWIFT_SWIFT3_OBJC_INFERENCE = Default;
				SWIFT_VERSION = 4.0;
				VALID_ARCHS = "arm64 armv7 armv7s";
			};
			name = "Debug + Sentry";
		};
		CE7E13D5240E00DF00252C00 /* Debug + Sentry */ = {
			isa = XCBuildConfiguration;
			buildSettings = {
				ALWAYS_SEARCH_USER_PATHS = NO;
				CLANG_CXX_LANGUAGE_STANDARD = "gnu++0x";
				CLANG_CXX_LIBRARY = "libc++";
				CLANG_ENABLE_MODULES = YES;
				CLANG_WARN_DIRECT_OBJC_ISA_USAGE = YES_ERROR;
				CLANG_WARN_OBJC_ROOT_CLASS = YES_ERROR;
				CLANG_WARN_UNREACHABLE_CODE = YES;
				CODE_SIGN_ENTITLEMENTS = SystemKeyboard/Tavultesoft.KMEI.SystemKeyboard.entitlements;
				CODE_SIGN_IDENTITY = "Apple Development";
				"CODE_SIGN_IDENTITY[sdk=iphoneos*]" = "iPhone Developer";
				CODE_SIGN_STYLE = Automatic;
				COPY_PHASE_STRIP = NO;
				DEFINES_MODULE = YES;
				DEVELOPMENT_TEAM = 3YE4W86L3G;
				ENABLE_BITCODE = NO;
				ENABLE_STRICT_OBJC_MSGSEND = YES;
				GCC_C_LANGUAGE_STANDARD = gnu99;
				GCC_DYNAMIC_NO_PIC = NO;
				GCC_OPTIMIZATION_LEVEL = 0;
				GCC_PREPROCESSOR_DEFINITIONS = (
					"DEBUG=1",
					"$(inherited)",
				);
				GCC_SYMBOLS_PRIVATE_EXTERN = NO;
				GCC_WARN_ABOUT_RETURN_TYPE = YES_ERROR;
				GCC_WARN_UNINITIALIZED_AUTOS = YES_AGGRESSIVE;
				INFOPLIST_FILE = SystemKeyboard/Info.plist;
				IPHONEOS_DEPLOYMENT_TARGET = 9.0;
				LD_RUNPATH_SEARCH_PATHS = "$(inherited) @executable_path/Frameworks @executable_path/../../Frameworks";
				LIBRARY_SEARCH_PATHS = "$(inherited)";
				METAL_ENABLE_DEBUG_INFO = YES;
				ONLY_ACTIVE_ARCH = YES;
				OTHER_LDFLAGS = "";
				PRODUCT_BUNDLE_IDENTIFIER = org.sil.Keyman.ios.EngineDemo.SystemKeyboard;
				PRODUCT_NAME = "Tavultesoft.KMEI.$(TARGET_NAME:rfc1034identifier)";
				PROVISIONING_PROFILE = "";
				PROVISIONING_PROFILE_SPECIFIER = "";
				SKIP_INSTALL = YES;
				SWIFT_OBJC_BRIDGING_HEADER = "SystemKeyboard/SystemKeyboard-Bridging-Header.h";
				SWIFT_OPTIMIZATION_LEVEL = "-Onone";
				SWIFT_VERSION = 4.0;
			};
			name = "Debug + Sentry";
		};
		CE7E13D6240E00DF00252C00 /* Debug + Sentry */ = {
			isa = XCBuildConfiguration;
			buildSettings = {
				CLANG_ANALYZER_NONNULL = YES;
				CLANG_ANALYZER_NUMBER_OBJECT_CONVERSION = YES_AGGRESSIVE;
				CLANG_CXX_LANGUAGE_STANDARD = "gnu++14";
				CLANG_CXX_LIBRARY = "libc++";
				CLANG_ENABLE_MODULES = YES;
				CLANG_ENABLE_OBJC_WEAK = YES;
				CLANG_WARN_DEPRECATED_OBJC_IMPLEMENTATIONS = YES;
				CLANG_WARN_DIRECT_OBJC_ISA_USAGE = YES_ERROR;
				CLANG_WARN_DOCUMENTATION_COMMENTS = YES;
				CLANG_WARN_OBJC_IMPLICIT_RETAIN_SELF = YES;
				CLANG_WARN_OBJC_ROOT_CLASS = YES_ERROR;
				CLANG_WARN_UNGUARDED_AVAILABILITY = YES_AGGRESSIVE;
				CODE_SIGN_IDENTITY = "iPhone Developer";
				"CODE_SIGN_IDENTITY[sdk=macosx*]" = "Apple Development";
				CODE_SIGN_STYLE = Automatic;
				COPY_PHASE_STRIP = NO;
				DEBUG_INFORMATION_FORMAT = dwarf;
				DEVELOPMENT_TEAM = 3YE4W86L3G;
				GCC_C_LANGUAGE_STANDARD = gnu11;
				GCC_DYNAMIC_NO_PIC = NO;
				GCC_OPTIMIZATION_LEVEL = 0;
				GCC_WARN_ABOUT_RETURN_TYPE = YES_ERROR;
				GCC_WARN_UNINITIALIZED_AUTOS = YES_AGGRESSIVE;
				INFOPLIST_FILE = KeymanEngineTests/Info.plist;
				IPHONEOS_DEPLOYMENT_TARGET = 13.2;
				LD_RUNPATH_SEARCH_PATHS = "$(inherited) @executable_path/Frameworks @loader_path/Frameworks";
				MTL_ENABLE_DEBUG_INFO = INCLUDE_SOURCE;
				MTL_FAST_MATH = YES;
				ONLY_ACTIVE_ARCH = YES;
				PRODUCT_BUNDLE_IDENTIFIER = com.keyman.testing.KeymanEngineTests;
				PRODUCT_NAME = "$(TARGET_NAME)";
				SWIFT_OPTIMIZATION_LEVEL = "-Onone";
				SWIFT_VERSION = 4.0;
				TARGETED_DEVICE_FAMILY = "1,2";
				TEST_HOST = "$(BUILT_PRODUCTS_DIR)/KeymanEngineTestHost.app/KeymanEngineTestHost";
			};
			name = "Debug + Sentry";
		};
		CE7E13D7240E00DF00252C00 /* Debug + Sentry */ = {
			isa = XCBuildConfiguration;
			buildSettings = {
				CLANG_ANALYZER_NONNULL = YES;
				CLANG_ANALYZER_NUMBER_OBJECT_CONVERSION = YES_AGGRESSIVE;
				CLANG_CXX_LANGUAGE_STANDARD = "gnu++14";
				CLANG_CXX_LIBRARY = "libc++";
				CLANG_ENABLE_MODULES = YES;
				CLANG_ENABLE_OBJC_WEAK = YES;
				CLANG_WARN_DIRECT_OBJC_ISA_USAGE = YES_ERROR;
				CLANG_WARN_DOCUMENTATION_COMMENTS = YES;
				CLANG_WARN_OBJC_ROOT_CLASS = YES_ERROR;
				CLANG_WARN_UNGUARDED_AVAILABILITY = YES_AGGRESSIVE;
				CODE_SIGN_STYLE = Automatic;
				COPY_PHASE_STRIP = NO;
				DEBUG_INFORMATION_FORMAT = dwarf;
				DEVELOPMENT_TEAM = WHE552KZN5;
				GCC_C_LANGUAGE_STANDARD = gnu11;
				GCC_DYNAMIC_NO_PIC = NO;
				GCC_OPTIMIZATION_LEVEL = 0;
				GCC_WARN_ABOUT_RETURN_TYPE = YES_ERROR;
				GCC_WARN_UNINITIALIZED_AUTOS = YES_AGGRESSIVE;
				INFOPLIST_FILE = "KeymanEngine/resources/Keyman.bundle/Contents/Resources/KeymanEngine-Info.plist";
				IPHONEOS_DEPLOYMENT_TARGET = 13.2;
				LD_RUNPATH_SEARCH_PATHS = "$(inherited) @executable_path/Frameworks";
				MTL_ENABLE_DEBUG_INFO = INCLUDE_SOURCE;
				MTL_FAST_MATH = YES;
				PRODUCT_BUNDLE_IDENTIFIER = com.keyman.testing.KeymanEngineTestHost;
				PRODUCT_NAME = "$(TARGET_NAME)";
				SWIFT_OPTIMIZATION_LEVEL = "-Onone";
				SWIFT_VERSION = 5.0;
				TARGETED_DEVICE_FAMILY = "1,2";
			};
			name = "Debug + Sentry";
		};
		F24388A314BBD43100A3E055 /* Debug */ = {
			isa = XCBuildConfiguration;
			baseConfigurationReference = 6C0A140E151EA930007FA4AD /* Debug.xcconfig */;
			buildSettings = {
				ALWAYS_SEARCH_USER_PATHS = NO;
				CLANG_ANALYZER_LOCALIZABILITY_NONLOCALIZED = YES;
				CLANG_ENABLE_OBJC_ARC = YES;
				CLANG_WARN_BLOCK_CAPTURE_AUTORELEASING = YES;
				CLANG_WARN_BOOL_CONVERSION = YES;
				CLANG_WARN_COMMA = YES;
				CLANG_WARN_CONSTANT_CONVERSION = YES;
				CLANG_WARN_DEPRECATED_OBJC_IMPLEMENTATIONS = YES;
				CLANG_WARN_EMPTY_BODY = YES;
				CLANG_WARN_ENUM_CONVERSION = YES;
				CLANG_WARN_INFINITE_RECURSION = YES;
				CLANG_WARN_INT_CONVERSION = YES;
				CLANG_WARN_NON_LITERAL_NULL_CONVERSION = YES;
				CLANG_WARN_OBJC_IMPLICIT_RETAIN_SELF = YES;
				CLANG_WARN_OBJC_LITERAL_CONVERSION = YES;
				CLANG_WARN_RANGE_LOOP_ANALYSIS = YES;
				CLANG_WARN_STRICT_PROTOTYPES = YES;
				CLANG_WARN_SUSPICIOUS_MOVE = YES;
				CLANG_WARN_UNREACHABLE_CODE = YES;
				CLANG_WARN__DUPLICATE_METHOD_MATCH = YES;
				DEFINES_MODULE = YES;
				ENABLE_BITCODE = NO;
				ENABLE_STRICT_OBJC_MSGSEND = YES;
				ENABLE_TESTABILITY = YES;
				FRAMEWORK_SEARCH_PATHS = "$(SRCROOT)/../../Carthage/Build/iOS/";
				GCC_NO_COMMON_BLOCKS = YES;
				GCC_WARN_64_TO_32_BIT_CONVERSION = YES;
				GCC_WARN_ABOUT_MISSING_PROTOTYPES = YES;
				GCC_WARN_ABOUT_RETURN_TYPE = YES;
				GCC_WARN_UNDECLARED_SELECTOR = YES;
				GCC_WARN_UNINITIALIZED_AUTOS = YES;
				GCC_WARN_UNUSED_FUNCTION = YES;
				GCC_WARN_UNUSED_VARIABLE = YES;
				IPHONEOS_DEPLOYMENT_TARGET = 9.0;
				KEYMAN_ROOT = "$(SRCROOT)/../../..";
				ONLY_ACTIVE_ARCH = YES;
				SDKROOT = iphoneos;
				SWIFT_ACTIVE_COMPILATION_CONDITIONS = "DEBUG NO_SENTRY";
			};
			name = Debug;
		};
		F24388A414BBD43100A3E055 /* Release */ = {
			isa = XCBuildConfiguration;
			baseConfigurationReference = 6C0A1411151EA930007FA4AD /* Release.xcconfig */;
			buildSettings = {
				ALWAYS_SEARCH_USER_PATHS = NO;
				CLANG_ANALYZER_LOCALIZABILITY_NONLOCALIZED = YES;
				CLANG_ENABLE_OBJC_ARC = YES;
				CLANG_WARN_BLOCK_CAPTURE_AUTORELEASING = YES;
				CLANG_WARN_BOOL_CONVERSION = YES;
				CLANG_WARN_COMMA = YES;
				CLANG_WARN_CONSTANT_CONVERSION = YES;
				CLANG_WARN_DEPRECATED_OBJC_IMPLEMENTATIONS = YES;
				CLANG_WARN_EMPTY_BODY = YES;
				CLANG_WARN_ENUM_CONVERSION = YES;
				CLANG_WARN_INFINITE_RECURSION = YES;
				CLANG_WARN_INT_CONVERSION = YES;
				CLANG_WARN_NON_LITERAL_NULL_CONVERSION = YES;
				CLANG_WARN_OBJC_IMPLICIT_RETAIN_SELF = YES;
				CLANG_WARN_OBJC_LITERAL_CONVERSION = YES;
				CLANG_WARN_RANGE_LOOP_ANALYSIS = YES;
				CLANG_WARN_STRICT_PROTOTYPES = YES;
				CLANG_WARN_SUSPICIOUS_MOVE = YES;
				CLANG_WARN_UNREACHABLE_CODE = YES;
				CLANG_WARN__DUPLICATE_METHOD_MATCH = YES;
				DEFINES_MODULE = YES;
				ENABLE_BITCODE = NO;
				ENABLE_STRICT_OBJC_MSGSEND = YES;
				FRAMEWORK_SEARCH_PATHS = "$(SRCROOT)/../../Carthage/Build/iOS/";
				GCC_NO_COMMON_BLOCKS = YES;
				GCC_WARN_64_TO_32_BIT_CONVERSION = YES;
				GCC_WARN_ABOUT_MISSING_PROTOTYPES = YES;
				GCC_WARN_ABOUT_RETURN_TYPE = YES;
				GCC_WARN_UNDECLARED_SELECTOR = YES;
				GCC_WARN_UNINITIALIZED_AUTOS = YES;
				GCC_WARN_UNUSED_FUNCTION = YES;
				GCC_WARN_UNUSED_VARIABLE = YES;
				IPHONEOS_DEPLOYMENT_TARGET = 9.0;
				KEYMAN_ROOT = "$(SRCROOT)/../../..";
				ONLY_ACTIVE_ARCH = NO;
				SDKROOT = iphoneos;
				SWIFT_OPTIMIZATION_LEVEL = "-Owholemodule";
			};
			name = Release;
		};
		F24388A614BBD43100A3E055 /* Debug */ = {
			isa = XCBuildConfiguration;
			baseConfigurationReference = 6C0A140F151EA930007FA4AD /* Keyman.xcconfig */;
			buildSettings = {
				ALWAYS_EMBED_SWIFT_STANDARD_LIBRARIES = YES;
				CLANG_ENABLE_MODULES = YES;
				CLANG_ENABLE_OBJC_ARC = YES;
				CODE_SIGN_ENTITLEMENTS = KMEI.entitlements;
				CODE_SIGN_IDENTITY = "iPhone Developer";
				"CODE_SIGN_IDENTITY[sdk=iphoneos*]" = "iPhone Developer";
				DEFINES_MODULE = YES;
				DEVELOPMENT_TEAM = 3YE4W86L3G;
				ENABLE_BITCODE = NO;
				IPHONEOS_DEPLOYMENT_TARGET = 9.0;
				LD_RUNPATH_SEARCH_PATHS = "$(inherited) @executable_path/Frameworks";
				LIBRARY_SEARCH_PATHS = "$(inherited)";
				ONLY_ACTIVE_ARCH = YES;
				PRODUCT_BUNDLE_IDENTIFIER = org.sil.Keyman.ios.EngineDemo;
				PRODUCT_NAME = KeymanEngineDemo;
				PROVISIONING_PROFILE = "";
				"PROVISIONING_PROFILE[sdk=iphoneos*]" = "";
				SDKROOT = iphoneos;
				SWIFT_OBJC_BRIDGING_HEADER = "";
				SWIFT_OPTIMIZATION_LEVEL = "-Onone";
				SWIFT_SWIFT3_OBJC_INFERENCE = Default;
				SWIFT_VERSION = 4.0;
				VALID_ARCHS = "arm64 armv7 armv7s";
			};
			name = Debug;
		};
		F24388A714BBD43100A3E055 /* Release */ = {
			isa = XCBuildConfiguration;
			baseConfigurationReference = 6C0A140F151EA930007FA4AD /* Keyman.xcconfig */;
			buildSettings = {
				ALWAYS_EMBED_SWIFT_STANDARD_LIBRARIES = YES;
				CLANG_ENABLE_MODULES = YES;
				CLANG_ENABLE_OBJC_ARC = YES;
				CODE_SIGN_ENTITLEMENTS = KMEI.entitlements;
				CODE_SIGN_IDENTITY = "iPhone Distribution: Summer Institute of Linguistics, Inc (SIL) (3YE4W86L3G)";
				"CODE_SIGN_IDENTITY[sdk=iphoneos*]" = "iPhone Developer";
				DEFINES_MODULE = YES;
				DEVELOPMENT_TEAM = 3YE4W86L3G;
				ENABLE_BITCODE = NO;
				IPHONEOS_DEPLOYMENT_TARGET = 9.0;
				LD_RUNPATH_SEARCH_PATHS = "$(inherited) @executable_path/Frameworks";
				LIBRARY_SEARCH_PATHS = "$(inherited)";
				PRODUCT_BUNDLE_IDENTIFIER = org.sil.Keyman.ios.EngineDemo;
				PRODUCT_NAME = KeymanEngineDemo;
				PROVISIONING_PROFILE = "";
				"PROVISIONING_PROFILE[sdk=iphoneos*]" = "";
				SDKROOT = iphoneos;
				SWIFT_OBJC_BRIDGING_HEADER = "";
				SWIFT_SWIFT3_OBJC_INFERENCE = Default;
				SWIFT_VERSION = 4.0;
				VALID_ARCHS = "arm64 armv7 armv7s";
			};
			name = Release;
		};
/* End XCBuildConfiguration section */

/* Begin XCConfigurationList section */
		98F9D6A31954112F0087AA43 /* Build configuration list for PBXNativeTarget "SystemKeyboard" */ = {
			isa = XCConfigurationList;
			buildConfigurations = (
				98F9D6A41954112F0087AA43 /* Debug */,
				CE7E13D5240E00DF00252C00 /* Debug + Sentry */,
				98F9D6A51954112F0087AA43 /* Release */,
			);
			defaultConfigurationIsVisible = 0;
			defaultConfigurationName = Release;
		};
		9A079DD9223194B100581263 /* Build configuration list for PBXNativeTarget "KeymanEngineTests" */ = {
			isa = XCConfigurationList;
			buildConfigurations = (
				9A079DD7223194B100581263 /* Debug */,
				CE7E13D6240E00DF00252C00 /* Debug + Sentry */,
				9A079DD8223194B100581263 /* Release */,
			);
			defaultConfigurationIsVisible = 0;
			defaultConfigurationName = Release;
		};
		C06D37301F81F4E100F61AE0 /* Build configuration list for PBXNativeTarget "KeymanEngine" */ = {
			isa = XCConfigurationList;
			buildConfigurations = (
				C06D37311F81F4E100F61AE0 /* Debug */,
				CE7E13D2240E00DF00252C00 /* Debug + Sentry */,
				C06D37321F81F4E100F61AE0 /* Release */,
			);
			defaultConfigurationIsVisible = 0;
			defaultConfigurationName = Release;
		};
		C06D37C71F82364E00F61AE0 /* Build configuration list for PBXAggregateTarget "KME-universal" */ = {
			isa = XCConfigurationList;
			buildConfigurations = (
				C06D37C81F82364E00F61AE0 /* Debug */,
				CE7E13D3240E00DF00252C00 /* Debug + Sentry */,
				C06D37C91F82364E00F61AE0 /* Release */,
			);
			defaultConfigurationIsVisible = 0;
			defaultConfigurationName = Release;
		};
		CE4459E423FBBB36003151FD /* Build configuration list for PBXNativeTarget "KeymanEngineTestHost" */ = {
			isa = XCConfigurationList;
			buildConfigurations = (
				CE4459E523FBBB36003151FD /* Debug */,
				CE7E13D7240E00DF00252C00 /* Debug + Sentry */,
				CE4459E623FBBB36003151FD /* Release */,
			);
			defaultConfigurationIsVisible = 0;
			defaultConfigurationName = Release;
		};
		F243887814BBD43000A3E055 /* Build configuration list for PBXProject "KeymanEngine" */ = {
			isa = XCConfigurationList;
			buildConfigurations = (
				F24388A314BBD43100A3E055 /* Debug */,
				CE7E13D1240E00DF00252C00 /* Debug + Sentry */,
				F24388A414BBD43100A3E055 /* Release */,
			);
			defaultConfigurationIsVisible = 0;
			defaultConfigurationName = Release;
		};
		F24388A514BBD43100A3E055 /* Build configuration list for PBXNativeTarget "KeymanEngineDemo" */ = {
			isa = XCConfigurationList;
			buildConfigurations = (
				F24388A614BBD43100A3E055 /* Debug */,
				CE7E13D4240E00DF00252C00 /* Debug + Sentry */,
				F24388A714BBD43100A3E055 /* Release */,
			);
			defaultConfigurationIsVisible = 0;
			defaultConfigurationName = Release;
		};
/* End XCConfigurationList section */
	};
	rootObject = F243887514BBD43000A3E055 /* Project object */;
}<|MERGE_RESOLUTION|>--- conflicted
+++ resolved
@@ -202,11 +202,9 @@
 		CE9B441023FE4E7500499CAB /* Simple 12.0 Migration.bundle in Resources */ = {isa = PBXBuildFile; fileRef = CE9B440E23FE4E7500499CAB /* Simple 12.0 Migration.bundle */; };
 		CE9CD88023FCC1CA002BF2F8 /* TestUtils.swift in Sources */ = {isa = PBXBuildFile; fileRef = CE9CD87F23FCC1CA002BF2F8 /* TestUtils.swift */; };
 		CE9CD88323FCC4E3002BF2F8 /* UserDefaults.swift in Sources */ = {isa = PBXBuildFile; fileRef = CE9CD88223FCC4E3002BF2F8 /* UserDefaults.swift */; };
-<<<<<<< HEAD
 		CEA1486C2407808F00C6ECD2 /* Localizable.strings in Resources */ = {isa = PBXBuildFile; fileRef = CEA1486F2407808F00C6ECD2 /* Localizable.strings */; };
 		CEA1486D2407808F00C6ECD2 /* Localizable.strings in Resources */ = {isa = PBXBuildFile; fileRef = CEA1486F2407808F00C6ECD2 /* Localizable.strings */; };
 		CEA14870240780E100C6ECD2 /* ResourceInfoView.xib in Resources */ = {isa = PBXBuildFile; fileRef = CEA14872240780E100C6ECD2 /* ResourceInfoView.xib */; };
-=======
 		CEA6BA9D249872E8002D44CE /* Simple 13.0 Migration.bundle in Resources */ = {isa = PBXBuildFile; fileRef = CEA6BA9C249872E7002D44CE /* Simple 13.0 Migration.bundle */; };
 		CEA70CCF24CAC3AE001C12E6 /* Obsoletions.swift in Sources */ = {isa = PBXBuildFile; fileRef = CEA70CCE24CAC3AE001C12E6 /* Obsoletions.swift */; };
 		CEA9670924BEC4030035AACF /* ResourceUpdateTests.swift in Sources */ = {isa = PBXBuildFile; fileRef = CEA9670824BEC4030035AACF /* ResourceUpdateTests.swift */; };
@@ -214,7 +212,6 @@
 		CEA9670D24BEEFF80035AACF /* khmer_angkor update-base.bundle in Resources */ = {isa = PBXBuildFile; fileRef = CEA9670C24BEEFF80035AACF /* khmer_angkor update-base.bundle */; };
 		CEA9670F24BEF05A0035AACF /* Updates.swift in Sources */ = {isa = PBXBuildFile; fileRef = CEA9670E24BEF05A0035AACF /* Updates.swift */; };
 		CEB8276724C6811800F3D39C /* KeymanHostTests.swift in Sources */ = {isa = PBXBuildFile; fileRef = CEB8276624C6811800F3D39C /* KeymanHostTests.swift */; };
->>>>>>> 81327b31
 		CEC0C66C2410AC9A003E1BCD /* Sentry.framework in Frameworks */ = {isa = PBXBuildFile; fileRef = CEC0C66B2410AC9A003E1BCD /* Sentry.framework */; };
 		CEC0C6772410E049003E1BCD /* SentryManager.swift in Sources */ = {isa = PBXBuildFile; fileRef = CEC0C6762410E049003E1BCD /* SentryManager.swift */; };
 		CED8B63224A9C2400054E300 /* ResourceDownloadManagerTests.swift in Sources */ = {isa = PBXBuildFile; fileRef = CED8B63124A9C2400054E300 /* ResourceDownloadManagerTests.swift */; };
@@ -503,13 +500,11 @@
 		CE9B440E23FE4E7500499CAB /* Simple 12.0 Migration.bundle */ = {isa = PBXFileReference; lastKnownFileType = "wrapper.plug-in"; path = "Simple 12.0 Migration.bundle"; sourceTree = "<group>"; };
 		CE9CD87F23FCC1CA002BF2F8 /* TestUtils.swift */ = {isa = PBXFileReference; lastKnownFileType = sourcecode.swift; path = TestUtils.swift; sourceTree = "<group>"; };
 		CE9CD88223FCC4E3002BF2F8 /* UserDefaults.swift */ = {isa = PBXFileReference; lastKnownFileType = sourcecode.swift; path = UserDefaults.swift; sourceTree = "<group>"; };
-<<<<<<< HEAD
 		CEA1486E2407808F00C6ECD2 /* en */ = {isa = PBXFileReference; lastKnownFileType = text.plist.strings; name = en; path = en.lproj/Localizable.strings; sourceTree = "<group>"; };
 		CEA14871240780E100C6ECD2 /* Base */ = {isa = PBXFileReference; lastKnownFileType = file.xib; name = Base; path = Base.lproj/ResourceInfoView.xib; sourceTree = "<group>"; };
 		CEA14874240780EF00C6ECD2 /* en */ = {isa = PBXFileReference; lastKnownFileType = text.plist.strings; name = en; path = en.lproj/ResourceInfoView.strings; sourceTree = "<group>"; };
 		CEA148772407869200C6ECD2 /* km */ = {isa = PBXFileReference; lastKnownFileType = text.plist.strings; name = km; path = km.lproj/ResourceInfoView.strings; sourceTree = "<group>"; };
 		CEA148782407869B00C6ECD2 /* km */ = {isa = PBXFileReference; lastKnownFileType = text.plist.strings; name = km; path = km.lproj/Localizable.strings; sourceTree = "<group>"; };
-=======
 		CEA6BA9C249872E7002D44CE /* Simple 13.0 Migration.bundle */ = {isa = PBXFileReference; lastKnownFileType = "wrapper.plug-in"; path = "Simple 13.0 Migration.bundle"; sourceTree = "<group>"; };
 		CEA70CCE24CAC3AE001C12E6 /* Obsoletions.swift */ = {isa = PBXFileReference; lastKnownFileType = sourcecode.swift; path = Obsoletions.swift; sourceTree = "<group>"; };
 		CEA9670824BEC4030035AACF /* ResourceUpdateTests.swift */ = {isa = PBXFileReference; lastKnownFileType = sourcecode.swift; path = ResourceUpdateTests.swift; sourceTree = "<group>"; };
@@ -517,7 +512,6 @@
 		CEA9670C24BEEFF80035AACF /* khmer_angkor update-base.bundle */ = {isa = PBXFileReference; lastKnownFileType = "wrapper.plug-in"; path = "khmer_angkor update-base.bundle"; sourceTree = "<group>"; };
 		CEA9670E24BEF05A0035AACF /* Updates.swift */ = {isa = PBXFileReference; lastKnownFileType = sourcecode.swift; path = Updates.swift; sourceTree = "<group>"; };
 		CEB8276624C6811800F3D39C /* KeymanHostTests.swift */ = {isa = PBXFileReference; lastKnownFileType = sourcecode.swift; path = KeymanHostTests.swift; sourceTree = "<group>"; };
->>>>>>> 81327b31
 		CEC0C66B2410AC9A003E1BCD /* Sentry.framework */ = {isa = PBXFileReference; lastKnownFileType = wrapper.framework; name = Sentry.framework; path = ../../Carthage/Build/iOS/Sentry.framework; sourceTree = "<group>"; };
 		CEC0C6762410E049003E1BCD /* SentryManager.swift */ = {isa = PBXFileReference; lastKnownFileType = sourcecode.swift; path = SentryManager.swift; sourceTree = "<group>"; };
 		CECB38931F2199BC0098882F /* Reachability.h */ = {isa = PBXFileReference; fileEncoding = 4; lastKnownFileType = sourcecode.c.h; name = Reachability.h; path = KeymanEngine/lib/Reachability/Reachability.h; sourceTree = SOURCE_ROOT; };
