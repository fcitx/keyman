// !$*UTF8*$!
{
	archiveVersion = 1;
	classes = {
	};
	objectVersion = 46;
	objects = {

/* Begin PBXAggregateTarget section */
		C06D37C51F82364E00F61AE0 /* KME-universal */ = {
			isa = PBXAggregateTarget;
			buildConfigurationList = C06D37C71F82364E00F61AE0 /* Build configuration list for PBXAggregateTarget "KME-universal" */;
			buildPhases = (
				C06D37C61F82364E00F61AE0 /* ShellScript */,
			);
			dependencies = (
				C06D37CB1F83204200F61AE0 /* PBXTargetDependency */,
			);
			name = "KME-universal";
			productName = "Keyman-lib";
		};
/* End PBXAggregateTarget section */

/* Begin PBXBuildFile section */
		1645D5952036C6FF0076C51B /* KeymanPackage.swift in Sources */ = {isa = PBXBuildFile; fileRef = 1645D5942036C6FF0076C51B /* KeymanPackage.swift */; };
		1645D5972036C9F80076C51B /* KMPKeyboard.swift in Sources */ = {isa = PBXBuildFile; fileRef = 1645D5962036C9F80076C51B /* KMPKeyboard.swift */; };
		165EB3A12098993900040A69 /* KeyboardError.swift in Sources */ = {isa = PBXBuildFile; fileRef = 165EB3A02098993900040A69 /* KeyboardError.swift */; };
		6CD5DFAA150F6DC8007A5DDE /* icon.png in Resources */ = {isa = PBXBuildFile; fileRef = 6CD5DFA8150F6DC8007A5DDE /* icon.png */; };
		6CD5DFAB150F6DC8007A5DDE /* icon@2x.png in Resources */ = {isa = PBXBuildFile; fileRef = 6CD5DFA9150F6DC8007A5DDE /* icon@2x.png */; };
		988B36B61ADF67290008752C /* inuktitut_pirurvik-1.0.js in Resources */ = {isa = PBXBuildFile; fileRef = 988B36B51ADF67290008752C /* inuktitut_pirurvik-1.0.js */; };
		988B36B91ADF728A0008752C /* inuktitut_latin-1.0.js in Resources */ = {isa = PBXBuildFile; fileRef = 988B36B71ADF728A0008752C /* inuktitut_latin-1.0.js */; };
		988B36BA1ADF728A0008752C /* inuktitut_naqittaut-1.0.js in Resources */ = {isa = PBXBuildFile; fileRef = 988B36B81ADF728A0008752C /* inuktitut_naqittaut-1.0.js */; };
		98D4190C17695E58008D2FF3 /* Default-568h@2x.png in Resources */ = {isa = PBXBuildFile; fileRef = 98D4190B17695E58008D2FF3 /* Default-568h@2x.png */; };
		98F9D6A01954112F0087AA43 /* Tavultesoft.KMEI.SystemKeyboard.appex in Embed App Extensions */ = {isa = PBXBuildFile; fileRef = 98F9D6971954112F0087AA43 /* Tavultesoft.KMEI.SystemKeyboard.appex */; };
		9A079DCA222E050E00581263 /* LexicalModelKeymanPackage.swift in Sources */ = {isa = PBXBuildFile; fileRef = 9A079DC9222E050E00581263 /* LexicalModelKeymanPackage.swift */; };
		9A079DD2223194B100581263 /* KeymanEngineTests.swift in Sources */ = {isa = PBXBuildFile; fileRef = 9A079DD1223194B100581263 /* KeymanEngineTests.swift */; };
		9A079DD4223194B100581263 /* KeymanEngine.framework in Frameworks */ = {isa = PBXBuildFile; fileRef = C06D372B1F81F4E100F61AE0 /* KeymanEngine.framework */; };
		9A079DDA2231A0B900581263 /* KeymanPackage.swift in Sources */ = {isa = PBXBuildFile; fileRef = 1645D5942036C6FF0076C51B /* KeymanPackage.swift */; };
		9A079DDB2231A0F100581263 /* KMPKeyboard.swift in Sources */ = {isa = PBXBuildFile; fileRef = 1645D5962036C9F80076C51B /* KMPKeyboard.swift */; };
		9A079DDC2231A11000581263 /* Font.swift in Sources */ = {isa = PBXBuildFile; fileRef = C0452BAE1F9F22A80064431A /* Font.swift */; };
		9A079DDD2231A11C00581263 /* InstallableKeyboard.swift in Sources */ = {isa = PBXBuildFile; fileRef = C0D3F35F1F9F3AD80055C7CF /* InstallableKeyboard.swift */; };
		9A079DDE2231A13100581263 /* FullKeyboardID.swift in Sources */ = {isa = PBXBuildFile; fileRef = C08E69901FDA6F6F0026056B /* FullKeyboardID.swift */; };
		9A079DDF2231A13A00581263 /* Keyboard.swift in Sources */ = {isa = PBXBuildFile; fileRef = C0452BAC1F9F21270064431A /* Keyboard.swift */; };
		9A079DE02231A14200581263 /* Language.swift in Sources */ = {isa = PBXBuildFile; fileRef = C0452BAA1F9F1FE10064431A /* Language.swift */; };
		9A079DE12231A14D00581263 /* Storage.swift in Sources */ = {isa = PBXBuildFile; fileRef = C0E30C8B1FC40D0400C80416 /* Storage.swift */; };
		9A079DE22231A15900581263 /* Manager.swift in Sources */ = {isa = PBXBuildFile; fileRef = C0A93A531F8B21240079948B /* Manager.swift */; };
		9A079DE32231A16600581263 /* Constants.swift in Sources */ = {isa = PBXBuildFile; fileRef = C0959CD31F99C44E00B616BC /* Constants.swift */; };
		9A079DE42231A1ED00581263 /* Log.swift in Sources */ = {isa = PBXBuildFile; fileRef = C05B14321FD914870082A316 /* Log.swift */; };
		9A079DE62231A69D00581263 /* Foundation.framework in Frameworks */ = {isa = PBXBuildFile; fileRef = 9A079DE52231A69D00581263 /* Foundation.framework */; };
		9A079DE72236134B00581263 /* HTTPDownloader.swift in Sources */ = {isa = PBXBuildFile; fileRef = C0ED71B41F6BBFAF002A2FD6 /* HTTPDownloader.swift */; };
		9A079DE82236138800581263 /* HTTPDownloadRequest.swift in Sources */ = {isa = PBXBuildFile; fileRef = C0ED71B21F6BB0B1002A2FD6 /* HTTPDownloadRequest.swift */; };
		9A079DE9223613E400581263 /* APIKeyboardRepository.swift in Sources */ = {isa = PBXBuildFile; fileRef = C07A9D8D1FD1798900828ADD /* APIKeyboardRepository.swift */; };
		9A079E28223619D300581263 /* Options.swift in Sources */ = {isa = PBXBuildFile; fileRef = C0D3F35D1F9F33490055C7CF /* Options.swift */; };
		9A079E29223619F100581263 /* InputViewController.swift in Sources */ = {isa = PBXBuildFile; fileRef = C04514891F85DF9000D88416 /* InputViewController.swift */; };
		9A079E2A223619FC00581263 /* KeymanWebDelegate.swift in Sources */ = {isa = PBXBuildFile; fileRef = C0EF3E7A1F95B65300CE9BD4 /* KeymanWebDelegate.swift */; };
		9A079E2B22361A3200581263 /* KeymanWebViewController.swift in Sources */ = {isa = PBXBuildFile; fileRef = C0C16A881FA8146300F090BA /* KeymanWebViewController.swift */; };
		9A079E2C22361B4B00581263 /* KeyboardRepository.swift in Sources */ = {isa = PBXBuildFile; fileRef = C07A9D891FD1762700828ADD /* KeyboardRepository.swift */; };
		9A079E2D22361B5900581263 /* KeyboardRepositoryDelegate.swift in Sources */ = {isa = PBXBuildFile; fileRef = C07A9D8B1FD176AB00828ADD /* KeyboardRepositoryDelegate.swift */; };
		9A079E2E22361B8100581263 /* KeymanResponder+Types.swift in Sources */ = {isa = PBXBuildFile; fileRef = CE24ECEF21B763740052D291 /* KeymanResponder+Types.swift */; };
		9A079E3022361C2D00581263 /* KeyboardAPICall.swift in Sources */ = {isa = PBXBuildFile; fileRef = C05F432C1FBD5A4C0058CBD4 /* KeyboardAPICall.swift */; };
		9A079E3122361C3400581263 /* KeymanURLProtocol.swift in Sources */ = {isa = PBXBuildFile; fileRef = C0324B921F87689B00AF3785 /* KeymanURLProtocol.swift */; };
		9A079E3222361C3B00581263 /* Migrations.swift in Sources */ = {isa = PBXBuildFile; fileRef = C08E698C1FDA392D0026056B /* Migrations.swift */; };
		9A079E352236235700581263 /* Version.swift in Sources */ = {isa = PBXBuildFile; fileRef = C042ED5C1FC6A65A001D82F4 /* Version.swift */; };
		9A079E372238680700581263 /* KMPLexicalModel.swift in Sources */ = {isa = PBXBuildFile; fileRef = 9A079E362238680700581263 /* KMPLexicalModel.swift */; };
		9A079E382238680700581263 /* KMPLexicalModel.swift in Sources */ = {isa = PBXBuildFile; fileRef = 9A079E362238680700581263 /* KMPLexicalModel.swift */; };
		9A079E3A223AFF3C00581263 /* KeyboardKeymanPackage.swift in Sources */ = {isa = PBXBuildFile; fileRef = 9A079E39223AFF3C00581263 /* KeyboardKeymanPackage.swift */; };
		9A079E3B223AFF3C00581263 /* KeyboardKeymanPackage.swift in Sources */ = {isa = PBXBuildFile; fileRef = 9A079E39223AFF3C00581263 /* KeyboardKeymanPackage.swift */; };
		9A079E3D223B5FAF00581263 /* InstallableLexicalModel.swift in Sources */ = {isa = PBXBuildFile; fileRef = 9A079E3C223B5FAF00581263 /* InstallableLexicalModel.swift */; };
		9A079E3E223B5FAF00581263 /* InstallableLexicalModel.swift in Sources */ = {isa = PBXBuildFile; fileRef = 9A079E3C223B5FAF00581263 /* InstallableLexicalModel.swift */; };
		9A079E40223B602B00581263 /* LexicalModel.swift in Sources */ = {isa = PBXBuildFile; fileRef = 9A079E3F223B602B00581263 /* LexicalModel.swift */; };
		9A079E41223B602B00581263 /* LexicalModel.swift in Sources */ = {isa = PBXBuildFile; fileRef = 9A079E3F223B602B00581263 /* LexicalModel.swift */; };
		9A079E43223B61AE00581263 /* FullLexicalModelID.swift in Sources */ = {isa = PBXBuildFile; fileRef = 9A079E42223B61AE00581263 /* FullLexicalModelID.swift */; };
		9A079E44223B61AE00581263 /* FullLexicalModelID.swift in Sources */ = {isa = PBXBuildFile; fileRef = 9A079E42223B61AE00581263 /* FullLexicalModelID.swift */; };
		9A079E45223DBEF000581263 /* PopoverView.swift in Sources */ = {isa = PBXBuildFile; fileRef = C0A5FF361F6682EB00BE740C /* PopoverView.swift */; };
		9A079E46223DBEF900581263 /* KeyPreviewView.swift in Sources */ = {isa = PBXBuildFile; fileRef = C040E50D1F85FF8A00901EE4 /* KeyPreviewView.swift */; };
		9A079E47223DBF0100581263 /* SubKeysView.swift in Sources */ = {isa = PBXBuildFile; fileRef = C07B42AE1F7CEE2700ECA97F /* SubKeysView.swift */; };
		9A079E48223DBF0A00581263 /* KeyboardMenuView.swift in Sources */ = {isa = PBXBuildFile; fileRef = C034BBBD1F7CCE7D00021FF5 /* KeyboardMenuView.swift */; };
		9A079E49223F176100581263 /* String+Helpers.swift in Sources */ = {isa = PBXBuildFile; fileRef = C075EB051F8EFF870041F4BD /* String+Helpers.swift */; };
		9A082559227589360051EBB0 /* Formatter+ISODateExtension.swift in Sources */ = {isa = PBXBuildFile; fileRef = 9A082558227589360051EBB0 /* Formatter+ISODateExtension.swift */; };
		9A08255A227589360051EBB0 /* Formatter+ISODateExtension.swift in Sources */ = {isa = PBXBuildFile; fileRef = 9A082558227589360051EBB0 /* Formatter+ISODateExtension.swift */; };
		9A0FCA0422D7C49700D33F86 /* DeviceKit.framework in CopyFiles */ = {isa = PBXBuildFile; fileRef = CE2B1E4521B60E7C007D092E /* DeviceKit.framework */; settings = {ATTRIBUTES = (CodeSignOnCopy, RemoveHeadersOnCopy, ); }; };
		9A0FCA0522D7C49E00D33F86 /* Reachability.framework in CopyFiles */ = {isa = PBXBuildFile; fileRef = 9A0FC9FC22D66D9E00D33F86 /* Reachability.framework */; settings = {ATTRIBUTES = (CodeSignOnCopy, RemoveHeadersOnCopy, ); }; };
		9A0FCA0622D7C4E100D33F86 /* XCGLogger.framework in CopyFiles */ = {isa = PBXBuildFile; fileRef = 1687ACCC1FD8DE5300926D69 /* XCGLogger.framework */; settings = {ATTRIBUTES = (CodeSignOnCopy, RemoveHeadersOnCopy, ); }; };
		9A0FCA0722D7C50800D33F86 /* Zip.framework in CopyFiles */ = {isa = PBXBuildFile; fileRef = 165C8B8B1FD8220600D4A78D /* Zip.framework */; settings = {ATTRIBUTES = (CodeSignOnCopy, RemoveHeadersOnCopy, ); }; };
		9A0FCA0822D7C53500D33F86 /* ObjcExceptionBridging.framework in CopyFiles */ = {isa = PBXBuildFile; fileRef = 1687ACCD1FD8DE5300926D69 /* ObjcExceptionBridging.framework */; settings = {ATTRIBUTES = (CodeSignOnCopy, RemoveHeadersOnCopy, ); }; };
		9A0FCA0922D7C58B00D33F86 /* Keyman.bundle in Resources */ = {isa = PBXBuildFile; fileRef = F27FCB51157FE3CE00FBBA20 /* Keyman.bundle */; };
		9A31E2C1224AAD8300D9A491 /* FontManager.swift in Sources */ = {isa = PBXBuildFile; fileRef = C0B09EAD1FCFD10F002F39AF /* FontManager.swift */; };
		9A31E2C2224AAD9A00D9A491 /* Notifications.swift in Sources */ = {isa = PBXBuildFile; fileRef = C0CB633B1FA6F61500617CDB /* Notifications.swift */; };
		9A31E2C3224AADBB00D9A491 /* NotificationName.swift in Sources */ = {isa = PBXBuildFile; fileRef = C024C9931FA6EB470060583B /* NotificationName.swift */; };
		9A31E2C4224AB2A300D9A491 /* UIButton+Helpers.swift in Sources */ = {isa = PBXBuildFile; fileRef = C06085B31F9485E40057E5B9 /* UIButton+Helpers.swift */; };
		9A31E2C5224AE83D00D9A491 /* JSONDecoder.DateDecodingStrategy+ISO8601Fallback.swift in Sources */ = {isa = PBXBuildFile; fileRef = C05F43301FBD62550058CBD4 /* JSONDecoder.DateDecodingStrategy+ISO8601Fallback.swift */; };
		9A31E2C6224AE85000D9A491 /* UserDefaults+Types.swift in Sources */ = {isa = PBXBuildFile; fileRef = C0B901A91FA1AFC200764EB8 /* UserDefaults+Types.swift */; };
		9A31E2C7224AE85700D9A491 /* Collection+SafeAccess.swift in Sources */ = {isa = PBXBuildFile; fileRef = C082CE141F90AFD400860F02 /* Collection+SafeAccess.swift */; };
		9A31E2C8224AE87600D9A491 /* RegisteredFont.swift in Sources */ = {isa = PBXBuildFile; fileRef = C055E6EA1F99ED090035C2DD /* RegisteredFont.swift */; };
		9A31E2C9224AE88600D9A491 /* LanguagesAPICall.swift in Sources */ = {isa = PBXBuildFile; fileRef = C007C4641F9F52D8006461B9 /* LanguagesAPICall.swift */; };
		9A31E2CA224AE88E00D9A491 /* LexicalModelAPICall.swift in Sources */ = {isa = PBXBuildFile; fileRef = 9A4609982242047400B0BFD1 /* LexicalModelAPICall.swift */; };
		9A31E2CB224AE89600D9A491 /* LexicalModelKeymanPackage.swift in Sources */ = {isa = PBXBuildFile; fileRef = 9A079DC9222E050E00581263 /* LexicalModelKeymanPackage.swift */; };
		9A31E2CC224AE89F00D9A491 /* NotificationCenter+Typed.swift in Sources */ = {isa = PBXBuildFile; fileRef = C024C9951FA6EC650060583B /* NotificationCenter+Typed.swift */; };
		9A31E2CD224AE8A700D9A491 /* NotificationObserver.swift in Sources */ = {isa = PBXBuildFile; fileRef = C024C9971FA6F2330060583B /* NotificationObserver.swift */; };
		9A31E2CE224AE8B100D9A491 /* LexicalModelRepository.swift in Sources */ = {isa = PBXBuildFile; fileRef = 9A9CB083224170F700231FB9 /* LexicalModelRepository.swift */; };
		9A31E2CF224AE8B800D9A491 /* LexicalModelRepositoryDelegate.swift in Sources */ = {isa = PBXBuildFile; fileRef = 9A9CB0852241717C00231FB9 /* LexicalModelRepositoryDelegate.swift */; };
		9A31E2D0224AE8BF00D9A491 /* APILexicalModelRepository.swift in Sources */ = {isa = PBXBuildFile; fileRef = 9A9CB0812241704800231FB9 /* APILexicalModelRepository.swift */; };
		9A3B14BC228F59380052A11F /* LanguageDetailViewController.swift in Sources */ = {isa = PBXBuildFile; fileRef = C092D8381F6A70C8005C5485 /* LanguageDetailViewController.swift */; };
		9A3B14BD228F593C0052A11F /* LexicalModelPickerViewController.swift in Sources */ = {isa = PBXBuildFile; fileRef = 9A9CB07F22416E5400231FB9 /* LexicalModelPickerViewController.swift */; };
		9A3B14BE228F59420052A11F /* LexicalModelInfoViewController.swift in Sources */ = {isa = PBXBuildFile; fileRef = 9A4609962241B39B00B0BFD1 /* LexicalModelInfoViewController.swift */; };
		9A3B14C0228F59490052A11F /* SettingsViewController.swift in Sources */ = {isa = PBXBuildFile; fileRef = 9A60764322893A4E003BCFBA /* SettingsViewController.swift */; };
		9A3B14C1228F595A0052A11F /* KeyboardError.swift in Sources */ = {isa = PBXBuildFile; fileRef = 165EB3A02098993900040A69 /* KeyboardError.swift */; };
		9A3B14C3228F59C10052A11F /* KeyboardPickerButton.swift in Sources */ = {isa = PBXBuildFile; fileRef = C08C620F1F67BD4500268D03 /* KeyboardPickerButton.swift */; };
		9A3B14C4228F59C70052A11F /* KeyboardPickerBarButtonItem.swift in Sources */ = {isa = PBXBuildFile; fileRef = C08C620B1F6792A200268D03 /* KeyboardPickerBarButtonItem.swift */; };
		9A3B14C6228F59E00052A11F /* TextField.swift in Sources */ = {isa = PBXBuildFile; fileRef = C040E50F1F8606E300901EE4 /* TextField.swift */; };
		9A3B14C7228F59E40052A11F /* TextFieldDelegateProxy.swift in Sources */ = {isa = PBXBuildFile; fileRef = C0324B8C1F87480700AF3785 /* TextFieldDelegateProxy.swift */; };
		9A3B14C8228F59EE0052A11F /* TextView.swift in Sources */ = {isa = PBXBuildFile; fileRef = C0324B8E1F8750B700AF3785 /* TextView.swift */; };
		9A3B14C9228F59F10052A11F /* TextViewDelegateProxy.swift in Sources */ = {isa = PBXBuildFile; fileRef = C0324B901F8763E100AF3785 /* TextViewDelegateProxy.swift */; };
		9A3B14CA228F5AF60052A11F /* KeyboardNameTableViewCell.swift in Sources */ = {isa = PBXBuildFile; fileRef = C08C62121F67C31100268D03 /* KeyboardNameTableViewCell.swift */; };
		9A3B14D2229370B20052A11F /* InstalledLanguagesViewController.swift in Sources */ = {isa = PBXBuildFile; fileRef = 9A3B14D1229370B20052A11F /* InstalledLanguagesViewController.swift */; };
		9A3B14D3229370B20052A11F /* InstalledLanguagesViewController.swift in Sources */ = {isa = PBXBuildFile; fileRef = 9A3B14D1229370B20052A11F /* InstalledLanguagesViewController.swift */; };
		9A3E832522EAC14A00D22D2A /* KeyboardSwitcherViewController.swift in Sources */ = {isa = PBXBuildFile; fileRef = 9A3E832422EAC14A00D22D2A /* KeyboardSwitcherViewController.swift */; };
		9A3E832622EAC14A00D22D2A /* KeyboardSwitcherViewController.swift in Sources */ = {isa = PBXBuildFile; fileRef = 9A3E832422EAC14A00D22D2A /* KeyboardSwitcherViewController.swift */; };
		9A4609972241B39B00B0BFD1 /* LexicalModelInfoViewController.swift in Sources */ = {isa = PBXBuildFile; fileRef = 9A4609962241B39B00B0BFD1 /* LexicalModelInfoViewController.swift */; };
		9A4609992242047400B0BFD1 /* LexicalModelAPICall.swift in Sources */ = {isa = PBXBuildFile; fileRef = 9A4609982242047400B0BFD1 /* LexicalModelAPICall.swift */; };
		9A5091B122B418140094B99C /* KeyboardCommandStructs.swift in Sources */ = {isa = PBXBuildFile; fileRef = CE67D960228A6F190029F2B5 /* KeyboardCommandStructs.swift */; };
		9A5091B322B418CA0094B99C /* KeyboardInfoViewController.swift in Sources */ = {isa = PBXBuildFile; fileRef = C08C62141F67C8D500268D03 /* KeyboardInfoViewController.swift */; };
		9A5091B422B419B10094B99C /* LanguageViewController.swift in Sources */ = {isa = PBXBuildFile; fileRef = C04C2A6C1F6B7D9A00BA42B6 /* LanguageViewController.swift */; };
		9A60764422893A4E003BCFBA /* SettingsViewController.swift in Sources */ = {isa = PBXBuildFile; fileRef = 9A60764322893A4E003BCFBA /* SettingsViewController.swift */; };
		9A9CB08022416E5400231FB9 /* LexicalModelPickerViewController.swift in Sources */ = {isa = PBXBuildFile; fileRef = 9A9CB07F22416E5400231FB9 /* LexicalModelPickerViewController.swift */; };
		9A9CB0822241704800231FB9 /* APILexicalModelRepository.swift in Sources */ = {isa = PBXBuildFile; fileRef = 9A9CB0812241704800231FB9 /* APILexicalModelRepository.swift */; };
		9A9CB084224170F700231FB9 /* LexicalModelRepository.swift in Sources */ = {isa = PBXBuildFile; fileRef = 9A9CB083224170F700231FB9 /* LexicalModelRepository.swift */; };
		9A9CB0862241717C00231FB9 /* LexicalModelRepositoryDelegate.swift in Sources */ = {isa = PBXBuildFile; fileRef = 9A9CB0852241717C00231FB9 /* LexicalModelRepositoryDelegate.swift */; };
		9AD4F53C229F85AC007992D3 /* LanguageSettingsViewController.swift in Sources */ = {isa = PBXBuildFile; fileRef = 9AD4F53A229F85AC007992D3 /* LanguageSettingsViewController.swift */; };
		9AD4F53D229F85AC007992D3 /* LanguageSettingsViewController.xib in Resources */ = {isa = PBXBuildFile; fileRef = 9AD4F53B229F85AC007992D3 /* LanguageSettingsViewController.xib */; };
		9AD4F53E22A8A25B007992D3 /* LanguageSettingsViewController.swift in Sources */ = {isa = PBXBuildFile; fileRef = 9AD4F53A229F85AC007992D3 /* LanguageSettingsViewController.swift */; };
		9AD4F53F22A8A286007992D3 /* LanguageSettingsViewController.xib in Resources */ = {isa = PBXBuildFile; fileRef = 9AD4F53B229F85AC007992D3 /* LanguageSettingsViewController.xib */; };
		9ADC459D22E1895D004C78C6 /* LanguageLMDetailViewController.swift in Sources */ = {isa = PBXBuildFile; fileRef = 9ADC459B22E1895D004C78C6 /* LanguageLMDetailViewController.swift */; };
		9ADC459E22E1895D004C78C6 /* LanguageLMDetailViewController.swift in Sources */ = {isa = PBXBuildFile; fileRef = 9ADC459B22E1895D004C78C6 /* LanguageLMDetailViewController.swift */; };
		9ADC459F22E1895D004C78C6 /* LanguageLMDetailViewController.xib in Resources */ = {isa = PBXBuildFile; fileRef = 9ADC459C22E1895D004C78C6 /* LanguageLMDetailViewController.xib */; };
		9ADC45A022E1895D004C78C6 /* LanguageLMDetailViewController.xib in Resources */ = {isa = PBXBuildFile; fileRef = 9ADC459C22E1895D004C78C6 /* LanguageLMDetailViewController.xib */; };
		C007C4651F9F52D8006461B9 /* LanguagesAPICall.swift in Sources */ = {isa = PBXBuildFile; fileRef = C007C4641F9F52D8006461B9 /* LanguagesAPICall.swift */; };
		C024C9941FA6EB470060583B /* NotificationName.swift in Sources */ = {isa = PBXBuildFile; fileRef = C024C9931FA6EB470060583B /* NotificationName.swift */; };
		C024C9961FA6EC650060583B /* NotificationCenter+Typed.swift in Sources */ = {isa = PBXBuildFile; fileRef = C024C9951FA6EC650060583B /* NotificationCenter+Typed.swift */; };
		C024C9981FA6F2340060583B /* NotificationObserver.swift in Sources */ = {isa = PBXBuildFile; fileRef = C024C9971FA6F2330060583B /* NotificationObserver.swift */; };
		C0324B8D1F87480700AF3785 /* TextFieldDelegateProxy.swift in Sources */ = {isa = PBXBuildFile; fileRef = C0324B8C1F87480700AF3785 /* TextFieldDelegateProxy.swift */; };
		C0324B8F1F8750B700AF3785 /* TextView.swift in Sources */ = {isa = PBXBuildFile; fileRef = C0324B8E1F8750B700AF3785 /* TextView.swift */; };
		C0324B911F8763E100AF3785 /* TextViewDelegateProxy.swift in Sources */ = {isa = PBXBuildFile; fileRef = C0324B901F8763E100AF3785 /* TextViewDelegateProxy.swift */; };
		C0324B931F87689B00AF3785 /* KeymanURLProtocol.swift in Sources */ = {isa = PBXBuildFile; fileRef = C0324B921F87689B00AF3785 /* KeymanURLProtocol.swift */; };
		C040E50E1F85FF8A00901EE4 /* KeyPreviewView.swift in Sources */ = {isa = PBXBuildFile; fileRef = C040E50D1F85FF8A00901EE4 /* KeyPreviewView.swift */; };
		C040E5101F8606E300901EE4 /* TextField.swift in Sources */ = {isa = PBXBuildFile; fileRef = C040E50F1F8606E300901EE4 /* TextField.swift */; };
		C040E5121F86107E00901EE4 /* AppDelegate.swift in Sources */ = {isa = PBXBuildFile; fileRef = C040E5111F86107E00901EE4 /* AppDelegate.swift */; };
		C040E5141F86108900901EE4 /* MainViewController.swift in Sources */ = {isa = PBXBuildFile; fileRef = C040E5131F86108900901EE4 /* MainViewController.swift */; };
		C042ED5D1FC6A65A001D82F4 /* Version.swift in Sources */ = {isa = PBXBuildFile; fileRef = C042ED5C1FC6A65A001D82F4 /* Version.swift */; };
		C04514881F85D7F500D88416 /* KeyboardViewController.swift in Sources */ = {isa = PBXBuildFile; fileRef = C04514871F85D7F500D88416 /* KeyboardViewController.swift */; };
		C045148A1F85DF9100D88416 /* InputViewController.swift in Sources */ = {isa = PBXBuildFile; fileRef = C04514891F85DF9000D88416 /* InputViewController.swift */; };
		C0452BAB1F9F1FE10064431A /* Language.swift in Sources */ = {isa = PBXBuildFile; fileRef = C0452BAA1F9F1FE10064431A /* Language.swift */; };
		C0452BAD1F9F21270064431A /* Keyboard.swift in Sources */ = {isa = PBXBuildFile; fileRef = C0452BAC1F9F21270064431A /* Keyboard.swift */; };
		C0452BAF1F9F22A80064431A /* Font.swift in Sources */ = {isa = PBXBuildFile; fileRef = C0452BAE1F9F22A80064431A /* Font.swift */; };
		C055E6EB1F99ED090035C2DD /* RegisteredFont.swift in Sources */ = {isa = PBXBuildFile; fileRef = C055E6EA1F99ED090035C2DD /* RegisteredFont.swift */; };
		C059FCB71FD924DC00BD1A64 /* Zip.framework in Frameworks */ = {isa = PBXBuildFile; fileRef = 165C8B8B1FD8220600D4A78D /* Zip.framework */; };
		C059FCB81FD924DC00BD1A64 /* Zip.framework in Embed Frameworks */ = {isa = PBXBuildFile; fileRef = 165C8B8B1FD8220600D4A78D /* Zip.framework */; settings = {ATTRIBUTES = (CodeSignOnCopy, RemoveHeadersOnCopy, ); }; };
		C059FCBC1FD9266C00BD1A64 /* ObjcExceptionBridging.framework in Frameworks */ = {isa = PBXBuildFile; fileRef = 1687ACCD1FD8DE5300926D69 /* ObjcExceptionBridging.framework */; };
		C059FCBD1FD9266C00BD1A64 /* XCGLogger.framework in Frameworks */ = {isa = PBXBuildFile; fileRef = 1687ACCC1FD8DE5300926D69 /* XCGLogger.framework */; };
		C059FCBE1FD9266C00BD1A64 /* Zip.framework in Frameworks */ = {isa = PBXBuildFile; fileRef = 165C8B8B1FD8220600D4A78D /* Zip.framework */; };
		C05B14331FD914870082A316 /* Log.swift in Sources */ = {isa = PBXBuildFile; fileRef = C05B14321FD914870082A316 /* Log.swift */; };
		C05F432D1FBD5A4C0058CBD4 /* KeyboardAPICall.swift in Sources */ = {isa = PBXBuildFile; fileRef = C05F432C1FBD5A4C0058CBD4 /* KeyboardAPICall.swift */; };
		C05F43311FBD62550058CBD4 /* JSONDecoder.DateDecodingStrategy+ISO8601Fallback.swift in Sources */ = {isa = PBXBuildFile; fileRef = C05F43301FBD62550058CBD4 /* JSONDecoder.DateDecodingStrategy+ISO8601Fallback.swift */; };
		C06085B41F9485E40057E5B9 /* UIButton+Helpers.swift in Sources */ = {isa = PBXBuildFile; fileRef = C06085B31F9485E40057E5B9 /* UIButton+Helpers.swift */; };
		C06D372F1F81F4E100F61AE0 /* KeymanEngine.h in Headers */ = {isa = PBXBuildFile; fileRef = C06D372D1F81F4E100F61AE0 /* KeymanEngine.h */; settings = {ATTRIBUTES = (Public, ); }; };
		C06D37341F81F5C300F61AE0 /* HTTPDownloader.swift in Sources */ = {isa = PBXBuildFile; fileRef = C0ED71B41F6BBFAF002A2FD6 /* HTTPDownloader.swift */; };
		C06D37351F81F5C300F61AE0 /* HTTPDownloadRequest.swift in Sources */ = {isa = PBXBuildFile; fileRef = C0ED71B21F6BB0B1002A2FD6 /* HTTPDownloadRequest.swift */; };
		C06D37361F81F5C300F61AE0 /* KeyboardMenuView.swift in Sources */ = {isa = PBXBuildFile; fileRef = C034BBBD1F7CCE7D00021FF5 /* KeyboardMenuView.swift */; };
		C06D37381F81F5C400F61AE0 /* SubKeysView.swift in Sources */ = {isa = PBXBuildFile; fileRef = C07B42AE1F7CEE2700ECA97F /* SubKeysView.swift */; };
		C06D373E1F81F5C400F61AE0 /* KeyboardInfoViewController.swift in Sources */ = {isa = PBXBuildFile; fileRef = C08C62141F67C8D500268D03 /* KeyboardInfoViewController.swift */; };
		C06D37401F81F5C400F61AE0 /* LanguageDetailViewController.swift in Sources */ = {isa = PBXBuildFile; fileRef = C092D8381F6A70C8005C5485 /* LanguageDetailViewController.swift */; };
		C06D37411F81F5C400F61AE0 /* LanguageViewController.swift in Sources */ = {isa = PBXBuildFile; fileRef = C04C2A6C1F6B7D9A00BA42B6 /* LanguageViewController.swift */; };
		C06D37421F81F5C400F61AE0 /* KeyboardPickerButton.swift in Sources */ = {isa = PBXBuildFile; fileRef = C08C620F1F67BD4500268D03 /* KeyboardPickerButton.swift */; };
		C06D37431F81F5C400F61AE0 /* KeyboardPickerBarButtonItem.swift in Sources */ = {isa = PBXBuildFile; fileRef = C08C620B1F6792A200268D03 /* KeyboardPickerBarButtonItem.swift */; };
		C06D37441F81F5C400F61AE0 /* KeyboardNameTableViewCell.swift in Sources */ = {isa = PBXBuildFile; fileRef = C08C62121F67C31100268D03 /* KeyboardNameTableViewCell.swift */; };
		C06D37461F81F5C400F61AE0 /* PopoverView.swift in Sources */ = {isa = PBXBuildFile; fileRef = C0A5FF361F6682EB00BE740C /* PopoverView.swift */; };
		C06D37571F82060900F61AE0 /* KeymanEngine.framework in Frameworks */ = {isa = PBXBuildFile; fileRef = C06D372B1F81F4E100F61AE0 /* KeymanEngine.framework */; };
		C06D375A1F82075A00F61AE0 /* KeymanEngine.framework in Frameworks */ = {isa = PBXBuildFile; fileRef = C06D372B1F81F4E100F61AE0 /* KeymanEngine.framework */; };
		C06D375E1F82089200F61AE0 /* KeymanEngine.framework in Embed Frameworks */ = {isa = PBXBuildFile; fileRef = C06D372B1F81F4E100F61AE0 /* KeymanEngine.framework */; settings = {ATTRIBUTES = (CodeSignOnCopy, RemoveHeadersOnCopy, ); }; };
		C06D37601F82095200F61AE0 /* Keyman.bundle in Resources */ = {isa = PBXBuildFile; fileRef = F27FCB51157FE3CE00FBBA20 /* Keyman.bundle */; };
		C075EB061F8EFF870041F4BD /* String+Helpers.swift in Sources */ = {isa = PBXBuildFile; fileRef = C075EB051F8EFF870041F4BD /* String+Helpers.swift */; };
		C07705DD1FD8ED9E00D2F3C7 /* ObjcExceptionBridging.framework in Frameworks */ = {isa = PBXBuildFile; fileRef = 1687ACCD1FD8DE5300926D69 /* ObjcExceptionBridging.framework */; };
		C07705DE1FD8ED9E00D2F3C7 /* ObjcExceptionBridging.framework in Embed Frameworks */ = {isa = PBXBuildFile; fileRef = 1687ACCD1FD8DE5300926D69 /* ObjcExceptionBridging.framework */; settings = {ATTRIBUTES = (CodeSignOnCopy, RemoveHeadersOnCopy, ); }; };
		C07705DF1FD8ED9E00D2F3C7 /* XCGLogger.framework in Frameworks */ = {isa = PBXBuildFile; fileRef = 1687ACCC1FD8DE5300926D69 /* XCGLogger.framework */; };
		C07705E01FD8ED9E00D2F3C7 /* XCGLogger.framework in Embed Frameworks */ = {isa = PBXBuildFile; fileRef = 1687ACCC1FD8DE5300926D69 /* XCGLogger.framework */; settings = {ATTRIBUTES = (CodeSignOnCopy, RemoveHeadersOnCopy, ); }; };
		C07A9D8A1FD1762700828ADD /* KeyboardRepository.swift in Sources */ = {isa = PBXBuildFile; fileRef = C07A9D891FD1762700828ADD /* KeyboardRepository.swift */; };
		C07A9D8C1FD176AB00828ADD /* KeyboardRepositoryDelegate.swift in Sources */ = {isa = PBXBuildFile; fileRef = C07A9D8B1FD176AB00828ADD /* KeyboardRepositoryDelegate.swift */; };
		C07A9D8E1FD1798900828ADD /* APIKeyboardRepository.swift in Sources */ = {isa = PBXBuildFile; fileRef = C07A9D8D1FD1798900828ADD /* APIKeyboardRepository.swift */; };
		C082CE151F90AFD400860F02 /* Collection+SafeAccess.swift in Sources */ = {isa = PBXBuildFile; fileRef = C082CE141F90AFD400860F02 /* Collection+SafeAccess.swift */; };
		C08E698D1FDA392D0026056B /* Migrations.swift in Sources */ = {isa = PBXBuildFile; fileRef = C08E698C1FDA392D0026056B /* Migrations.swift */; };
		C08E69911FDA6F6F0026056B /* FullKeyboardID.swift in Sources */ = {isa = PBXBuildFile; fileRef = C08E69901FDA6F6F0026056B /* FullKeyboardID.swift */; };
		C0959CD41F99C44E00B616BC /* Constants.swift in Sources */ = {isa = PBXBuildFile; fileRef = C0959CD31F99C44E00B616BC /* Constants.swift */; };
		C0A93A541F8B21240079948B /* Manager.swift in Sources */ = {isa = PBXBuildFile; fileRef = C0A93A531F8B21240079948B /* Manager.swift */; };
		C0B09EAE1FCFD10F002F39AF /* FontManager.swift in Sources */ = {isa = PBXBuildFile; fileRef = C0B09EAD1FCFD10F002F39AF /* FontManager.swift */; };
		C0B901AA1FA1AFC200764EB8 /* UserDefaults+Types.swift in Sources */ = {isa = PBXBuildFile; fileRef = C0B901A91FA1AFC200764EB8 /* UserDefaults+Types.swift */; };
		C0C16A891FA8146300F090BA /* KeymanWebViewController.swift in Sources */ = {isa = PBXBuildFile; fileRef = C0C16A881FA8146300F090BA /* KeymanWebViewController.swift */; };
		C0CB633C1FA6F61500617CDB /* Notifications.swift in Sources */ = {isa = PBXBuildFile; fileRef = C0CB633B1FA6F61500617CDB /* Notifications.swift */; };
		C0D3F35E1F9F33490055C7CF /* Options.swift in Sources */ = {isa = PBXBuildFile; fileRef = C0D3F35D1F9F33490055C7CF /* Options.swift */; };
		C0D3F3601F9F3AD80055C7CF /* InstallableKeyboard.swift in Sources */ = {isa = PBXBuildFile; fileRef = C0D3F35F1F9F3AD80055C7CF /* InstallableKeyboard.swift */; };
		C0E30C8C1FC40D0400C80416 /* Storage.swift in Sources */ = {isa = PBXBuildFile; fileRef = C0E30C8B1FC40D0400C80416 /* Storage.swift */; };
		C0EF3E7B1F95B65300CE9BD4 /* KeymanWebDelegate.swift in Sources */ = {isa = PBXBuildFile; fileRef = C0EF3E7A1F95B65300CE9BD4 /* KeymanWebDelegate.swift */; };
		CE17ABDE23069E76005FBB14 /* LanguageResource.swift in Sources */ = {isa = PBXBuildFile; fileRef = CE17ABDD23069E76005FBB14 /* LanguageResource.swift */; };
		CE1E1EC12303C8CC001C7BE0 /* ResourceDownloadStatusToolbar.swift in Sources */ = {isa = PBXBuildFile; fileRef = CE1E1EC02303C8CC001C7BE0 /* ResourceDownloadStatusToolbar.swift */; };
		CE1F67A32304EB3800FF6972 /* ResourceDownloadManager.swift in Sources */ = {isa = PBXBuildFile; fileRef = CE1F67A22304EB3800FF6972 /* ResourceDownloadManager.swift */; };
		CE22DFBA230B94DB00A4551C /* ResourceDownloadQueue.swift in Sources */ = {isa = PBXBuildFile; fileRef = CE22DFB9230B94DB00A4551C /* ResourceDownloadQueue.swift */; };
		CE24ECF021B763740052D291 /* KeymanResponder+Types.swift in Sources */ = {isa = PBXBuildFile; fileRef = CE24ECEF21B763740052D291 /* KeymanResponder+Types.swift */; };
		CE24ECF121B763740052D291 /* KeymanResponder+Types.swift in Sources */ = {isa = PBXBuildFile; fileRef = CE24ECEF21B763740052D291 /* KeymanResponder+Types.swift */; };
		CE24ECF221B763740052D291 /* KeymanResponder+Types.swift in Sources */ = {isa = PBXBuildFile; fileRef = CE24ECEF21B763740052D291 /* KeymanResponder+Types.swift */; };
		CE2B1E4721B60E89007D092E /* DeviceKit.framework in Frameworks */ = {isa = PBXBuildFile; fileRef = CE2B1E4521B60E7C007D092E /* DeviceKit.framework */; };
		CE2B1E4821B60E8A007D092E /* DeviceKit.framework in Frameworks */ = {isa = PBXBuildFile; fileRef = CE2B1E4521B60E7C007D092E /* DeviceKit.framework */; };
		CE2B1E4A21B60FB1007D092E /* DeviceKit.framework in Embed Frameworks */ = {isa = PBXBuildFile; fileRef = CE2B1E4521B60E7C007D092E /* DeviceKit.framework */; settings = {ATTRIBUTES = (CodeSignOnCopy, RemoveHeadersOnCopy, ); }; };
		CE67D961228A6F190029F2B5 /* KeyboardCommandStructs.swift in Sources */ = {isa = PBXBuildFile; fileRef = CE67D960228A6F190029F2B5 /* KeyboardCommandStructs.swift */; };
		CE71705823A9C14D00A924A1 /* ResourceFileManager.swift in Sources */ = {isa = PBXBuildFile; fileRef = CE71705723A9C14D00A924A1 /* ResourceFileManager.swift */; };
		CE71705F23A9C97F00A924A1 /* PackageInstallViewController.swift in Sources */ = {isa = PBXBuildFile; fileRef = CE71705E23A9C97F00A924A1 /* PackageInstallViewController.swift */; };
<<<<<<< HEAD
		CE79B24923C711FF007E72AE /* KeyboardScaleMap.swift in Sources */ = {isa = PBXBuildFile; fileRef = CE79B24823C711FF007E72AE /* KeyboardScaleMap.swift */; };
=======
		CE7A26D123CEE5790005955C /* Keyboard Colors.xcassets in Resources */ = {isa = PBXBuildFile; fileRef = CE7A26D023CEE5790005955C /* Keyboard Colors.xcassets */; };
		CE7A26D423CEE71B0005955C /* Keyboard Colors.xcassets in Resources */ = {isa = PBXBuildFile; fileRef = CE7A26D023CEE5790005955C /* Keyboard Colors.xcassets */; };
		CE7A26D823CEEC640005955C /* Colors+Extension.swift in Sources */ = {isa = PBXBuildFile; fileRef = CE7A26D723CEEC630005955C /* Colors+Extension.swift */; };
		CE7A26D923CEEC640005955C /* Colors+Extension.swift in Sources */ = {isa = PBXBuildFile; fileRef = CE7A26D723CEEC630005955C /* Colors+Extension.swift */; };
		CE7A26DB23CEEF640005955C /* Colors.swift in Sources */ = {isa = PBXBuildFile; fileRef = CE7A26DA23CEEF640005955C /* Colors.swift */; };
>>>>>>> 459d4885
		CE808A48236697BE00713E6B /* DeviceKit.framework in Frameworks */ = {isa = PBXBuildFile; fileRef = CE2B1E4521B60E7C007D092E /* DeviceKit.framework */; };
		CE808A4B236697D400713E6B /* ObjcExceptionBridging.framework in Frameworks */ = {isa = PBXBuildFile; fileRef = 1687ACCD1FD8DE5300926D69 /* ObjcExceptionBridging.framework */; };
		CE808A4D236697D500713E6B /* Reachability.framework in Frameworks */ = {isa = PBXBuildFile; fileRef = 9A0FC9FC22D66D9E00D33F86 /* Reachability.framework */; };
		CE808A4F236697D800713E6B /* XCGLogger.framework in Frameworks */ = {isa = PBXBuildFile; fileRef = 1687ACCC1FD8DE5300926D69 /* XCGLogger.framework */; };
		CE808A532366980A00713E6B /* Zip.framework in Frameworks */ = {isa = PBXBuildFile; fileRef = 165C8B8B1FD8220600D4A78D /* Zip.framework */; };
/* End PBXBuildFile section */

/* Begin PBXContainerItemProxy section */
		98F9D69E1954112F0087AA43 /* PBXContainerItemProxy */ = {
			isa = PBXContainerItemProxy;
			containerPortal = F243887514BBD43000A3E055 /* Project object */;
			proxyType = 1;
			remoteGlobalIDString = 98F9D6961954112F0087AA43;
			remoteInfo = SystemKeyboard;
		};
		98F9D6A11954112F0087AA43 /* PBXContainerItemProxy */ = {
			isa = PBXContainerItemProxy;
			containerPortal = F243887514BBD43000A3E055 /* Project object */;
			proxyType = 1;
			remoteGlobalIDString = 98F9D6961954112F0087AA43;
			remoteInfo = SystemKeyboard;
		};
		9A079DD5223194B100581263 /* PBXContainerItemProxy */ = {
			isa = PBXContainerItemProxy;
			containerPortal = F243887514BBD43000A3E055 /* Project object */;
			proxyType = 1;
			remoteGlobalIDString = C06D372A1F81F4E100F61AE0;
			remoteInfo = KeymanEngine;
		};
		C06D37581F8206E400F61AE0 /* PBXContainerItemProxy */ = {
			isa = PBXContainerItemProxy;
			containerPortal = F243887514BBD43000A3E055 /* Project object */;
			proxyType = 1;
			remoteGlobalIDString = C06D372A1F81F4E100F61AE0;
			remoteInfo = KeymanEngine;
		};
		C06D375B1F82075D00F61AE0 /* PBXContainerItemProxy */ = {
			isa = PBXContainerItemProxy;
			containerPortal = F243887514BBD43000A3E055 /* Project object */;
			proxyType = 1;
			remoteGlobalIDString = C06D372A1F81F4E100F61AE0;
			remoteInfo = KeymanEngine;
		};
		C06D37CA1F83204200F61AE0 /* PBXContainerItemProxy */ = {
			isa = PBXContainerItemProxy;
			containerPortal = F243887514BBD43000A3E055 /* Project object */;
			proxyType = 1;
			remoteGlobalIDString = C06D372A1F81F4E100F61AE0;
			remoteInfo = KeymanEngine;
		};
/* End PBXContainerItemProxy section */

/* Begin PBXCopyFilesBuildPhase section */
		98F9D6A61954112F0087AA43 /* Embed App Extensions */ = {
			isa = PBXCopyFilesBuildPhase;
			buildActionMask = 2147483647;
			dstPath = "";
			dstSubfolderSpec = 13;
			files = (
				98F9D6A01954112F0087AA43 /* Tavultesoft.KMEI.SystemKeyboard.appex in Embed App Extensions */,
			);
			name = "Embed App Extensions";
			runOnlyForDeploymentPostprocessing = 0;
		};
		9A0FCA0322D7C48500D33F86 /* CopyFiles */ = {
			isa = PBXCopyFilesBuildPhase;
			buildActionMask = 2147483647;
			dstPath = "";
			dstSubfolderSpec = 10;
			files = (
				9A0FCA0822D7C53500D33F86 /* ObjcExceptionBridging.framework in CopyFiles */,
				9A0FCA0722D7C50800D33F86 /* Zip.framework in CopyFiles */,
				9A0FCA0622D7C4E100D33F86 /* XCGLogger.framework in CopyFiles */,
				9A0FCA0522D7C49E00D33F86 /* Reachability.framework in CopyFiles */,
				9A0FCA0422D7C49700D33F86 /* DeviceKit.framework in CopyFiles */,
			);
			runOnlyForDeploymentPostprocessing = 0;
		};
		C06D375F1F82089300F61AE0 /* Embed Frameworks */ = {
			isa = PBXCopyFilesBuildPhase;
			buildActionMask = 2147483647;
			dstPath = "";
			dstSubfolderSpec = 10;
			files = (
				C059FCB81FD924DC00BD1A64 /* Zip.framework in Embed Frameworks */,
				C07705DE1FD8ED9E00D2F3C7 /* ObjcExceptionBridging.framework in Embed Frameworks */,
				C06D375E1F82089200F61AE0 /* KeymanEngine.framework in Embed Frameworks */,
				CE2B1E4A21B60FB1007D092E /* DeviceKit.framework in Embed Frameworks */,
				C07705E01FD8ED9E00D2F3C7 /* XCGLogger.framework in Embed Frameworks */,
			);
			name = "Embed Frameworks";
			runOnlyForDeploymentPostprocessing = 0;
		};
/* End PBXCopyFilesBuildPhase section */

/* Begin PBXFileReference section */
		1645D5942036C6FF0076C51B /* KeymanPackage.swift */ = {isa = PBXFileReference; lastKnownFileType = sourcecode.swift; path = KeymanPackage.swift; sourceTree = "<group>"; };
		1645D5962036C9F80076C51B /* KMPKeyboard.swift */ = {isa = PBXFileReference; lastKnownFileType = sourcecode.swift; path = KMPKeyboard.swift; sourceTree = "<group>"; };
		165C8B8B1FD8220600D4A78D /* Zip.framework */ = {isa = PBXFileReference; lastKnownFileType = wrapper.framework; name = Zip.framework; path = ../../Carthage/Build/iOS/Zip.framework; sourceTree = "<group>"; };
		165EB3A02098993900040A69 /* KeyboardError.swift */ = {isa = PBXFileReference; lastKnownFileType = sourcecode.swift; path = KeyboardError.swift; sourceTree = "<group>"; };
		1687ACCC1FD8DE5300926D69 /* XCGLogger.framework */ = {isa = PBXFileReference; lastKnownFileType = wrapper.framework; name = XCGLogger.framework; path = ../../Carthage/Build/iOS/XCGLogger.framework; sourceTree = "<group>"; };
		1687ACCD1FD8DE5300926D69 /* ObjcExceptionBridging.framework */ = {isa = PBXFileReference; lastKnownFileType = wrapper.framework; name = ObjcExceptionBridging.framework; path = ../../Carthage/Build/iOS/ObjcExceptionBridging.framework; sourceTree = "<group>"; };
		6C0A140E151EA930007FA4AD /* Debug.xcconfig */ = {isa = PBXFileReference; fileEncoding = 4; lastKnownFileType = text.xcconfig; path = Debug.xcconfig; sourceTree = "<group>"; };
		6C0A140F151EA930007FA4AD /* Keyman.xcconfig */ = {isa = PBXFileReference; fileEncoding = 4; lastKnownFileType = text.xcconfig; lineEnding = 0; path = Keyman.xcconfig; sourceTree = "<group>"; xcLanguageSpecificationIdentifier = xcode.lang.xcconfig; };
		6C0A1410151EA930007FA4AD /* Project.xcconfig */ = {isa = PBXFileReference; fileEncoding = 4; lastKnownFileType = text.xcconfig; lineEnding = 0; path = Project.xcconfig; sourceTree = "<group>"; xcLanguageSpecificationIdentifier = xcode.lang.xcconfig; };
		6C0A1411151EA930007FA4AD /* Release.xcconfig */ = {isa = PBXFileReference; fileEncoding = 4; lastKnownFileType = text.xcconfig; lineEnding = 0; path = Release.xcconfig; sourceTree = "<group>"; xcLanguageSpecificationIdentifier = xcode.lang.xcconfig; };
		6CD5DFA8150F6DC8007A5DDE /* icon.png */ = {isa = PBXFileReference; lastKnownFileType = image.png; path = icon.png; sourceTree = "<group>"; };
		6CD5DFA9150F6DC8007A5DDE /* icon@2x.png */ = {isa = PBXFileReference; lastKnownFileType = image.png; path = "icon@2x.png"; sourceTree = "<group>"; };
		984FA1F51974C0B30037EE5D /* Tavultesoft.KMEI.SystemKeyboard.entitlements */ = {isa = PBXFileReference; lastKnownFileType = text.xml; path = Tavultesoft.KMEI.SystemKeyboard.entitlements; sourceTree = "<group>"; };
		984FA1F61974C0EF0037EE5D /* KMEI.entitlements */ = {isa = PBXFileReference; lastKnownFileType = text.xml; path = KMEI.entitlements; sourceTree = "<group>"; };
		988B36B51ADF67290008752C /* inuktitut_pirurvik-1.0.js */ = {isa = PBXFileReference; fileEncoding = 4; lastKnownFileType = sourcecode.javascript; name = "inuktitut_pirurvik-1.0.js"; path = "KeymanEngineDemo/Keyboards/inuktitut_pirurvik-1.0.js"; sourceTree = SOURCE_ROOT; };
		988B36B71ADF728A0008752C /* inuktitut_latin-1.0.js */ = {isa = PBXFileReference; fileEncoding = 4; lastKnownFileType = sourcecode.javascript; name = "inuktitut_latin-1.0.js"; path = "KeymanEngineDemo/Keyboards/inuktitut_latin-1.0.js"; sourceTree = SOURCE_ROOT; };
		988B36B81ADF728A0008752C /* inuktitut_naqittaut-1.0.js */ = {isa = PBXFileReference; fileEncoding = 4; lastKnownFileType = sourcecode.javascript; name = "inuktitut_naqittaut-1.0.js"; path = "KeymanEngineDemo/Keyboards/inuktitut_naqittaut-1.0.js"; sourceTree = SOURCE_ROOT; };
		98D4190B17695E58008D2FF3 /* Default-568h@2x.png */ = {isa = PBXFileReference; lastKnownFileType = image.png; path = "Default-568h@2x.png"; sourceTree = "<group>"; };
		98F9D6971954112F0087AA43 /* Tavultesoft.KMEI.SystemKeyboard.appex */ = {isa = PBXFileReference; explicitFileType = "wrapper.app-extension"; includeInIndex = 0; path = Tavultesoft.KMEI.SystemKeyboard.appex; sourceTree = BUILT_PRODUCTS_DIR; };
		98F9D69A1954112F0087AA43 /* Info.plist */ = {isa = PBXFileReference; lastKnownFileType = text.plist.xml; path = Info.plist; sourceTree = "<group>"; };
		9A079DC9222E050E00581263 /* LexicalModelKeymanPackage.swift */ = {isa = PBXFileReference; lastKnownFileType = sourcecode.swift; path = LexicalModelKeymanPackage.swift; sourceTree = "<group>"; };
		9A079DCF223194B100581263 /* KeymanEngineTests.xctest */ = {isa = PBXFileReference; explicitFileType = wrapper.cfbundle; includeInIndex = 0; path = KeymanEngineTests.xctest; sourceTree = BUILT_PRODUCTS_DIR; };
		9A079DD1223194B100581263 /* KeymanEngineTests.swift */ = {isa = PBXFileReference; lastKnownFileType = sourcecode.swift; path = KeymanEngineTests.swift; sourceTree = "<group>"; };
		9A079DD3223194B100581263 /* Info.plist */ = {isa = PBXFileReference; lastKnownFileType = text.plist.xml; path = Info.plist; sourceTree = "<group>"; };
		9A079DE52231A69D00581263 /* Foundation.framework */ = {isa = PBXFileReference; lastKnownFileType = wrapper.framework; name = Foundation.framework; path = System/Library/Frameworks/Foundation.framework; sourceTree = SDKROOT; };
		9A079E362238680700581263 /* KMPLexicalModel.swift */ = {isa = PBXFileReference; lastKnownFileType = sourcecode.swift; path = KMPLexicalModel.swift; sourceTree = "<group>"; };
		9A079E39223AFF3C00581263 /* KeyboardKeymanPackage.swift */ = {isa = PBXFileReference; lastKnownFileType = sourcecode.swift; path = KeyboardKeymanPackage.swift; sourceTree = "<group>"; };
		9A079E3C223B5FAF00581263 /* InstallableLexicalModel.swift */ = {isa = PBXFileReference; lastKnownFileType = sourcecode.swift; path = InstallableLexicalModel.swift; sourceTree = "<group>"; };
		9A079E3F223B602B00581263 /* LexicalModel.swift */ = {isa = PBXFileReference; lastKnownFileType = sourcecode.swift; path = LexicalModel.swift; sourceTree = "<group>"; };
		9A079E42223B61AE00581263 /* FullLexicalModelID.swift */ = {isa = PBXFileReference; lastKnownFileType = sourcecode.swift; path = FullLexicalModelID.swift; sourceTree = "<group>"; };
		9A082558227589360051EBB0 /* Formatter+ISODateExtension.swift */ = {isa = PBXFileReference; fileEncoding = 4; lastKnownFileType = sourcecode.swift; path = "Formatter+ISODateExtension.swift"; sourceTree = "<group>"; };
		9A0FC9FC22D66D9E00D33F86 /* Reachability.framework */ = {isa = PBXFileReference; lastKnownFileType = wrapper.framework; name = Reachability.framework; path = ../../Carthage/Build/iOS/Reachability.framework; sourceTree = "<group>"; };
		9A3B14D1229370B20052A11F /* InstalledLanguagesViewController.swift */ = {isa = PBXFileReference; fileEncoding = 4; lastKnownFileType = sourcecode.swift; name = InstalledLanguagesViewController.swift; path = Settings/InstalledLanguagesViewController.swift; sourceTree = "<group>"; };
		9A3E832422EAC14A00D22D2A /* KeyboardSwitcherViewController.swift */ = {isa = PBXFileReference; lastKnownFileType = sourcecode.swift; path = KeyboardSwitcherViewController.swift; sourceTree = "<group>"; };
		9A4609962241B39B00B0BFD1 /* LexicalModelInfoViewController.swift */ = {isa = PBXFileReference; lastKnownFileType = sourcecode.swift; path = LexicalModelInfoViewController.swift; sourceTree = "<group>"; };
		9A4609982242047400B0BFD1 /* LexicalModelAPICall.swift */ = {isa = PBXFileReference; lastKnownFileType = sourcecode.swift; path = LexicalModelAPICall.swift; sourceTree = "<group>"; };
		9A60763C22892485003BCFBA /* Settings.storyboard */ = {isa = PBXFileReference; lastKnownFileType = file.storyboard; name = Settings.storyboard; path = Settings/Settings.storyboard; sourceTree = "<group>"; };
		9A60764322893A4E003BCFBA /* SettingsViewController.swift */ = {isa = PBXFileReference; lastKnownFileType = sourcecode.swift; name = SettingsViewController.swift; path = Settings/SettingsViewController.swift; sourceTree = "<group>"; };
		9A9CB07F22416E5400231FB9 /* LexicalModelPickerViewController.swift */ = {isa = PBXFileReference; lastKnownFileType = sourcecode.swift; path = LexicalModelPickerViewController.swift; sourceTree = "<group>"; };
		9A9CB0812241704800231FB9 /* APILexicalModelRepository.swift */ = {isa = PBXFileReference; lastKnownFileType = sourcecode.swift; path = APILexicalModelRepository.swift; sourceTree = "<group>"; };
		9A9CB083224170F700231FB9 /* LexicalModelRepository.swift */ = {isa = PBXFileReference; lastKnownFileType = sourcecode.swift; path = LexicalModelRepository.swift; sourceTree = "<group>"; };
		9A9CB0852241717C00231FB9 /* LexicalModelRepositoryDelegate.swift */ = {isa = PBXFileReference; lastKnownFileType = sourcecode.swift; path = LexicalModelRepositoryDelegate.swift; sourceTree = "<group>"; };
		9AD4F53A229F85AC007992D3 /* LanguageSettingsViewController.swift */ = {isa = PBXFileReference; lastKnownFileType = sourcecode.swift; name = LanguageSettingsViewController.swift; path = Settings/LanguageSettingsViewController.swift; sourceTree = "<group>"; };
		9AD4F53B229F85AC007992D3 /* LanguageSettingsViewController.xib */ = {isa = PBXFileReference; lastKnownFileType = file.xib; name = LanguageSettingsViewController.xib; path = Settings/LanguageSettingsViewController.xib; sourceTree = "<group>"; };
		9ADC459B22E1895D004C78C6 /* LanguageLMDetailViewController.swift */ = {isa = PBXFileReference; lastKnownFileType = sourcecode.swift; path = LanguageLMDetailViewController.swift; sourceTree = "<group>"; };
		9ADC459C22E1895D004C78C6 /* LanguageLMDetailViewController.xib */ = {isa = PBXFileReference; lastKnownFileType = file.xib; path = LanguageLMDetailViewController.xib; sourceTree = "<group>"; };
		C007C4641F9F52D8006461B9 /* LanguagesAPICall.swift */ = {isa = PBXFileReference; lastKnownFileType = sourcecode.swift; path = LanguagesAPICall.swift; sourceTree = "<group>"; };
		C024C9931FA6EB470060583B /* NotificationName.swift */ = {isa = PBXFileReference; lastKnownFileType = sourcecode.swift; path = NotificationName.swift; sourceTree = "<group>"; };
		C024C9951FA6EC650060583B /* NotificationCenter+Typed.swift */ = {isa = PBXFileReference; lastKnownFileType = sourcecode.swift; path = "NotificationCenter+Typed.swift"; sourceTree = "<group>"; };
		C024C9971FA6F2330060583B /* NotificationObserver.swift */ = {isa = PBXFileReference; lastKnownFileType = sourcecode.swift; path = NotificationObserver.swift; sourceTree = "<group>"; };
		C0324B8C1F87480700AF3785 /* TextFieldDelegateProxy.swift */ = {isa = PBXFileReference; lastKnownFileType = sourcecode.swift; path = TextFieldDelegateProxy.swift; sourceTree = "<group>"; };
		C0324B8E1F8750B700AF3785 /* TextView.swift */ = {isa = PBXFileReference; lastKnownFileType = sourcecode.swift; path = TextView.swift; sourceTree = "<group>"; };
		C0324B901F8763E100AF3785 /* TextViewDelegateProxy.swift */ = {isa = PBXFileReference; lastKnownFileType = sourcecode.swift; path = TextViewDelegateProxy.swift; sourceTree = "<group>"; };
		C0324B921F87689B00AF3785 /* KeymanURLProtocol.swift */ = {isa = PBXFileReference; lastKnownFileType = sourcecode.swift; path = KeymanURLProtocol.swift; sourceTree = "<group>"; };
		C034BBBD1F7CCE7D00021FF5 /* KeyboardMenuView.swift */ = {isa = PBXFileReference; lastKnownFileType = sourcecode.swift; path = KeyboardMenuView.swift; sourceTree = "<group>"; };
		C040E50D1F85FF8A00901EE4 /* KeyPreviewView.swift */ = {isa = PBXFileReference; lastKnownFileType = sourcecode.swift; path = KeyPreviewView.swift; sourceTree = "<group>"; };
		C040E50F1F8606E300901EE4 /* TextField.swift */ = {isa = PBXFileReference; lastKnownFileType = sourcecode.swift; path = TextField.swift; sourceTree = "<group>"; };
		C040E5111F86107E00901EE4 /* AppDelegate.swift */ = {isa = PBXFileReference; lastKnownFileType = sourcecode.swift; path = AppDelegate.swift; sourceTree = "<group>"; };
		C040E5131F86108900901EE4 /* MainViewController.swift */ = {isa = PBXFileReference; lastKnownFileType = sourcecode.swift; path = MainViewController.swift; sourceTree = "<group>"; };
		C042ED5C1FC6A65A001D82F4 /* Version.swift */ = {isa = PBXFileReference; lastKnownFileType = sourcecode.swift; path = Version.swift; sourceTree = "<group>"; };
		C04514861F85D7F500D88416 /* SystemKeyboard-Bridging-Header.h */ = {isa = PBXFileReference; lastKnownFileType = sourcecode.c.h; path = "SystemKeyboard-Bridging-Header.h"; sourceTree = "<group>"; };
		C04514871F85D7F500D88416 /* KeyboardViewController.swift */ = {isa = PBXFileReference; lastKnownFileType = sourcecode.swift; path = KeyboardViewController.swift; sourceTree = "<group>"; };
		C04514891F85DF9000D88416 /* InputViewController.swift */ = {isa = PBXFileReference; fileEncoding = 4; lastKnownFileType = sourcecode.swift; path = InputViewController.swift; sourceTree = "<group>"; };
		C0452BAA1F9F1FE10064431A /* Language.swift */ = {isa = PBXFileReference; lastKnownFileType = sourcecode.swift; path = Language.swift; sourceTree = "<group>"; };
		C0452BAC1F9F21270064431A /* Keyboard.swift */ = {isa = PBXFileReference; lastKnownFileType = sourcecode.swift; path = Keyboard.swift; sourceTree = "<group>"; };
		C0452BAE1F9F22A80064431A /* Font.swift */ = {isa = PBXFileReference; lastKnownFileType = sourcecode.swift; path = Font.swift; sourceTree = "<group>"; };
		C04C2A6C1F6B7D9A00BA42B6 /* LanguageViewController.swift */ = {isa = PBXFileReference; fileEncoding = 4; lastKnownFileType = sourcecode.swift; path = LanguageViewController.swift; sourceTree = "<group>"; };
		C055E6EA1F99ED090035C2DD /* RegisteredFont.swift */ = {isa = PBXFileReference; lastKnownFileType = sourcecode.swift; path = RegisteredFont.swift; sourceTree = "<group>"; };
		C05B14321FD914870082A316 /* Log.swift */ = {isa = PBXFileReference; lastKnownFileType = sourcecode.swift; path = Log.swift; sourceTree = "<group>"; };
		C05F432C1FBD5A4C0058CBD4 /* KeyboardAPICall.swift */ = {isa = PBXFileReference; lastKnownFileType = sourcecode.swift; path = KeyboardAPICall.swift; sourceTree = "<group>"; };
		C05F43301FBD62550058CBD4 /* JSONDecoder.DateDecodingStrategy+ISO8601Fallback.swift */ = {isa = PBXFileReference; lastKnownFileType = sourcecode.swift; path = "JSONDecoder.DateDecodingStrategy+ISO8601Fallback.swift"; sourceTree = "<group>"; };
		C06085B31F9485E40057E5B9 /* UIButton+Helpers.swift */ = {isa = PBXFileReference; lastKnownFileType = sourcecode.swift; path = "UIButton+Helpers.swift"; sourceTree = "<group>"; };
		C06D372B1F81F4E100F61AE0 /* KeymanEngine.framework */ = {isa = PBXFileReference; explicitFileType = wrapper.framework; includeInIndex = 0; path = KeymanEngine.framework; sourceTree = BUILT_PRODUCTS_DIR; };
		C06D372D1F81F4E100F61AE0 /* KeymanEngine.h */ = {isa = PBXFileReference; lastKnownFileType = sourcecode.c.h; path = KeymanEngine.h; sourceTree = "<group>"; };
		C06D372E1F81F4E100F61AE0 /* Info.plist */ = {isa = PBXFileReference; lastKnownFileType = text.plist.xml; path = Info.plist; sourceTree = "<group>"; };
		C075EB051F8EFF870041F4BD /* String+Helpers.swift */ = {isa = PBXFileReference; lastKnownFileType = sourcecode.swift; path = "String+Helpers.swift"; sourceTree = "<group>"; };
		C07A9D891FD1762700828ADD /* KeyboardRepository.swift */ = {isa = PBXFileReference; lastKnownFileType = sourcecode.swift; path = KeyboardRepository.swift; sourceTree = "<group>"; };
		C07A9D8B1FD176AB00828ADD /* KeyboardRepositoryDelegate.swift */ = {isa = PBXFileReference; lastKnownFileType = sourcecode.swift; path = KeyboardRepositoryDelegate.swift; sourceTree = "<group>"; };
		C07A9D8D1FD1798900828ADD /* APIKeyboardRepository.swift */ = {isa = PBXFileReference; lastKnownFileType = sourcecode.swift; path = APIKeyboardRepository.swift; sourceTree = "<group>"; };
		C07B42AE1F7CEE2700ECA97F /* SubKeysView.swift */ = {isa = PBXFileReference; lastKnownFileType = sourcecode.swift; path = SubKeysView.swift; sourceTree = "<group>"; };
		C082CE141F90AFD400860F02 /* Collection+SafeAccess.swift */ = {isa = PBXFileReference; lastKnownFileType = sourcecode.swift; path = "Collection+SafeAccess.swift"; sourceTree = "<group>"; };
		C08C620B1F6792A200268D03 /* KeyboardPickerBarButtonItem.swift */ = {isa = PBXFileReference; fileEncoding = 4; lastKnownFileType = sourcecode.swift; path = KeyboardPickerBarButtonItem.swift; sourceTree = "<group>"; };
		C08C620F1F67BD4500268D03 /* KeyboardPickerButton.swift */ = {isa = PBXFileReference; fileEncoding = 4; lastKnownFileType = sourcecode.swift; path = KeyboardPickerButton.swift; sourceTree = "<group>"; };
		C08C62121F67C31100268D03 /* KeyboardNameTableViewCell.swift */ = {isa = PBXFileReference; fileEncoding = 4; lastKnownFileType = sourcecode.swift; path = KeyboardNameTableViewCell.swift; sourceTree = "<group>"; };
		C08C62141F67C8D500268D03 /* KeyboardInfoViewController.swift */ = {isa = PBXFileReference; fileEncoding = 4; lastKnownFileType = sourcecode.swift; path = KeyboardInfoViewController.swift; sourceTree = "<group>"; };
		C08E698C1FDA392D0026056B /* Migrations.swift */ = {isa = PBXFileReference; lastKnownFileType = sourcecode.swift; path = Migrations.swift; sourceTree = "<group>"; };
		C08E69901FDA6F6F0026056B /* FullKeyboardID.swift */ = {isa = PBXFileReference; lastKnownFileType = sourcecode.swift; path = FullKeyboardID.swift; sourceTree = "<group>"; };
		C092D8381F6A70C8005C5485 /* LanguageDetailViewController.swift */ = {isa = PBXFileReference; fileEncoding = 4; lastKnownFileType = sourcecode.swift; path = LanguageDetailViewController.swift; sourceTree = "<group>"; };
		C0959CD31F99C44E00B616BC /* Constants.swift */ = {isa = PBXFileReference; lastKnownFileType = sourcecode.swift; path = Constants.swift; sourceTree = "<group>"; };
		C0A5FF361F6682EB00BE740C /* PopoverView.swift */ = {isa = PBXFileReference; fileEncoding = 4; lastKnownFileType = sourcecode.swift; path = PopoverView.swift; sourceTree = "<group>"; };
		C0A93A531F8B21240079948B /* Manager.swift */ = {isa = PBXFileReference; fileEncoding = 4; lastKnownFileType = sourcecode.swift; path = Manager.swift; sourceTree = "<group>"; };
		C0B09EAD1FCFD10F002F39AF /* FontManager.swift */ = {isa = PBXFileReference; lastKnownFileType = sourcecode.swift; path = FontManager.swift; sourceTree = "<group>"; };
		C0B901A91FA1AFC200764EB8 /* UserDefaults+Types.swift */ = {isa = PBXFileReference; lastKnownFileType = sourcecode.swift; path = "UserDefaults+Types.swift"; sourceTree = "<group>"; };
		C0C16A881FA8146300F090BA /* KeymanWebViewController.swift */ = {isa = PBXFileReference; lastKnownFileType = sourcecode.swift; path = KeymanWebViewController.swift; sourceTree = "<group>"; };
		C0CB633B1FA6F61500617CDB /* Notifications.swift */ = {isa = PBXFileReference; lastKnownFileType = sourcecode.swift; path = Notifications.swift; sourceTree = "<group>"; };
		C0D3F35D1F9F33490055C7CF /* Options.swift */ = {isa = PBXFileReference; lastKnownFileType = sourcecode.swift; path = Options.swift; sourceTree = "<group>"; };
		C0D3F35F1F9F3AD80055C7CF /* InstallableKeyboard.swift */ = {isa = PBXFileReference; lastKnownFileType = sourcecode.swift; path = InstallableKeyboard.swift; sourceTree = "<group>"; };
		C0E30C8B1FC40D0400C80416 /* Storage.swift */ = {isa = PBXFileReference; lastKnownFileType = sourcecode.swift; path = Storage.swift; sourceTree = "<group>"; };
		C0ED71B21F6BB0B1002A2FD6 /* HTTPDownloadRequest.swift */ = {isa = PBXFileReference; fileEncoding = 4; lastKnownFileType = sourcecode.swift; path = HTTPDownloadRequest.swift; sourceTree = "<group>"; };
		C0ED71B41F6BBFAF002A2FD6 /* HTTPDownloader.swift */ = {isa = PBXFileReference; fileEncoding = 4; lastKnownFileType = sourcecode.swift; path = HTTPDownloader.swift; sourceTree = "<group>"; };
		C0EF3E7A1F95B65300CE9BD4 /* KeymanWebDelegate.swift */ = {isa = PBXFileReference; lastKnownFileType = sourcecode.swift; path = KeymanWebDelegate.swift; sourceTree = "<group>"; };
		CE17ABDD23069E76005FBB14 /* LanguageResource.swift */ = {isa = PBXFileReference; lastKnownFileType = sourcecode.swift; path = LanguageResource.swift; sourceTree = "<group>"; };
		CE1E1EC02303C8CC001C7BE0 /* ResourceDownloadStatusToolbar.swift */ = {isa = PBXFileReference; lastKnownFileType = sourcecode.swift; path = ResourceDownloadStatusToolbar.swift; sourceTree = "<group>"; };
		CE1F67A22304EB3800FF6972 /* ResourceDownloadManager.swift */ = {isa = PBXFileReference; lastKnownFileType = sourcecode.swift; path = ResourceDownloadManager.swift; sourceTree = "<group>"; };
		CE22DFB9230B94DB00A4551C /* ResourceDownloadQueue.swift */ = {isa = PBXFileReference; lastKnownFileType = sourcecode.swift; path = ResourceDownloadQueue.swift; sourceTree = "<group>"; };
		CE24ECEF21B763740052D291 /* KeymanResponder+Types.swift */ = {isa = PBXFileReference; lastKnownFileType = sourcecode.swift; path = "KeymanResponder+Types.swift"; sourceTree = "<group>"; };
		CE2B1E4521B60E7C007D092E /* DeviceKit.framework */ = {isa = PBXFileReference; lastKnownFileType = wrapper.framework; name = DeviceKit.framework; path = ../../Carthage/Build/iOS/DeviceKit.framework; sourceTree = "<group>"; };
		CE67D960228A6F190029F2B5 /* KeyboardCommandStructs.swift */ = {isa = PBXFileReference; lastKnownFileType = sourcecode.swift; path = KeyboardCommandStructs.swift; sourceTree = "<group>"; };
		CE71705723A9C14D00A924A1 /* ResourceFileManager.swift */ = {isa = PBXFileReference; lastKnownFileType = sourcecode.swift; path = ResourceFileManager.swift; sourceTree = "<group>"; };
		CE71705E23A9C97F00A924A1 /* PackageInstallViewController.swift */ = {isa = PBXFileReference; lastKnownFileType = sourcecode.swift; path = PackageInstallViewController.swift; sourceTree = "<group>"; };
<<<<<<< HEAD
		CE79B24823C711FF007E72AE /* KeyboardScaleMap.swift */ = {isa = PBXFileReference; lastKnownFileType = sourcecode.swift; path = KeyboardScaleMap.swift; sourceTree = "<group>"; };
=======
		CE7A26D023CEE5790005955C /* Keyboard Colors.xcassets */ = {isa = PBXFileReference; lastKnownFileType = folder.assetcatalog; path = "Keyboard Colors.xcassets"; sourceTree = "<group>"; };
		CE7A26D723CEEC630005955C /* Colors+Extension.swift */ = {isa = PBXFileReference; lastKnownFileType = sourcecode.swift; path = "Colors+Extension.swift"; sourceTree = "<group>"; };
		CE7A26DA23CEEF640005955C /* Colors.swift */ = {isa = PBXFileReference; lastKnownFileType = sourcecode.swift; path = Colors.swift; sourceTree = "<group>"; };
>>>>>>> 459d4885
		CECB38931F2199BC0098882F /* Reachability.h */ = {isa = PBXFileReference; fileEncoding = 4; lastKnownFileType = sourcecode.c.h; name = Reachability.h; path = KeymanEngine/lib/Reachability/Reachability.h; sourceTree = SOURCE_ROOT; };
		CECB38941F2199BC0098882F /* Reachability.m */ = {isa = PBXFileReference; fileEncoding = 4; lastKnownFileType = sourcecode.c.objc; name = Reachability.m; path = KeymanEngine/lib/Reachability/Reachability.m; sourceTree = SOURCE_ROOT; };
		F243887E14BBD43000A3E055 /* KeymanEngineDemo.app */ = {isa = PBXFileReference; explicitFileType = wrapper.application; includeInIndex = 0; path = KeymanEngineDemo.app; sourceTree = BUILT_PRODUCTS_DIR; };
		F243889014BBD43100A3E055 /* KeymanEngine-Prefix.pch */ = {isa = PBXFileReference; lastKnownFileType = sourcecode.c.h; path = "KeymanEngine-Prefix.pch"; sourceTree = "<group>"; };
		F27FCAEE157FD59100FBBA20 /* Keyman-iphoneos.xcconfig */ = {isa = PBXFileReference; lastKnownFileType = text.xcconfig; path = "Keyman-iphoneos.xcconfig"; sourceTree = "<group>"; };
		F27FCAEF157FD59100FBBA20 /* Keyman-iphonesimulator.xcconfig */ = {isa = PBXFileReference; lastKnownFileType = text.xcconfig; path = "Keyman-iphonesimulator.xcconfig"; sourceTree = "<group>"; };
		F27FCAF6157FD95E00FBBA20 /* Keyman-lib.xcconfig */ = {isa = PBXFileReference; lastKnownFileType = text.xcconfig; lineEnding = 0; path = "Keyman-lib.xcconfig"; sourceTree = "<group>"; xcLanguageSpecificationIdentifier = xcode.lang.xcconfig; };
		F27FCB51157FE3CE00FBBA20 /* Keyman.bundle */ = {isa = PBXFileReference; lastKnownFileType = "wrapper.plug-in"; path = Keyman.bundle; sourceTree = "<group>"; };
		F27FCB65157FF34800FBBA20 /* INSTRUCTIONS */ = {isa = PBXFileReference; lastKnownFileType = text; path = INSTRUCTIONS; sourceTree = "<group>"; };
/* End PBXFileReference section */

/* Begin PBXFrameworksBuildPhase section */
		98F9D6941954112F0087AA43 /* Frameworks */ = {
			isa = PBXFrameworksBuildPhase;
			buildActionMask = 2147483647;
			files = (
				C06D375A1F82075A00F61AE0 /* KeymanEngine.framework in Frameworks */,
				C059FCBC1FD9266C00BD1A64 /* ObjcExceptionBridging.framework in Frameworks */,
				C059FCBD1FD9266C00BD1A64 /* XCGLogger.framework in Frameworks */,
				CE2B1E4721B60E89007D092E /* DeviceKit.framework in Frameworks */,
				C059FCBE1FD9266C00BD1A64 /* Zip.framework in Frameworks */,
			);
			runOnlyForDeploymentPostprocessing = 0;
		};
		9A079DCC223194B100581263 /* Frameworks */ = {
			isa = PBXFrameworksBuildPhase;
			buildActionMask = 2147483647;
			files = (
				9A079DE62231A69D00581263 /* Foundation.framework in Frameworks */,
				9A079DD4223194B100581263 /* KeymanEngine.framework in Frameworks */,
			);
			runOnlyForDeploymentPostprocessing = 0;
		};
		C06D37271F81F4E100F61AE0 /* Frameworks */ = {
			isa = PBXFrameworksBuildPhase;
			buildActionMask = 2147483647;
			files = (
				CE808A532366980A00713E6B /* Zip.framework in Frameworks */,
				CE808A4F236697D800713E6B /* XCGLogger.framework in Frameworks */,
				CE808A48236697BE00713E6B /* DeviceKit.framework in Frameworks */,
				CE808A4D236697D500713E6B /* Reachability.framework in Frameworks */,
				CE808A4B236697D400713E6B /* ObjcExceptionBridging.framework in Frameworks */,
			);
			runOnlyForDeploymentPostprocessing = 0;
		};
		F243887B14BBD43000A3E055 /* Frameworks */ = {
			isa = PBXFrameworksBuildPhase;
			buildActionMask = 2147483647;
			files = (
				C06D37571F82060900F61AE0 /* KeymanEngine.framework in Frameworks */,
				C07705DD1FD8ED9E00D2F3C7 /* ObjcExceptionBridging.framework in Frameworks */,
				C07705DF1FD8ED9E00D2F3C7 /* XCGLogger.framework in Frameworks */,
				CE2B1E4821B60E8A007D092E /* DeviceKit.framework in Frameworks */,
				C059FCB71FD924DC00BD1A64 /* Zip.framework in Frameworks */,
			);
			runOnlyForDeploymentPostprocessing = 0;
		};
/* End PBXFrameworksBuildPhase section */

/* Begin PBXGroup section */
		165EB39F2098992D00040A69 /* Errors */ = {
			isa = PBXGroup;
			children = (
				165EB3A02098993900040A69 /* KeyboardError.swift */,
			);
			path = Errors;
			sourceTree = "<group>";
		};
		6C0A13F9151EA151007FA4AD /* Resources */ = {
			isa = PBXGroup;
			children = (
				98D4190B17695E58008D2FF3 /* Default-568h@2x.png */,
				6CD5DFA8150F6DC8007A5DDE /* icon.png */,
				6CD5DFA9150F6DC8007A5DDE /* icon@2x.png */,
			);
			path = Resources;
			sourceTree = "<group>";
		};
		6C0A13FA151EA16F007FA4AD /* resources */ = {
			isa = PBXGroup;
			children = (
				F27FCB51157FE3CE00FBBA20 /* Keyman.bundle */,
			);
			path = resources;
			sourceTree = "<group>";
		};
		6C0A13FE151EA3CF007FA4AD /* Config */ = {
			isa = PBXGroup;
			children = (
				6C0A1410151EA930007FA4AD /* Project.xcconfig */,
				6C0A140E151EA930007FA4AD /* Debug.xcconfig */,
				6C0A1411151EA930007FA4AD /* Release.xcconfig */,
				6C0A140F151EA930007FA4AD /* Keyman.xcconfig */,
				F27FCAEE157FD59100FBBA20 /* Keyman-iphoneos.xcconfig */,
				F27FCAEF157FD59100FBBA20 /* Keyman-iphonesimulator.xcconfig */,
				F27FCAF6157FD95E00FBBA20 /* Keyman-lib.xcconfig */,
			);
			path = Config;
			sourceTree = "<group>";
		};
		980CC8E119D51EF00089BB57 /* URLProtocol */ = {
			isa = PBXGroup;
			children = (
				C0324B921F87689B00AF3785 /* KeymanURLProtocol.swift */,
			);
			name = URLProtocol;
			sourceTree = "<group>";
		};
		98196DE4187BB0D200F001C3 /* KeymanEngineDemo */ = {
			isa = PBXGroup;
			children = (
				C040E5111F86107E00901EE4 /* AppDelegate.swift */,
				C040E5131F86108900901EE4 /* MainViewController.swift */,
				6C0A13F9151EA151007FA4AD /* Resources */,
				988B36B41ADF67180008752C /* Keyboards */,
			);
			path = KeymanEngineDemo;
			sourceTree = "<group>";
		};
		98411308199D9ACD005BD609 /* SubKeysView */ = {
			isa = PBXGroup;
			children = (
				C07B42AE1F7CEE2700ECA97F /* SubKeysView.swift */,
			);
			name = SubKeysView;
			sourceTree = "<group>";
		};
		987F00041AB8FCB700998116 /* KeyboardMenuView */ = {
			isa = PBXGroup;
			children = (
				C034BBBD1F7CCE7D00021FF5 /* KeyboardMenuView.swift */,
			);
			name = KeyboardMenuView;
			sourceTree = "<group>";
		};
		988B36B41ADF67180008752C /* Keyboards */ = {
			isa = PBXGroup;
			children = (
				988B36B71ADF728A0008752C /* inuktitut_latin-1.0.js */,
				988B36B81ADF728A0008752C /* inuktitut_naqittaut-1.0.js */,
				988B36B51ADF67290008752C /* inuktitut_pirurvik-1.0.js */,
			);
			path = Keyboards;
			sourceTree = "<group>";
		};
		989FDF8C193C1B0C00EECAF9 /* KeyPreviewView */ = {
			isa = PBXGroup;
			children = (
				C040E50D1F85FF8A00901EE4 /* KeyPreviewView.swift */,
			);
			name = KeyPreviewView;
			sourceTree = "<group>";
		};
		98A880EF177BF82600601A9E /* PopoverView */ = {
			isa = PBXGroup;
			children = (
				C0A5FF361F6682EB00BE740C /* PopoverView.swift */,
			);
			name = PopoverView;
			sourceTree = "<group>";
		};
		98C0B11817A22DB5007ECAFC /* PickerButtons */ = {
			isa = PBXGroup;
			children = (
				C08C620F1F67BD4500268D03 /* KeyboardPickerButton.swift */,
				C08C620B1F6792A200268D03 /* KeyboardPickerBarButtonItem.swift */,
			);
			name = PickerButtons;
			sourceTree = "<group>";
		};
		98C0B11C17A2302E007ECAFC /* TableViewCells */ = {
			isa = PBXGroup;
			children = (
				C08C62121F67C31100268D03 /* KeyboardNameTableViewCell.swift */,
			);
			name = TableViewCells;
			sourceTree = "<group>";
		};
		98F9D6981954112F0087AA43 /* SystemKeyboard */ = {
			isa = PBXGroup;
			children = (
				984FA1F51974C0B30037EE5D /* Tavultesoft.KMEI.SystemKeyboard.entitlements */,
				C04514871F85D7F500D88416 /* KeyboardViewController.swift */,
				C04514861F85D7F500D88416 /* SystemKeyboard-Bridging-Header.h */,
				98F9D6991954112F0087AA43 /* Supporting Files */,
			);
			path = SystemKeyboard;
			sourceTree = "<group>";
		};
		98F9D6991954112F0087AA43 /* Supporting Files */ = {
			isa = PBXGroup;
			children = (
				98F9D69A1954112F0087AA43 /* Info.plist */,
			);
			name = "Supporting Files";
			sourceTree = "<group>";
		};
		98F9D6ED19545A620087AA43 /* InputViewController */ = {
			isa = PBXGroup;
			children = (
				C04514891F85DF9000D88416 /* InputViewController.swift */,
			);
			name = InputViewController;
			sourceTree = "<group>";
		};
		9A079DD0223194B100581263 /* KeymanEngineTests */ = {
			isa = PBXGroup;
			children = (
				9A079DD1223194B100581263 /* KeymanEngineTests.swift */,
				9A079DD3223194B100581263 /* Info.plist */,
			);
			path = KeymanEngineTests;
			sourceTree = "<group>";
		};
		9A60763E22892495003BCFBA /* Settings */ = {
			isa = PBXGroup;
			children = (
				9A60763C22892485003BCFBA /* Settings.storyboard */,
				9A60764322893A4E003BCFBA /* SettingsViewController.swift */,
				9A3B14D1229370B20052A11F /* InstalledLanguagesViewController.swift */,
				9AD4F53A229F85AC007992D3 /* LanguageSettingsViewController.swift */,
				9AD4F53B229F85AC007992D3 /* LanguageSettingsViewController.xib */,
				CE1E1EC02303C8CC001C7BE0 /* ResourceDownloadStatusToolbar.swift */,
			);
			name = Settings;
			sourceTree = "<group>";
		};
		C024C9921FA6EB340060583B /* Notification */ = {
			isa = PBXGroup;
			children = (
				C024C9951FA6EC650060583B /* NotificationCenter+Typed.swift */,
				C024C9931FA6EB470060583B /* NotificationName.swift */,
				C024C9971FA6F2330060583B /* NotificationObserver.swift */,
				C0CB633B1FA6F61500617CDB /* Notifications.swift */,
			);
			path = Notification;
			sourceTree = "<group>";
		};
		C0452BA91F9F1CAF0064431A /* Model */ = {
			isa = PBXGroup;
			children = (
				C0452BAA1F9F1FE10064431A /* Language.swift */,
				CE17ABDD23069E76005FBB14 /* LanguageResource.swift */,
				C0452BAC1F9F21270064431A /* Keyboard.swift */,
				9A079E3F223B602B00581263 /* LexicalModel.swift */,
				C0452BAE1F9F22A80064431A /* Font.swift */,
				C0D3F35D1F9F33490055C7CF /* Options.swift */,
				C0D3F35F1F9F3AD80055C7CF /* InstallableKeyboard.swift */,
				9A079E3C223B5FAF00581263 /* InstallableLexicalModel.swift */,
				C055E6EA1F99ED090035C2DD /* RegisteredFont.swift */,
				C007C4641F9F52D8006461B9 /* LanguagesAPICall.swift */,
				C05F432C1FBD5A4C0058CBD4 /* KeyboardAPICall.swift */,
				9A4609982242047400B0BFD1 /* LexicalModelAPICall.swift */,
				C042ED5C1FC6A65A001D82F4 /* Version.swift */,
				C08E69901FDA6F6F0026056B /* FullKeyboardID.swift */,
				9A079E42223B61AE00581263 /* FullLexicalModelID.swift */,
				1645D5942036C6FF0076C51B /* KeymanPackage.swift */,
				9A079E39223AFF3C00581263 /* KeyboardKeymanPackage.swift */,
				9A079DC9222E050E00581263 /* LexicalModelKeymanPackage.swift */,
				1645D5962036C9F80076C51B /* KMPKeyboard.swift */,
				9A079E362238680700581263 /* KMPLexicalModel.swift */,
			);
			path = Model;
			sourceTree = "<group>";
		};
		C055E6E81F99EA320035C2DD /* Extension */ = {
			isa = PBXGroup;
			children = (
				C075EB051F8EFF870041F4BD /* String+Helpers.swift */,
				C082CE141F90AFD400860F02 /* Collection+SafeAccess.swift */,
				C06085B31F9485E40057E5B9 /* UIButton+Helpers.swift */,
				C0B901A91FA1AFC200764EB8 /* UserDefaults+Types.swift */,
				C05F43301FBD62550058CBD4 /* JSONDecoder.DateDecodingStrategy+ISO8601Fallback.swift */,
				9A082558227589360051EBB0 /* Formatter+ISODateExtension.swift */,
				CE24ECEF21B763740052D291 /* KeymanResponder+Types.swift */,
			);
			path = Extension;
			sourceTree = "<group>";
		};
		C06D372C1F81F4E100F61AE0 /* KeymanEngine */ = {
			isa = PBXGroup;
			children = (
				CE7A26D023CEE5790005955C /* Keyboard Colors.xcassets */,
				C06D372D1F81F4E100F61AE0 /* KeymanEngine.h */,
				C06D372E1F81F4E100F61AE0 /* Info.plist */,
				F2606FC4158F8B8600F37184 /* lib */,
				6C0A13FA151EA16F007FA4AD /* resources */,
				F273AB9615641D9300A47CEE /* Classes */,
			);
			path = KeymanEngine;
			sourceTree = "<group>";
		};
		C07A9D881FD1760800828ADD /* KeyboardRepository */ = {
			isa = PBXGroup;
			children = (
				C07A9D891FD1762700828ADD /* KeyboardRepository.swift */,
				9A9CB083224170F700231FB9 /* LexicalModelRepository.swift */,
				C07A9D8B1FD176AB00828ADD /* KeyboardRepositoryDelegate.swift */,
				9A9CB0852241717C00231FB9 /* LexicalModelRepositoryDelegate.swift */,
				C07A9D8D1FD1798900828ADD /* APIKeyboardRepository.swift */,
				9A9CB0812241704800231FB9 /* APILexicalModelRepository.swift */,
			);
			path = KeyboardRepository;
			sourceTree = "<group>";
		};
		CE25CCBB1F1DA72A005AA2BC /* HTTPRequest */ = {
			isa = PBXGroup;
			children = (
				C0ED71B41F6BBFAF002A2FD6 /* HTTPDownloader.swift */,
				C0ED71B21F6BB0B1002A2FD6 /* HTTPDownloadRequest.swift */,
			);
			name = HTTPRequest;
			sourceTree = "<group>";
		};
		CE67D95F228A6ECF0029F2B5 /* KeymanWebView */ = {
			isa = PBXGroup;
			children = (
				C0C16A881FA8146300F090BA /* KeymanWebViewController.swift */,
				CE67D960228A6F190029F2B5 /* KeyboardCommandStructs.swift */,
			);
			name = KeymanWebView;
			sourceTree = "<group>";
		};
		CE71705923A9C7D300A924A1 /* Resource Management */ = {
			isa = PBXGroup;
			children = (
				CE1F67A22304EB3800FF6972 /* ResourceDownloadManager.swift */,
				CE22DFB9230B94DB00A4551C /* ResourceDownloadQueue.swift */,
				CE71705723A9C14D00A924A1 /* ResourceFileManager.swift */,
				CE71705E23A9C97F00A924A1 /* PackageInstallViewController.swift */,
			);
			path = "Resource Management";
			sourceTree = "<group>";
		};
		F243887314BBD43000A3E055 = {
			isa = PBXGroup;
			children = (
				C06D372C1F81F4E100F61AE0 /* KeymanEngine */,
				9A079DD0223194B100581263 /* KeymanEngineTests */,
				F243888114BBD43000A3E055 /* Frameworks */,
				984FA1F61974C0EF0037EE5D /* KMEI.entitlements */,
				F243887F14BBD43000A3E055 /* Products */,
				F243888914BBD43100A3E055 /* Supporting Files */,
				98F9D6981954112F0087AA43 /* SystemKeyboard */,
				98196DE4187BB0D200F001C3 /* KeymanEngineDemo */,
			);
			sourceTree = "<group>";
		};
		F243887F14BBD43000A3E055 /* Products */ = {
			isa = PBXGroup;
			children = (
				F243887E14BBD43000A3E055 /* KeymanEngineDemo.app */,
				98F9D6971954112F0087AA43 /* Tavultesoft.KMEI.SystemKeyboard.appex */,
				C06D372B1F81F4E100F61AE0 /* KeymanEngine.framework */,
				9A079DCF223194B100581263 /* KeymanEngineTests.xctest */,
			);
			name = Products;
			sourceTree = "<group>";
		};
		F243888114BBD43000A3E055 /* Frameworks */ = {
			isa = PBXGroup;
			children = (
				9A0FC9FC22D66D9E00D33F86 /* Reachability.framework */,
				9A079DE52231A69D00581263 /* Foundation.framework */,
				CE2B1E4521B60E7C007D092E /* DeviceKit.framework */,
				1687ACCD1FD8DE5300926D69 /* ObjcExceptionBridging.framework */,
				1687ACCC1FD8DE5300926D69 /* XCGLogger.framework */,
				165C8B8B1FD8220600D4A78D /* Zip.framework */,
			);
			name = Frameworks;
			sourceTree = "<group>";
		};
		F243888914BBD43100A3E055 /* Supporting Files */ = {
			isa = PBXGroup;
			children = (
				6C0A13FE151EA3CF007FA4AD /* Config */,
				F243889014BBD43100A3E055 /* KeymanEngine-Prefix.pch */,
				F27FCB65157FF34800FBBA20 /* INSTRUCTIONS */,
			);
			name = "Supporting Files";
			path = KeymanEngine;
			sourceTree = "<group>";
		};
		F2606FC4158F8B8600F37184 /* lib */ = {
			isa = PBXGroup;
			children = (
				F26071F5158F8BE600F37184 /* Reachability */,
			);
			path = lib;
			sourceTree = "<group>";
		};
		F26071F5158F8BE600F37184 /* Reachability */ = {
			isa = PBXGroup;
			children = (
				CECB38931F2199BC0098882F /* Reachability.h */,
				CECB38941F2199BC0098882F /* Reachability.m */,
			);
			path = Reachability;
			sourceTree = "<group>";
		};
		F2607212158FBCB500F37184 /* KeyboardPicker */ = {
			isa = PBXGroup;
			children = (
				C08C62141F67C8D500268D03 /* KeyboardInfoViewController.swift */,
				9A4609962241B39B00B0BFD1 /* LexicalModelInfoViewController.swift */,
				9A3E832422EAC14A00D22D2A /* KeyboardSwitcherViewController.swift */,
				9A9CB07F22416E5400231FB9 /* LexicalModelPickerViewController.swift */,
				C092D8381F6A70C8005C5485 /* LanguageDetailViewController.swift */,
				9ADC459B22E1895D004C78C6 /* LanguageLMDetailViewController.swift */,
				9ADC459C22E1895D004C78C6 /* LanguageLMDetailViewController.xib */,
				C04C2A6C1F6B7D9A00BA42B6 /* LanguageViewController.swift */,
				98C0B11817A22DB5007ECAFC /* PickerButtons */,
				98C0B11C17A2302E007ECAFC /* TableViewCells */,
			);
			name = KeyboardPicker;
			path = LanguagePicker;
			sourceTree = "<group>";
		};
		F273AB9615641D9300A47CEE /* Classes */ = {
			isa = PBXGroup;
			children = (
				CE71705923A9C7D300A924A1 /* Resource Management */,
				165EB39F2098992D00040A69 /* Errors */,
				C055E6E81F99EA320035C2DD /* Extension */,
				C0452BA91F9F1CAF0064431A /* Model */,
				C024C9921FA6EB340060583B /* Notification */,
				C07A9D881FD1760800828ADD /* KeyboardRepository */,
				C0A93A531F8B21240079948B /* Manager.swift */,
				9A60763E22892495003BCFBA /* Settings */,
				CE25CCBB1F1DA72A005AA2BC /* HTTPRequest */,
				987F00041AB8FCB700998116 /* KeyboardMenuView */,
				980CC8E119D51EF00089BB57 /* URLProtocol */,
				98411308199D9ACD005BD609 /* SubKeysView */,
				CE67D95F228A6ECF0029F2B5 /* KeymanWebView */,
				98F9D6ED19545A620087AA43 /* InputViewController */,
				989FDF8C193C1B0C00EECAF9 /* KeyPreviewView */,
				F2607212158FBCB500F37184 /* KeyboardPicker */,
				98A880EF177BF82600601A9E /* PopoverView */,
				F273AB9E156440CD00A47CEE /* UITextField */,
				F273AB9D156440BA00A47CEE /* UITextView */,
				C0959CD31F99C44E00B616BC /* Constants.swift */,
				CE7A26D723CEEC630005955C /* Colors+Extension.swift */,
				CE7A26DA23CEEF640005955C /* Colors.swift */,
				C0B09EAD1FCFD10F002F39AF /* FontManager.swift */,
				C0E30C8B1FC40D0400C80416 /* Storage.swift */,
				C0EF3E7A1F95B65300CE9BD4 /* KeymanWebDelegate.swift */,
				C05B14321FD914870082A316 /* Log.swift */,
				C08E698C1FDA392D0026056B /* Migrations.swift */,
				CE79B24823C711FF007E72AE /* KeyboardScaleMap.swift */,
			);
			path = Classes;
			sourceTree = "<group>";
		};
		F273AB9D156440BA00A47CEE /* UITextView */ = {
			isa = PBXGroup;
			children = (
				C0324B8E1F8750B700AF3785 /* TextView.swift */,
				C0324B901F8763E100AF3785 /* TextViewDelegateProxy.swift */,
			);
			name = UITextView;
			sourceTree = "<group>";
		};
		F273AB9E156440CD00A47CEE /* UITextField */ = {
			isa = PBXGroup;
			children = (
				C040E50F1F8606E300901EE4 /* TextField.swift */,
				C0324B8C1F87480700AF3785 /* TextFieldDelegateProxy.swift */,
			);
			name = UITextField;
			sourceTree = "<group>";
		};
/* End PBXGroup section */

/* Begin PBXHeadersBuildPhase section */
		C06D37281F81F4E100F61AE0 /* Headers */ = {
			isa = PBXHeadersBuildPhase;
			buildActionMask = 2147483647;
			files = (
				C06D372F1F81F4E100F61AE0 /* KeymanEngine.h in Headers */,
			);
			runOnlyForDeploymentPostprocessing = 0;
		};
/* End PBXHeadersBuildPhase section */

/* Begin PBXNativeTarget section */
		98F9D6961954112F0087AA43 /* SystemKeyboard */ = {
			isa = PBXNativeTarget;
			buildConfigurationList = 98F9D6A31954112F0087AA43 /* Build configuration list for PBXNativeTarget "SystemKeyboard" */;
			buildPhases = (
				98F9D6931954112F0087AA43 /* Sources */,
				98F9D6941954112F0087AA43 /* Frameworks */,
				98F9D6951954112F0087AA43 /* Resources */,
				C0A5FF391F6684DE00BE740C /* ShellScript */,
			);
			buildRules = (
			);
			dependencies = (
				C06D375C1F82075D00F61AE0 /* PBXTargetDependency */,
			);
			name = SystemKeyboard;
			productName = SystemKeyboard;
			productReference = 98F9D6971954112F0087AA43 /* Tavultesoft.KMEI.SystemKeyboard.appex */;
			productType = "com.apple.product-type.app-extension";
		};
		9A079DCE223194B100581263 /* KeymanEngineTests */ = {
			isa = PBXNativeTarget;
			buildConfigurationList = 9A079DD9223194B100581263 /* Build configuration list for PBXNativeTarget "KeymanEngineTests" */;
			buildPhases = (
				9A079DCB223194B100581263 /* Sources */,
				9A079DCC223194B100581263 /* Frameworks */,
				9A079DCD223194B100581263 /* Resources */,
				9A0FCA0322D7C48500D33F86 /* CopyFiles */,
			);
			buildRules = (
			);
			dependencies = (
				9A079DD6223194B100581263 /* PBXTargetDependency */,
			);
			name = KeymanEngineTests;
			productName = KeymanEngineTests;
			productReference = 9A079DCF223194B100581263 /* KeymanEngineTests.xctest */;
			productType = "com.apple.product-type.bundle.unit-test";
		};
		C06D372A1F81F4E100F61AE0 /* KeymanEngine */ = {
			isa = PBXNativeTarget;
			buildConfigurationList = C06D37301F81F4E100F61AE0 /* Build configuration list for PBXNativeTarget "KeymanEngine" */;
			buildPhases = (
				C06D37261F81F4E100F61AE0 /* Sources */,
				C06D37271F81F4E100F61AE0 /* Frameworks */,
				C06D37281F81F4E100F61AE0 /* Headers */,
				C06D37291F81F4E100F61AE0 /* Resources */,
			);
			buildRules = (
			);
			dependencies = (
			);
			name = KeymanEngine;
			productName = KeymanEngine;
			productReference = C06D372B1F81F4E100F61AE0 /* KeymanEngine.framework */;
			productType = "com.apple.product-type.framework";
		};
		F243887D14BBD43000A3E055 /* KeymanEngineDemo */ = {
			isa = PBXNativeTarget;
			buildConfigurationList = F24388A514BBD43100A3E055 /* Build configuration list for PBXNativeTarget "KeymanEngineDemo" */;
			buildPhases = (
				F243887A14BBD43000A3E055 /* Sources */,
				F243887B14BBD43000A3E055 /* Frameworks */,
				F243887C14BBD43000A3E055 /* Resources */,
				98F9D6A61954112F0087AA43 /* Embed App Extensions */,
				C0A5FF381F6684A300BE740C /* ShellScript */,
				C06D375F1F82089300F61AE0 /* Embed Frameworks */,
			);
			buildRules = (
			);
			dependencies = (
				C06D37591F8206E400F61AE0 /* PBXTargetDependency */,
				98F9D69F1954112F0087AA43 /* PBXTargetDependency */,
				98F9D6A21954112F0087AA43 /* PBXTargetDependency */,
			);
			name = KeymanEngineDemo;
			productName = Keyman;
			productReference = F243887E14BBD43000A3E055 /* KeymanEngineDemo.app */;
			productType = "com.apple.product-type.application";
		};
/* End PBXNativeTarget section */

/* Begin PBXProject section */
		F243887514BBD43000A3E055 /* Project object */ = {
			isa = PBXProject;
			attributes = {
				DefaultBuildSystemTypeForWorkspace = Original;
				LastSwiftUpdateCheck = 1010;
				LastUpgradeCheck = 1110;
				ORGANIZATIONNAME = "SIL International";
				TargetAttributes = {
					98F9D6961954112F0087AA43 = {
						CreatedOnToolsVersion = 6.0;
						DevelopmentTeam = N4M8L6CCXN;
						LastSwiftMigration = 0900;
						SystemCapabilities = {
							com.apple.ApplicationGroups.iOS = {
								enabled = 1;
							};
						};
					};
					9A079DCE223194B100581263 = {
						CreatedOnToolsVersion = 10.1;
						ProvisioningStyle = Automatic;
					};
					C06D372A1F81F4E100F61AE0 = {
						CreatedOnToolsVersion = 9.0;
						ProvisioningStyle = Manual;
					};
					F243887D14BBD43000A3E055 = {
						DevelopmentTeam = 3YE4W86L3G;
						LastSwiftMigration = 0900;
						ProvisioningStyle = Automatic;
						SystemCapabilities = {
							com.apple.ApplicationGroups.iOS = {
								enabled = 1;
							};
						};
					};
				};
			};
			buildConfigurationList = F243887814BBD43000A3E055 /* Build configuration list for PBXProject "KeymanEngine" */;
			compatibilityVersion = "Xcode 3.2";
			developmentRegion = en;
			hasScannedForEncodings = 0;
			knownRegions = (
				en,
				Base,
			);
			mainGroup = F243887314BBD43000A3E055;
			productRefGroup = F243887F14BBD43000A3E055 /* Products */;
			projectDirPath = "";
			projectRoot = "";
			targets = (
				C06D372A1F81F4E100F61AE0 /* KeymanEngine */,
				C06D37C51F82364E00F61AE0 /* KME-universal */,
				F243887D14BBD43000A3E055 /* KeymanEngineDemo */,
				98F9D6961954112F0087AA43 /* SystemKeyboard */,
				9A079DCE223194B100581263 /* KeymanEngineTests */,
			);
		};
/* End PBXProject section */

/* Begin PBXResourcesBuildPhase section */
		98F9D6951954112F0087AA43 /* Resources */ = {
			isa = PBXResourcesBuildPhase;
			buildActionMask = 2147483647;
			files = (
			);
			runOnlyForDeploymentPostprocessing = 0;
		};
		9A079DCD223194B100581263 /* Resources */ = {
			isa = PBXResourcesBuildPhase;
			buildActionMask = 2147483647;
			files = (
				9AD4F53F22A8A286007992D3 /* LanguageSettingsViewController.xib in Resources */,
				9ADC45A022E1895D004C78C6 /* LanguageLMDetailViewController.xib in Resources */,
				9A0FCA0922D7C58B00D33F86 /* Keyman.bundle in Resources */,
			);
			runOnlyForDeploymentPostprocessing = 0;
		};
		C06D37291F81F4E100F61AE0 /* Resources */ = {
			isa = PBXResourcesBuildPhase;
			buildActionMask = 2147483647;
			files = (
				C06D37601F82095200F61AE0 /* Keyman.bundle in Resources */,
				9ADC459F22E1895D004C78C6 /* LanguageLMDetailViewController.xib in Resources */,
				9AD4F53D229F85AC007992D3 /* LanguageSettingsViewController.xib in Resources */,
				CE7A26D123CEE5790005955C /* Keyboard Colors.xcassets in Resources */,
			);
			runOnlyForDeploymentPostprocessing = 0;
		};
		F243887C14BBD43000A3E055 /* Resources */ = {
			isa = PBXResourcesBuildPhase;
			buildActionMask = 2147483647;
			files = (
				988B36BA1ADF728A0008752C /* inuktitut_naqittaut-1.0.js in Resources */,
				6CD5DFAA150F6DC8007A5DDE /* icon.png in Resources */,
				6CD5DFAB150F6DC8007A5DDE /* icon@2x.png in Resources */,
				988B36B61ADF67290008752C /* inuktitut_pirurvik-1.0.js in Resources */,
				98D4190C17695E58008D2FF3 /* Default-568h@2x.png in Resources */,
				CE7A26D423CEE71B0005955C /* Keyboard Colors.xcassets in Resources */,
				988B36B91ADF728A0008752C /* inuktitut_latin-1.0.js in Resources */,
			);
			runOnlyForDeploymentPostprocessing = 0;
		};
/* End PBXResourcesBuildPhase section */

/* Begin PBXShellScriptBuildPhase section */
		C06D37C61F82364E00F61AE0 /* ShellScript */ = {
			isa = PBXShellScriptBuildPhase;
			buildActionMask = 2147483647;
			files = (
			);
			inputPaths = (
			);
			outputPaths = (
			);
			runOnlyForDeploymentPostprocessing = 0;
			shellPath = /bin/sh;
			shellScript = "NAME=\"KeymanEngine\"\nUNIVERSAL_DIR=\"${BUILD_DIR}/${CONFIGURATION}-universal/${NAME}.framework\"\nIPHONE_DIR=\"${BUILD_DIR}/${CONFIGURATION}-iphoneos/${NAME}.framework\"\nSIMULATOR_DIR=\"${BUILD_DIR}/${CONFIGURATION}-iphonesimulator/${NAME}.framework\"\n\n# Build architecture that was not built\nif [ ${PLATFORM_NAME} = \"iphonesimulator\" ]; then\n    xcodebuild -scheme \"${NAME}\" ONLY_ACTIVE_ARCH=NO -configuration ${CONFIGURATION} -sdk iphoneos BUILD_DIR=\"${BUILD_DIR}\" BUILD_ROOT=\"${BUILD_ROOT}\" build\nelse\n    xcodebuild -scheme \"${NAME}\" -configuration ${CONFIGURATION} -sdk iphonesimulator BUILD_DIR=\"${BUILD_DIR}\" BUILD_ROOT=\"${BUILD_ROOT}\" build\nfi\n\n# Clean\nrm -rf \"${UNIVERSAL_DIR}\"\nmkdir -p \"${UNIVERSAL_DIR}\"\n\n# Use iPhone framework as base\ncp -R \"${IPHONE_DIR}/\" \"${UNIVERSAL_DIR}/\"\n\n# Copy Swift modules from simulator build\ncp -R \"${SIMULATOR_DIR}/Modules/${NAME}.swiftmodule/\" \"${UNIVERSAL_DIR}/Modules/${NAME}.swiftmodule/\"\n\n# Create universal binary using lipo\nlipo -create \"${IPHONE_DIR}/${NAME}\" \"${SIMULATOR_DIR}/${NAME}\" -output \"${UNIVERSAL_DIR}/${NAME}\"\n";
		};
		C0A5FF381F6684A300BE740C /* ShellScript */ = {
			isa = PBXShellScriptBuildPhase;
			buildActionMask = 2147483647;
			files = (
			);
			inputPaths = (
			);
			outputPaths = (
			);
			runOnlyForDeploymentPostprocessing = 0;
			shellPath = /bin/sh;
			shellScript = "if which swiftlint >/dev/null; then\n    swiftlint --config ../../.swiftlint.yml\nelse\n    echo \"warning: SwiftLint not installed, download from https://github.com/realm/SwiftLint\"\nfi\n";
		};
		C0A5FF391F6684DE00BE740C /* ShellScript */ = {
			isa = PBXShellScriptBuildPhase;
			buildActionMask = 2147483647;
			files = (
			);
			inputPaths = (
			);
			outputPaths = (
			);
			runOnlyForDeploymentPostprocessing = 0;
			shellPath = /bin/sh;
			shellScript = "if which swiftlint >/dev/null; then\n    swiftlint --config ../../.swiftlint.yml\nelse\n    echo \"warning: SwiftLint not installed, download from https://github.com/realm/SwiftLint\"\nfi\n";
		};
/* End PBXShellScriptBuildPhase section */

/* Begin PBXSourcesBuildPhase section */
		98F9D6931954112F0087AA43 /* Sources */ = {
			isa = PBXSourcesBuildPhase;
			buildActionMask = 2147483647;
			files = (
				CE24ECF221B763740052D291 /* KeymanResponder+Types.swift in Sources */,
				C04514881F85D7F500D88416 /* KeyboardViewController.swift in Sources */,
			);
			runOnlyForDeploymentPostprocessing = 0;
		};
		9A079DCB223194B100581263 /* Sources */ = {
			isa = PBXSourcesBuildPhase;
			buildActionMask = 2147483647;
			files = (
				9A079E45223DBEF000581263 /* PopoverView.swift in Sources */,
				9A3B14C4228F59C70052A11F /* KeyboardPickerBarButtonItem.swift in Sources */,
				9A3B14BE228F59420052A11F /* LexicalModelInfoViewController.swift in Sources */,
				9A3B14C7228F59E40052A11F /* TextFieldDelegateProxy.swift in Sources */,
				9A3B14CA228F5AF60052A11F /* KeyboardNameTableViewCell.swift in Sources */,
				9A31E2CC224AE89F00D9A491 /* NotificationCenter+Typed.swift in Sources */,
				9A079E2C22361B4B00581263 /* KeyboardRepository.swift in Sources */,
				9A31E2C8224AE87600D9A491 /* RegisteredFont.swift in Sources */,
				9A5091B422B419B10094B99C /* LanguageViewController.swift in Sources */,
				9A079E352236235700581263 /* Version.swift in Sources */,
				9ADC459E22E1895D004C78C6 /* LanguageLMDetailViewController.swift in Sources */,
				9A079DDC2231A11000581263 /* Font.swift in Sources */,
				9A079E49223F176100581263 /* String+Helpers.swift in Sources */,
				9A079DE82236138800581263 /* HTTPDownloadRequest.swift in Sources */,
				9A079E3E223B5FAF00581263 /* InstallableLexicalModel.swift in Sources */,
				9A079E2D22361B5900581263 /* KeyboardRepositoryDelegate.swift in Sources */,
				9A31E2C6224AE85000D9A491 /* UserDefaults+Types.swift in Sources */,
				9A079E44223B61AE00581263 /* FullLexicalModelID.swift in Sources */,
				9A079DE72236134B00581263 /* HTTPDownloader.swift in Sources */,
				9AD4F53E22A8A25B007992D3 /* LanguageSettingsViewController.swift in Sources */,
				9A079E46223DBEF900581263 /* KeyPreviewView.swift in Sources */,
				9A5091B122B418140094B99C /* KeyboardCommandStructs.swift in Sources */,
				9A079DE32231A16600581263 /* Constants.swift in Sources */,
				9A31E2C1224AAD8300D9A491 /* FontManager.swift in Sources */,
				9A3B14C6228F59E00052A11F /* TextField.swift in Sources */,
				9A3B14C3228F59C10052A11F /* KeyboardPickerButton.swift in Sources */,
				9A079E29223619F100581263 /* InputViewController.swift in Sources */,
				9A079E28223619D300581263 /* Options.swift in Sources */,
				9A079DE42231A1ED00581263 /* Log.swift in Sources */,
				9A31E2C5224AE83D00D9A491 /* JSONDecoder.DateDecodingStrategy+ISO8601Fallback.swift in Sources */,
				9A079DDB2231A0F100581263 /* KMPKeyboard.swift in Sources */,
				9A3B14BD228F593C0052A11F /* LexicalModelPickerViewController.swift in Sources */,
				9A079DDF2231A13A00581263 /* Keyboard.swift in Sources */,
				9A31E2C2224AAD9A00D9A491 /* Notifications.swift in Sources */,
				9A079DDD2231A11C00581263 /* InstallableKeyboard.swift in Sources */,
				9A079DD2223194B100581263 /* KeymanEngineTests.swift in Sources */,
				9A079E41223B602B00581263 /* LexicalModel.swift in Sources */,
				9A3E832622EAC14A00D22D2A /* KeyboardSwitcherViewController.swift in Sources */,
				9A3B14C0228F59490052A11F /* SettingsViewController.swift in Sources */,
				9A31E2CE224AE8B100D9A491 /* LexicalModelRepository.swift in Sources */,
				9A079E2E22361B8100581263 /* KeymanResponder+Types.swift in Sources */,
				9A079DE12231A14D00581263 /* Storage.swift in Sources */,
				9A079E3B223AFF3C00581263 /* KeyboardKeymanPackage.swift in Sources */,
				9A5091B322B418CA0094B99C /* KeyboardInfoViewController.swift in Sources */,
				9A079E3122361C3400581263 /* KeymanURLProtocol.swift in Sources */,
				9A079DE02231A14200581263 /* Language.swift in Sources */,
				9A31E2CB224AE89600D9A491 /* LexicalModelKeymanPackage.swift in Sources */,
				9A31E2CF224AE8B800D9A491 /* LexicalModelRepositoryDelegate.swift in Sources */,
				9A31E2C9224AE88600D9A491 /* LanguagesAPICall.swift in Sources */,
				9A3B14C1228F595A0052A11F /* KeyboardError.swift in Sources */,
				9A079E2B22361A3200581263 /* KeymanWebViewController.swift in Sources */,
				9A31E2CD224AE8A700D9A491 /* NotificationObserver.swift in Sources */,
				9A079E382238680700581263 /* KMPLexicalModel.swift in Sources */,
				9A3B14BC228F59380052A11F /* LanguageDetailViewController.swift in Sources */,
				9A31E2C4224AB2A300D9A491 /* UIButton+Helpers.swift in Sources */,
				9A079DDE2231A13100581263 /* FullKeyboardID.swift in Sources */,
				9A3B14C9228F59F10052A11F /* TextViewDelegateProxy.swift in Sources */,
				9A31E2CA224AE88E00D9A491 /* LexicalModelAPICall.swift in Sources */,
				9A079E3222361C3B00581263 /* Migrations.swift in Sources */,
				9A3B14D3229370B20052A11F /* InstalledLanguagesViewController.swift in Sources */,
				9A08255A227589360051EBB0 /* Formatter+ISODateExtension.swift in Sources */,
				9A079E2A223619FC00581263 /* KeymanWebDelegate.swift in Sources */,
				9A31E2C3224AADBB00D9A491 /* NotificationName.swift in Sources */,
				9A3B14C8228F59EE0052A11F /* TextView.swift in Sources */,
				9A079DDA2231A0B900581263 /* KeymanPackage.swift in Sources */,
				9A079DE22231A15900581263 /* Manager.swift in Sources */,
				9A079E47223DBF0100581263 /* SubKeysView.swift in Sources */,
				9A31E2D0224AE8BF00D9A491 /* APILexicalModelRepository.swift in Sources */,
				9A079DE9223613E400581263 /* APIKeyboardRepository.swift in Sources */,
				9A079E48223DBF0A00581263 /* KeyboardMenuView.swift in Sources */,
				9A31E2C7224AE85700D9A491 /* Collection+SafeAccess.swift in Sources */,
				CE7A26D823CEEC640005955C /* Colors+Extension.swift in Sources */,
				9A079E3022361C2D00581263 /* KeyboardAPICall.swift in Sources */,
			);
			runOnlyForDeploymentPostprocessing = 0;
		};
		C06D37261F81F4E100F61AE0 /* Sources */ = {
			isa = PBXSourcesBuildPhase;
			buildActionMask = 2147483647;
			files = (
				C05B14331FD914870082A316 /* Log.swift in Sources */,
				9A079E43223B61AE00581263 /* FullLexicalModelID.swift in Sources */,
				C06D37341F81F5C300F61AE0 /* HTTPDownloader.swift in Sources */,
				C0452BAF1F9F22A80064431A /* Font.swift in Sources */,
				C0D3F3601F9F3AD80055C7CF /* InstallableKeyboard.swift in Sources */,
				CE7A26D923CEEC640005955C /* Colors+Extension.swift in Sources */,
				CE1E1EC12303C8CC001C7BE0 /* ResourceDownloadStatusToolbar.swift in Sources */,
				C042ED5D1FC6A65A001D82F4 /* Version.swift in Sources */,
				C0D3F35E1F9F33490055C7CF /* Options.swift in Sources */,
				C06D37351F81F5C300F61AE0 /* HTTPDownloadRequest.swift in Sources */,
				CE24ECF021B763740052D291 /* KeymanResponder+Types.swift in Sources */,
				C0324B8F1F8750B700AF3785 /* TextView.swift in Sources */,
				C08E698D1FDA392D0026056B /* Migrations.swift in Sources */,
				C07A9D8C1FD176AB00828ADD /* KeyboardRepositoryDelegate.swift in Sources */,
				CE17ABDE23069E76005FBB14 /* LanguageResource.swift in Sources */,
				C024C9961FA6EC650060583B /* NotificationCenter+Typed.swift in Sources */,
				C06D37361F81F5C300F61AE0 /* KeyboardMenuView.swift in Sources */,
				CE67D961228A6F190029F2B5 /* KeyboardCommandStructs.swift in Sources */,
				9A4609972241B39B00B0BFD1 /* LexicalModelInfoViewController.swift in Sources */,
				9AD4F53C229F85AC007992D3 /* LanguageSettingsViewController.swift in Sources */,
				CE7A26DB23CEEF640005955C /* Colors.swift in Sources */,
				9A9CB08022416E5400231FB9 /* LexicalModelPickerViewController.swift in Sources */,
				9A079E3D223B5FAF00581263 /* InstallableLexicalModel.swift in Sources */,
				C06D37381F81F5C400F61AE0 /* SubKeysView.swift in Sources */,
				C0A93A541F8B21240079948B /* Manager.swift in Sources */,
				C024C9981FA6F2340060583B /* NotificationObserver.swift in Sources */,
				9ADC459D22E1895D004C78C6 /* LanguageLMDetailViewController.swift in Sources */,
				C06D373E1F81F5C400F61AE0 /* KeyboardInfoViewController.swift in Sources */,
				C0B901AA1FA1AFC200764EB8 /* UserDefaults+Types.swift in Sources */,
				CE1F67A32304EB3800FF6972 /* ResourceDownloadManager.swift in Sources */,
				9A079E372238680700581263 /* KMPLexicalModel.swift in Sources */,
				9A3E832522EAC14A00D22D2A /* KeyboardSwitcherViewController.swift in Sources */,
				C0324B911F8763E100AF3785 /* TextViewDelegateProxy.swift in Sources */,
				C0B09EAE1FCFD10F002F39AF /* FontManager.swift in Sources */,
				C040E50E1F85FF8A00901EE4 /* KeyPreviewView.swift in Sources */,
				9A079E3A223AFF3C00581263 /* KeyboardKeymanPackage.swift in Sources */,
				C06D37401F81F5C400F61AE0 /* LanguageDetailViewController.swift in Sources */,
				9A9CB0862241717C00231FB9 /* LexicalModelRepositoryDelegate.swift in Sources */,
				C0CB633C1FA6F61500617CDB /* Notifications.swift in Sources */,
				C0EF3E7B1F95B65300CE9BD4 /* KeymanWebDelegate.swift in Sources */,
				C06D37411F81F5C400F61AE0 /* LanguageViewController.swift in Sources */,
				C06D37421F81F5C400F61AE0 /* KeyboardPickerButton.swift in Sources */,
				165EB3A12098993900040A69 /* KeyboardError.swift in Sources */,
				C05F432D1FBD5A4C0058CBD4 /* KeyboardAPICall.swift in Sources */,
				C055E6EB1F99ED090035C2DD /* RegisteredFont.swift in Sources */,
				1645D5972036C9F80076C51B /* KMPKeyboard.swift in Sources */,
				C0324B931F87689B00AF3785 /* KeymanURLProtocol.swift in Sources */,
				C05F43311FBD62550058CBD4 /* JSONDecoder.DateDecodingStrategy+ISO8601Fallback.swift in Sources */,
				C0452BAB1F9F1FE10064431A /* Language.swift in Sources */,
				CE71705F23A9C97F00A924A1 /* PackageInstallViewController.swift in Sources */,
				C06D37431F81F5C400F61AE0 /* KeyboardPickerBarButtonItem.swift in Sources */,
				C082CE151F90AFD400860F02 /* Collection+SafeAccess.swift in Sources */,
				C06D37441F81F5C400F61AE0 /* KeyboardNameTableViewCell.swift in Sources */,
				9A3B14D2229370B20052A11F /* InstalledLanguagesViewController.swift in Sources */,
				C07A9D8A1FD1762700828ADD /* KeyboardRepository.swift in Sources */,
				C08E69911FDA6F6F0026056B /* FullKeyboardID.swift in Sources */,
				9A9CB0822241704800231FB9 /* APILexicalModelRepository.swift in Sources */,
				C040E5101F8606E300901EE4 /* TextField.swift in Sources */,
				CE71705823A9C14D00A924A1 /* ResourceFileManager.swift in Sources */,
				9A082559227589360051EBB0 /* Formatter+ISODateExtension.swift in Sources */,
				C0324B8D1F87480700AF3785 /* TextFieldDelegateProxy.swift in Sources */,
				C075EB061F8EFF870041F4BD /* String+Helpers.swift in Sources */,
				1645D5952036C6FF0076C51B /* KeymanPackage.swift in Sources */,
				9A079E40223B602B00581263 /* LexicalModel.swift in Sources */,
				C0E30C8C1FC40D0400C80416 /* Storage.swift in Sources */,
				C045148A1F85DF9100D88416 /* InputViewController.swift in Sources */,
				CE22DFBA230B94DB00A4551C /* ResourceDownloadQueue.swift in Sources */,
				9A9CB084224170F700231FB9 /* LexicalModelRepository.swift in Sources */,
				C06D37461F81F5C400F61AE0 /* PopoverView.swift in Sources */,
				9A4609992242047400B0BFD1 /* LexicalModelAPICall.swift in Sources */,
				C007C4651F9F52D8006461B9 /* LanguagesAPICall.swift in Sources */,
				C024C9941FA6EB470060583B /* NotificationName.swift in Sources */,
				C0C16A891FA8146300F090BA /* KeymanWebViewController.swift in Sources */,
				9A079DCA222E050E00581263 /* LexicalModelKeymanPackage.swift in Sources */,
				9A60764422893A4E003BCFBA /* SettingsViewController.swift in Sources */,
				C06085B41F9485E40057E5B9 /* UIButton+Helpers.swift in Sources */,
				C07A9D8E1FD1798900828ADD /* APIKeyboardRepository.swift in Sources */,
				C0959CD41F99C44E00B616BC /* Constants.swift in Sources */,
				C0452BAD1F9F21270064431A /* Keyboard.swift in Sources */,
				CE79B24923C711FF007E72AE /* KeyboardScaleMap.swift in Sources */,
			);
			runOnlyForDeploymentPostprocessing = 0;
		};
		F243887A14BBD43000A3E055 /* Sources */ = {
			isa = PBXSourcesBuildPhase;
			buildActionMask = 2147483647;
			files = (
				C040E5121F86107E00901EE4 /* AppDelegate.swift in Sources */,
				C040E5141F86108900901EE4 /* MainViewController.swift in Sources */,
				CE24ECF121B763740052D291 /* KeymanResponder+Types.swift in Sources */,
			);
			runOnlyForDeploymentPostprocessing = 0;
		};
/* End PBXSourcesBuildPhase section */

/* Begin PBXTargetDependency section */
		98F9D69F1954112F0087AA43 /* PBXTargetDependency */ = {
			isa = PBXTargetDependency;
			target = 98F9D6961954112F0087AA43 /* SystemKeyboard */;
			targetProxy = 98F9D69E1954112F0087AA43 /* PBXContainerItemProxy */;
		};
		98F9D6A21954112F0087AA43 /* PBXTargetDependency */ = {
			isa = PBXTargetDependency;
			target = 98F9D6961954112F0087AA43 /* SystemKeyboard */;
			targetProxy = 98F9D6A11954112F0087AA43 /* PBXContainerItemProxy */;
		};
		9A079DD6223194B100581263 /* PBXTargetDependency */ = {
			isa = PBXTargetDependency;
			target = C06D372A1F81F4E100F61AE0 /* KeymanEngine */;
			targetProxy = 9A079DD5223194B100581263 /* PBXContainerItemProxy */;
		};
		C06D37591F8206E400F61AE0 /* PBXTargetDependency */ = {
			isa = PBXTargetDependency;
			target = C06D372A1F81F4E100F61AE0 /* KeymanEngine */;
			targetProxy = C06D37581F8206E400F61AE0 /* PBXContainerItemProxy */;
		};
		C06D375C1F82075D00F61AE0 /* PBXTargetDependency */ = {
			isa = PBXTargetDependency;
			target = C06D372A1F81F4E100F61AE0 /* KeymanEngine */;
			targetProxy = C06D375B1F82075D00F61AE0 /* PBXContainerItemProxy */;
		};
		C06D37CB1F83204200F61AE0 /* PBXTargetDependency */ = {
			isa = PBXTargetDependency;
			target = C06D372A1F81F4E100F61AE0 /* KeymanEngine */;
			targetProxy = C06D37CA1F83204200F61AE0 /* PBXContainerItemProxy */;
		};
/* End PBXTargetDependency section */

/* Begin XCBuildConfiguration section */
		98F9D6A41954112F0087AA43 /* Debug */ = {
			isa = XCBuildConfiguration;
			buildSettings = {
				ALWAYS_SEARCH_USER_PATHS = NO;
				CLANG_CXX_LANGUAGE_STANDARD = "gnu++0x";
				CLANG_CXX_LIBRARY = "libc++";
				CLANG_ENABLE_MODULES = YES;
				CLANG_WARN_DIRECT_OBJC_ISA_USAGE = YES_ERROR;
				CLANG_WARN_OBJC_ROOT_CLASS = YES_ERROR;
				CLANG_WARN_UNREACHABLE_CODE = YES;
				CODE_SIGN_ENTITLEMENTS = SystemKeyboard/Tavultesoft.KMEI.SystemKeyboard.entitlements;
				CODE_SIGN_IDENTITY = "iPhone Developer";
				"CODE_SIGN_IDENTITY[sdk=iphoneos*]" = "iPhone Developer";
				COPY_PHASE_STRIP = NO;
				DEFINES_MODULE = YES;
				ENABLE_BITCODE = NO;
				ENABLE_STRICT_OBJC_MSGSEND = YES;
				GCC_C_LANGUAGE_STANDARD = gnu99;
				GCC_DYNAMIC_NO_PIC = NO;
				GCC_OPTIMIZATION_LEVEL = 0;
				GCC_PREPROCESSOR_DEFINITIONS = (
					"DEBUG=1",
					"$(inherited)",
				);
				GCC_SYMBOLS_PRIVATE_EXTERN = NO;
				GCC_WARN_ABOUT_RETURN_TYPE = YES_ERROR;
				GCC_WARN_UNINITIALIZED_AUTOS = YES_AGGRESSIVE;
				INFOPLIST_FILE = SystemKeyboard/Info.plist;
				IPHONEOS_DEPLOYMENT_TARGET = 9.0;
				LD_RUNPATH_SEARCH_PATHS = "$(inherited) @executable_path/Frameworks @executable_path/../../Frameworks";
				LIBRARY_SEARCH_PATHS = "$(inherited)";
				METAL_ENABLE_DEBUG_INFO = YES;
				ONLY_ACTIVE_ARCH = YES;
				OTHER_LDFLAGS = "";
				PRODUCT_BUNDLE_IDENTIFIER = org.sil.Keyman.ios.EngineDemo.SystemKeyboard;
				PRODUCT_NAME = "Tavultesoft.KMEI.$(TARGET_NAME:rfc1034identifier)";
				PROVISIONING_PROFILE = "";
				SKIP_INSTALL = YES;
				SWIFT_OBJC_BRIDGING_HEADER = "SystemKeyboard/SystemKeyboard-Bridging-Header.h";
				SWIFT_OPTIMIZATION_LEVEL = "-Onone";
				SWIFT_VERSION = 4.0;
			};
			name = Debug;
		};
		98F9D6A51954112F0087AA43 /* Release */ = {
			isa = XCBuildConfiguration;
			buildSettings = {
				ALWAYS_SEARCH_USER_PATHS = NO;
				CLANG_CXX_LANGUAGE_STANDARD = "gnu++0x";
				CLANG_CXX_LIBRARY = "libc++";
				CLANG_ENABLE_MODULES = YES;
				CLANG_WARN_DIRECT_OBJC_ISA_USAGE = YES_ERROR;
				CLANG_WARN_OBJC_ROOT_CLASS = YES_ERROR;
				CLANG_WARN_UNREACHABLE_CODE = YES;
				CODE_SIGN_ENTITLEMENTS = SystemKeyboard/Tavultesoft.KMEI.SystemKeyboard.entitlements;
				CODE_SIGN_IDENTITY = "iPhone Distribution: Summer Institute of Linguistics, Inc (SIL) (3YE4W86L3G)";
				"CODE_SIGN_IDENTITY[sdk=iphoneos*]" = "iPhone Distribution: Summer Institute of Linguistics, Inc (SIL) (3YE4W86L3G)";
				COPY_PHASE_STRIP = YES;
				DEFINES_MODULE = YES;
				ENABLE_BITCODE = NO;
				ENABLE_NS_ASSERTIONS = NO;
				ENABLE_STRICT_OBJC_MSGSEND = YES;
				GCC_C_LANGUAGE_STANDARD = gnu99;
				GCC_PREPROCESSOR_DEFINITIONS = "";
				GCC_WARN_ABOUT_RETURN_TYPE = YES_ERROR;
				GCC_WARN_UNINITIALIZED_AUTOS = YES_AGGRESSIVE;
				INFOPLIST_FILE = SystemKeyboard/Info.plist;
				IPHONEOS_DEPLOYMENT_TARGET = 9.0;
				LD_RUNPATH_SEARCH_PATHS = "$(inherited) @executable_path/Frameworks @executable_path/../../Frameworks";
				LIBRARY_SEARCH_PATHS = "$(inherited)";
				METAL_ENABLE_DEBUG_INFO = NO;
				ONLY_ACTIVE_ARCH = NO;
				OTHER_LDFLAGS = "";
				PRODUCT_BUNDLE_IDENTIFIER = org.sil.Keyman.ios.EngineDemo.SystemKeyboard;
				PRODUCT_NAME = "Tavultesoft.KMEI.$(TARGET_NAME:rfc1034identifier)";
				PROVISIONING_PROFILE = "";
				SKIP_INSTALL = YES;
				SWIFT_OBJC_BRIDGING_HEADER = "SystemKeyboard/SystemKeyboard-Bridging-Header.h";
				SWIFT_VERSION = 4.0;
				VALIDATE_PRODUCT = YES;
			};
			name = Release;
		};
		9A079DD7223194B100581263 /* Debug */ = {
			isa = XCBuildConfiguration;
			buildSettings = {
				CLANG_ANALYZER_NONNULL = YES;
				CLANG_ANALYZER_NUMBER_OBJECT_CONVERSION = YES_AGGRESSIVE;
				CLANG_CXX_LANGUAGE_STANDARD = "gnu++14";
				CLANG_CXX_LIBRARY = "libc++";
				CLANG_ENABLE_MODULES = YES;
				CLANG_ENABLE_OBJC_WEAK = YES;
				CLANG_WARN_DEPRECATED_OBJC_IMPLEMENTATIONS = YES;
				CLANG_WARN_DIRECT_OBJC_ISA_USAGE = YES_ERROR;
				CLANG_WARN_DOCUMENTATION_COMMENTS = YES;
				CLANG_WARN_OBJC_IMPLICIT_RETAIN_SELF = YES;
				CLANG_WARN_OBJC_ROOT_CLASS = YES_ERROR;
				CLANG_WARN_UNGUARDED_AVAILABILITY = YES_AGGRESSIVE;
				CODE_SIGN_IDENTITY = "iPhone Developer";
				CODE_SIGN_STYLE = Automatic;
				COPY_PHASE_STRIP = NO;
				DEBUG_INFORMATION_FORMAT = dwarf;
				GCC_C_LANGUAGE_STANDARD = gnu11;
				GCC_DYNAMIC_NO_PIC = NO;
				GCC_OPTIMIZATION_LEVEL = 0;
				GCC_PREPROCESSOR_DEFINITIONS = (
					"DEBUG=1",
					"$(inherited)",
				);
				GCC_WARN_ABOUT_RETURN_TYPE = YES_ERROR;
				GCC_WARN_UNINITIALIZED_AUTOS = YES_AGGRESSIVE;
				INFOPLIST_FILE = KeymanEngineTests/Info.plist;
				IPHONEOS_DEPLOYMENT_TARGET = 12.1;
				LD_RUNPATH_SEARCH_PATHS = "$(inherited) @executable_path/Frameworks @loader_path/Frameworks";
				MTL_ENABLE_DEBUG_INFO = INCLUDE_SOURCE;
				MTL_FAST_MATH = YES;
				ONLY_ACTIVE_ARCH = YES;
				PRODUCT_BUNDLE_IDENTIFIER = com.randy.boring.KeymanEngineTests;
				PRODUCT_NAME = "$(TARGET_NAME)";
				SWIFT_ACTIVE_COMPILATION_CONDITIONS = DEBUG;
				SWIFT_OPTIMIZATION_LEVEL = "-Onone";
				SWIFT_VERSION = 4.0;
				TARGETED_DEVICE_FAMILY = "1,2";
			};
			name = Debug;
		};
		9A079DD8223194B100581263 /* Release */ = {
			isa = XCBuildConfiguration;
			buildSettings = {
				CLANG_ANALYZER_NONNULL = YES;
				CLANG_ANALYZER_NUMBER_OBJECT_CONVERSION = YES_AGGRESSIVE;
				CLANG_CXX_LANGUAGE_STANDARD = "gnu++14";
				CLANG_CXX_LIBRARY = "libc++";
				CLANG_ENABLE_MODULES = YES;
				CLANG_ENABLE_OBJC_WEAK = YES;
				CLANG_WARN_DEPRECATED_OBJC_IMPLEMENTATIONS = YES;
				CLANG_WARN_DIRECT_OBJC_ISA_USAGE = YES_ERROR;
				CLANG_WARN_DOCUMENTATION_COMMENTS = YES;
				CLANG_WARN_OBJC_IMPLICIT_RETAIN_SELF = YES;
				CLANG_WARN_OBJC_ROOT_CLASS = YES_ERROR;
				CLANG_WARN_UNGUARDED_AVAILABILITY = YES_AGGRESSIVE;
				CODE_SIGN_IDENTITY = "iPhone Developer";
				CODE_SIGN_STYLE = Automatic;
				COPY_PHASE_STRIP = NO;
				DEBUG_INFORMATION_FORMAT = "dwarf-with-dsym";
				ENABLE_NS_ASSERTIONS = NO;
				GCC_C_LANGUAGE_STANDARD = gnu11;
				GCC_WARN_ABOUT_RETURN_TYPE = YES_ERROR;
				GCC_WARN_UNINITIALIZED_AUTOS = YES_AGGRESSIVE;
				INFOPLIST_FILE = KeymanEngineTests/Info.plist;
				IPHONEOS_DEPLOYMENT_TARGET = 12.1;
				LD_RUNPATH_SEARCH_PATHS = "$(inherited) @executable_path/Frameworks @loader_path/Frameworks";
				MTL_ENABLE_DEBUG_INFO = NO;
				MTL_FAST_MATH = YES;
				PRODUCT_BUNDLE_IDENTIFIER = com.randy.boring.KeymanEngineTests;
				PRODUCT_NAME = "$(TARGET_NAME)";
				SWIFT_VERSION = 4.0;
				TARGETED_DEVICE_FAMILY = "1,2";
				VALIDATE_PRODUCT = YES;
			};
			name = Release;
		};
		C06D37311F81F4E100F61AE0 /* Debug */ = {
			isa = XCBuildConfiguration;
			buildSettings = {
				APPLICATION_EXTENSION_API_ONLY = YES;
				CLANG_ALLOW_NON_MODULAR_INCLUDES_IN_FRAMEWORK_MODULES = NO;
				CLANG_ANALYZER_NONNULL = YES;
				CLANG_ANALYZER_NUMBER_OBJECT_CONVERSION = YES_AGGRESSIVE;
				CLANG_CXX_LANGUAGE_STANDARD = "gnu++14";
				CLANG_CXX_LIBRARY = "libc++";
				CLANG_ENABLE_MODULES = YES;
				CLANG_WARN_DIRECT_OBJC_ISA_USAGE = YES_ERROR;
				CLANG_WARN_DOCUMENTATION_COMMENTS = YES;
				CLANG_WARN_OBJC_ROOT_CLASS = YES_ERROR;
				CLANG_WARN_UNGUARDED_AVAILABILITY = YES_AGGRESSIVE;
				CODE_SIGN_IDENTITY = "iPhone Developer";
				"CODE_SIGN_IDENTITY[sdk=iphoneos*]" = "";
				CODE_SIGN_STYLE = Manual;
				COPY_PHASE_STRIP = NO;
				CURRENT_PROJECT_VERSION = 1;
				DEBUG_INFORMATION_FORMAT = dwarf;
				DEFINES_MODULE = YES;
				DEVELOPMENT_TEAM = "";
				DYLIB_COMPATIBILITY_VERSION = 1;
				DYLIB_CURRENT_VERSION = 1;
				DYLIB_INSTALL_NAME_BASE = "@rpath";
				ENABLE_BITCODE = YES;
				GCC_C_LANGUAGE_STANDARD = gnu11;
				GCC_DYNAMIC_NO_PIC = NO;
				GCC_OPTIMIZATION_LEVEL = 0;
				GCC_PREPROCESSOR_DEFINITIONS = (
					"DEBUG=1",
					"$(inherited)",
				);
				GCC_WARN_ABOUT_RETURN_TYPE = YES_ERROR;
				GCC_WARN_UNINITIALIZED_AUTOS = YES_AGGRESSIVE;
				INFOPLIST_FILE = KeymanEngine/Info.plist;
				INSTALL_PATH = "$(LOCAL_LIBRARY_DIR)/Frameworks";
				IPHONEOS_DEPLOYMENT_TARGET = 9.0;
				LD_RUNPATH_SEARCH_PATHS = "$(inherited) @executable_path/Frameworks @loader_path/Frameworks @executable_path/../../Frameworks";
				MTL_ENABLE_DEBUG_INFO = YES;
				ONLY_ACTIVE_ARCH = NO;
				PRODUCT_BUNDLE_IDENTIFIER = org.sil.Keyman.ios.Engine;
				PRODUCT_NAME = "$(TARGET_NAME:c99extidentifier)";
				PROVISIONING_PROFILE_SPECIFIER = "";
				SKIP_INSTALL = YES;
				SUPPORTS_MACCATALYST = NO;
				SWIFT_ACTIVE_COMPILATION_CONDITIONS = DEBUG;
				SWIFT_OPTIMIZATION_LEVEL = "-Onone";
				SWIFT_VERSION = 5.0;
				TARGETED_DEVICE_FAMILY = "1,2";
				VERSIONING_SYSTEM = "apple-generic";
				VERSION_INFO_PREFIX = "";
			};
			name = Debug;
		};
		C06D37321F81F4E100F61AE0 /* Release */ = {
			isa = XCBuildConfiguration;
			buildSettings = {
				APPLICATION_EXTENSION_API_ONLY = YES;
				CLANG_ALLOW_NON_MODULAR_INCLUDES_IN_FRAMEWORK_MODULES = NO;
				CLANG_ANALYZER_NONNULL = YES;
				CLANG_ANALYZER_NUMBER_OBJECT_CONVERSION = YES_AGGRESSIVE;
				CLANG_CXX_LANGUAGE_STANDARD = "gnu++14";
				CLANG_CXX_LIBRARY = "libc++";
				CLANG_ENABLE_MODULES = YES;
				CLANG_WARN_DIRECT_OBJC_ISA_USAGE = YES_ERROR;
				CLANG_WARN_DOCUMENTATION_COMMENTS = YES;
				CLANG_WARN_OBJC_ROOT_CLASS = YES_ERROR;
				CLANG_WARN_UNGUARDED_AVAILABILITY = YES_AGGRESSIVE;
				CODE_SIGN_IDENTITY = "iPhone Distribution: Summer Institute of Linguistics, Inc (SIL) (3YE4W86L3G)";
				"CODE_SIGN_IDENTITY[sdk=iphoneos*]" = "";
				CODE_SIGN_STYLE = Manual;
				COPY_PHASE_STRIP = NO;
				CURRENT_PROJECT_VERSION = 1;
				DEBUG_INFORMATION_FORMAT = "dwarf-with-dsym";
				DEFINES_MODULE = YES;
				DEVELOPMENT_TEAM = "";
				DYLIB_COMPATIBILITY_VERSION = 1;
				DYLIB_CURRENT_VERSION = 1;
				DYLIB_INSTALL_NAME_BASE = "@rpath";
				ENABLE_BITCODE = YES;
				ENABLE_NS_ASSERTIONS = NO;
				GCC_C_LANGUAGE_STANDARD = gnu11;
				GCC_WARN_ABOUT_RETURN_TYPE = YES_ERROR;
				GCC_WARN_UNINITIALIZED_AUTOS = YES_AGGRESSIVE;
				INFOPLIST_FILE = KeymanEngine/Info.plist;
				INSTALL_PATH = "$(LOCAL_LIBRARY_DIR)/Frameworks";
				IPHONEOS_DEPLOYMENT_TARGET = 9.0;
				LD_RUNPATH_SEARCH_PATHS = "$(inherited) @executable_path/Frameworks @loader_path/Frameworks @executable_path/../../Frameworks";
				MTL_ENABLE_DEBUG_INFO = NO;
				PRODUCT_BUNDLE_IDENTIFIER = org.sil.Keyman.ios.Engine;
				PRODUCT_NAME = "$(TARGET_NAME:c99extidentifier)";
				PROVISIONING_PROFILE_SPECIFIER = "";
				SKIP_INSTALL = YES;
				SUPPORTS_MACCATALYST = NO;
				SWIFT_VERSION = 5.0;
				TARGETED_DEVICE_FAMILY = "1,2";
				VALIDATE_PRODUCT = YES;
				VERSIONING_SYSTEM = "apple-generic";
				VERSION_INFO_PREFIX = "";
			};
			name = Release;
		};
		C06D37C81F82364E00F61AE0 /* Debug */ = {
			isa = XCBuildConfiguration;
			baseConfigurationReference = F27FCAF6157FD95E00FBBA20 /* Keyman-lib.xcconfig */;
			buildSettings = {
				IPHONEOS_DEPLOYMENT_TARGET = 8.0;
				ONLY_ACTIVE_ARCH = NO;
				PRODUCT_NAME = "$(TARGET_NAME)";
				VALID_ARCHS = "arm64 armv7s armv7 x86_64 i386";
			};
			name = Debug;
		};
		C06D37C91F82364E00F61AE0 /* Release */ = {
			isa = XCBuildConfiguration;
			baseConfigurationReference = F27FCAF6157FD95E00FBBA20 /* Keyman-lib.xcconfig */;
			buildSettings = {
				IPHONEOS_DEPLOYMENT_TARGET = 8.0;
				PRODUCT_NAME = "$(TARGET_NAME)";
				VALID_ARCHS = "arm64 armv7s armv7 x86_64 i386";
			};
			name = Release;
		};
		F24388A314BBD43100A3E055 /* Debug */ = {
			isa = XCBuildConfiguration;
			baseConfigurationReference = 6C0A140E151EA930007FA4AD /* Debug.xcconfig */;
			buildSettings = {
				ALWAYS_SEARCH_USER_PATHS = NO;
				CLANG_ANALYZER_LOCALIZABILITY_NONLOCALIZED = YES;
				CLANG_ENABLE_OBJC_ARC = YES;
				CLANG_WARN_BLOCK_CAPTURE_AUTORELEASING = YES;
				CLANG_WARN_BOOL_CONVERSION = YES;
				CLANG_WARN_COMMA = YES;
				CLANG_WARN_CONSTANT_CONVERSION = YES;
				CLANG_WARN_DEPRECATED_OBJC_IMPLEMENTATIONS = YES;
				CLANG_WARN_EMPTY_BODY = YES;
				CLANG_WARN_ENUM_CONVERSION = YES;
				CLANG_WARN_INFINITE_RECURSION = YES;
				CLANG_WARN_INT_CONVERSION = YES;
				CLANG_WARN_NON_LITERAL_NULL_CONVERSION = YES;
				CLANG_WARN_OBJC_IMPLICIT_RETAIN_SELF = YES;
				CLANG_WARN_OBJC_LITERAL_CONVERSION = YES;
				CLANG_WARN_RANGE_LOOP_ANALYSIS = YES;
				CLANG_WARN_STRICT_PROTOTYPES = YES;
				CLANG_WARN_SUSPICIOUS_MOVE = YES;
				CLANG_WARN_UNREACHABLE_CODE = YES;
				CLANG_WARN__DUPLICATE_METHOD_MATCH = YES;
				DEFINES_MODULE = YES;
				ENABLE_BITCODE = NO;
				ENABLE_STRICT_OBJC_MSGSEND = YES;
				ENABLE_TESTABILITY = YES;
				FRAMEWORK_SEARCH_PATHS = "$(SRCROOT)/../../Carthage/Build/iOS/";
				GCC_NO_COMMON_BLOCKS = YES;
				GCC_WARN_64_TO_32_BIT_CONVERSION = YES;
				GCC_WARN_ABOUT_MISSING_PROTOTYPES = YES;
				GCC_WARN_ABOUT_RETURN_TYPE = YES;
				GCC_WARN_UNDECLARED_SELECTOR = YES;
				GCC_WARN_UNINITIALIZED_AUTOS = YES;
				GCC_WARN_UNUSED_FUNCTION = YES;
				GCC_WARN_UNUSED_VARIABLE = YES;
				IPHONEOS_DEPLOYMENT_TARGET = 8.0;
				ONLY_ACTIVE_ARCH = YES;
				SDKROOT = iphoneos;
			};
			name = Debug;
		};
		F24388A414BBD43100A3E055 /* Release */ = {
			isa = XCBuildConfiguration;
			baseConfigurationReference = 6C0A1411151EA930007FA4AD /* Release.xcconfig */;
			buildSettings = {
				ALWAYS_SEARCH_USER_PATHS = NO;
				CLANG_ANALYZER_LOCALIZABILITY_NONLOCALIZED = YES;
				CLANG_ENABLE_OBJC_ARC = YES;
				CLANG_WARN_BLOCK_CAPTURE_AUTORELEASING = YES;
				CLANG_WARN_BOOL_CONVERSION = YES;
				CLANG_WARN_COMMA = YES;
				CLANG_WARN_CONSTANT_CONVERSION = YES;
				CLANG_WARN_DEPRECATED_OBJC_IMPLEMENTATIONS = YES;
				CLANG_WARN_EMPTY_BODY = YES;
				CLANG_WARN_ENUM_CONVERSION = YES;
				CLANG_WARN_INFINITE_RECURSION = YES;
				CLANG_WARN_INT_CONVERSION = YES;
				CLANG_WARN_NON_LITERAL_NULL_CONVERSION = YES;
				CLANG_WARN_OBJC_IMPLICIT_RETAIN_SELF = YES;
				CLANG_WARN_OBJC_LITERAL_CONVERSION = YES;
				CLANG_WARN_RANGE_LOOP_ANALYSIS = YES;
				CLANG_WARN_STRICT_PROTOTYPES = YES;
				CLANG_WARN_SUSPICIOUS_MOVE = YES;
				CLANG_WARN_UNREACHABLE_CODE = YES;
				CLANG_WARN__DUPLICATE_METHOD_MATCH = YES;
				DEFINES_MODULE = YES;
				ENABLE_BITCODE = NO;
				ENABLE_STRICT_OBJC_MSGSEND = YES;
				FRAMEWORK_SEARCH_PATHS = "$(SRCROOT)/../../Carthage/Build/iOS/";
				GCC_NO_COMMON_BLOCKS = YES;
				GCC_WARN_64_TO_32_BIT_CONVERSION = YES;
				GCC_WARN_ABOUT_MISSING_PROTOTYPES = YES;
				GCC_WARN_ABOUT_RETURN_TYPE = YES;
				GCC_WARN_UNDECLARED_SELECTOR = YES;
				GCC_WARN_UNINITIALIZED_AUTOS = YES;
				GCC_WARN_UNUSED_FUNCTION = YES;
				GCC_WARN_UNUSED_VARIABLE = YES;
				IPHONEOS_DEPLOYMENT_TARGET = 8.0;
				ONLY_ACTIVE_ARCH = NO;
				SDKROOT = iphoneos;
				SWIFT_OPTIMIZATION_LEVEL = "-Owholemodule";
			};
			name = Release;
		};
		F24388A614BBD43100A3E055 /* Debug */ = {
			isa = XCBuildConfiguration;
			baseConfigurationReference = 6C0A140F151EA930007FA4AD /* Keyman.xcconfig */;
			buildSettings = {
				ALWAYS_EMBED_SWIFT_STANDARD_LIBRARIES = YES;
				CLANG_ENABLE_MODULES = YES;
				CLANG_ENABLE_OBJC_ARC = YES;
				CODE_SIGN_ENTITLEMENTS = KMEI.entitlements;
				CODE_SIGN_IDENTITY = "iPhone Developer";
				"CODE_SIGN_IDENTITY[sdk=iphoneos*]" = "iPhone Developer";
				DEFINES_MODULE = YES;
				DEVELOPMENT_TEAM = 3YE4W86L3G;
				ENABLE_BITCODE = NO;
				IPHONEOS_DEPLOYMENT_TARGET = 9.0;
				LD_RUNPATH_SEARCH_PATHS = "$(inherited) @executable_path/Frameworks";
				LIBRARY_SEARCH_PATHS = "$(inherited)";
				ONLY_ACTIVE_ARCH = YES;
				PRODUCT_BUNDLE_IDENTIFIER = org.sil.Keyman.ios.EngineDemo;
				PRODUCT_NAME = KeymanEngineDemo;
				PROVISIONING_PROFILE = "";
				"PROVISIONING_PROFILE[sdk=iphoneos*]" = "";
				SDKROOT = iphoneos;
				SWIFT_OBJC_BRIDGING_HEADER = "";
				SWIFT_OPTIMIZATION_LEVEL = "-Onone";
				SWIFT_SWIFT3_OBJC_INFERENCE = Default;
				SWIFT_VERSION = 4.0;
				VALID_ARCHS = "arm64 armv7 armv7s";
			};
			name = Debug;
		};
		F24388A714BBD43100A3E055 /* Release */ = {
			isa = XCBuildConfiguration;
			baseConfigurationReference = 6C0A140F151EA930007FA4AD /* Keyman.xcconfig */;
			buildSettings = {
				ALWAYS_EMBED_SWIFT_STANDARD_LIBRARIES = YES;
				CLANG_ENABLE_MODULES = YES;
				CLANG_ENABLE_OBJC_ARC = YES;
				CODE_SIGN_ENTITLEMENTS = KMEI.entitlements;
				CODE_SIGN_IDENTITY = "iPhone Distribution: Summer Institute of Linguistics, Inc (SIL) (3YE4W86L3G)";
				"CODE_SIGN_IDENTITY[sdk=iphoneos*]" = "iPhone Developer";
				DEFINES_MODULE = YES;
				DEVELOPMENT_TEAM = 3YE4W86L3G;
				ENABLE_BITCODE = NO;
				IPHONEOS_DEPLOYMENT_TARGET = 9.0;
				LD_RUNPATH_SEARCH_PATHS = "$(inherited) @executable_path/Frameworks";
				LIBRARY_SEARCH_PATHS = "$(inherited)";
				PRODUCT_BUNDLE_IDENTIFIER = org.sil.Keyman.ios.EngineDemo;
				PRODUCT_NAME = KeymanEngineDemo;
				PROVISIONING_PROFILE = "";
				"PROVISIONING_PROFILE[sdk=iphoneos*]" = "";
				SDKROOT = iphoneos;
				SWIFT_OBJC_BRIDGING_HEADER = "";
				SWIFT_SWIFT3_OBJC_INFERENCE = Default;
				SWIFT_VERSION = 4.0;
				VALID_ARCHS = "arm64 armv7 armv7s";
			};
			name = Release;
		};
/* End XCBuildConfiguration section */

/* Begin XCConfigurationList section */
		98F9D6A31954112F0087AA43 /* Build configuration list for PBXNativeTarget "SystemKeyboard" */ = {
			isa = XCConfigurationList;
			buildConfigurations = (
				98F9D6A41954112F0087AA43 /* Debug */,
				98F9D6A51954112F0087AA43 /* Release */,
			);
			defaultConfigurationIsVisible = 0;
			defaultConfigurationName = Release;
		};
		9A079DD9223194B100581263 /* Build configuration list for PBXNativeTarget "KeymanEngineTests" */ = {
			isa = XCConfigurationList;
			buildConfigurations = (
				9A079DD7223194B100581263 /* Debug */,
				9A079DD8223194B100581263 /* Release */,
			);
			defaultConfigurationIsVisible = 0;
			defaultConfigurationName = Release;
		};
		C06D37301F81F4E100F61AE0 /* Build configuration list for PBXNativeTarget "KeymanEngine" */ = {
			isa = XCConfigurationList;
			buildConfigurations = (
				C06D37311F81F4E100F61AE0 /* Debug */,
				C06D37321F81F4E100F61AE0 /* Release */,
			);
			defaultConfigurationIsVisible = 0;
			defaultConfigurationName = Release;
		};
		C06D37C71F82364E00F61AE0 /* Build configuration list for PBXAggregateTarget "KME-universal" */ = {
			isa = XCConfigurationList;
			buildConfigurations = (
				C06D37C81F82364E00F61AE0 /* Debug */,
				C06D37C91F82364E00F61AE0 /* Release */,
			);
			defaultConfigurationIsVisible = 0;
			defaultConfigurationName = Release;
		};
		F243887814BBD43000A3E055 /* Build configuration list for PBXProject "KeymanEngine" */ = {
			isa = XCConfigurationList;
			buildConfigurations = (
				F24388A314BBD43100A3E055 /* Debug */,
				F24388A414BBD43100A3E055 /* Release */,
			);
			defaultConfigurationIsVisible = 0;
			defaultConfigurationName = Release;
		};
		F24388A514BBD43100A3E055 /* Build configuration list for PBXNativeTarget "KeymanEngineDemo" */ = {
			isa = XCConfigurationList;
			buildConfigurations = (
				F24388A614BBD43100A3E055 /* Debug */,
				F24388A714BBD43100A3E055 /* Release */,
			);
			defaultConfigurationIsVisible = 0;
			defaultConfigurationName = Release;
		};
/* End XCConfigurationList section */
	};
	rootObject = F243887514BBD43000A3E055 /* Project object */;
}<|MERGE_RESOLUTION|>--- conflicted
+++ resolved
@@ -212,15 +212,12 @@
 		CE67D961228A6F190029F2B5 /* KeyboardCommandStructs.swift in Sources */ = {isa = PBXBuildFile; fileRef = CE67D960228A6F190029F2B5 /* KeyboardCommandStructs.swift */; };
 		CE71705823A9C14D00A924A1 /* ResourceFileManager.swift in Sources */ = {isa = PBXBuildFile; fileRef = CE71705723A9C14D00A924A1 /* ResourceFileManager.swift */; };
 		CE71705F23A9C97F00A924A1 /* PackageInstallViewController.swift in Sources */ = {isa = PBXBuildFile; fileRef = CE71705E23A9C97F00A924A1 /* PackageInstallViewController.swift */; };
-<<<<<<< HEAD
 		CE79B24923C711FF007E72AE /* KeyboardScaleMap.swift in Sources */ = {isa = PBXBuildFile; fileRef = CE79B24823C711FF007E72AE /* KeyboardScaleMap.swift */; };
-=======
 		CE7A26D123CEE5790005955C /* Keyboard Colors.xcassets in Resources */ = {isa = PBXBuildFile; fileRef = CE7A26D023CEE5790005955C /* Keyboard Colors.xcassets */; };
 		CE7A26D423CEE71B0005955C /* Keyboard Colors.xcassets in Resources */ = {isa = PBXBuildFile; fileRef = CE7A26D023CEE5790005955C /* Keyboard Colors.xcassets */; };
 		CE7A26D823CEEC640005955C /* Colors+Extension.swift in Sources */ = {isa = PBXBuildFile; fileRef = CE7A26D723CEEC630005955C /* Colors+Extension.swift */; };
 		CE7A26D923CEEC640005955C /* Colors+Extension.swift in Sources */ = {isa = PBXBuildFile; fileRef = CE7A26D723CEEC630005955C /* Colors+Extension.swift */; };
 		CE7A26DB23CEEF640005955C /* Colors.swift in Sources */ = {isa = PBXBuildFile; fileRef = CE7A26DA23CEEF640005955C /* Colors.swift */; };
->>>>>>> 459d4885
 		CE808A48236697BE00713E6B /* DeviceKit.framework in Frameworks */ = {isa = PBXBuildFile; fileRef = CE2B1E4521B60E7C007D092E /* DeviceKit.framework */; };
 		CE808A4B236697D400713E6B /* ObjcExceptionBridging.framework in Frameworks */ = {isa = PBXBuildFile; fileRef = 1687ACCD1FD8DE5300926D69 /* ObjcExceptionBridging.framework */; };
 		CE808A4D236697D500713E6B /* Reachability.framework in Frameworks */ = {isa = PBXBuildFile; fileRef = 9A0FC9FC22D66D9E00D33F86 /* Reachability.framework */; };
@@ -427,13 +424,10 @@
 		CE67D960228A6F190029F2B5 /* KeyboardCommandStructs.swift */ = {isa = PBXFileReference; lastKnownFileType = sourcecode.swift; path = KeyboardCommandStructs.swift; sourceTree = "<group>"; };
 		CE71705723A9C14D00A924A1 /* ResourceFileManager.swift */ = {isa = PBXFileReference; lastKnownFileType = sourcecode.swift; path = ResourceFileManager.swift; sourceTree = "<group>"; };
 		CE71705E23A9C97F00A924A1 /* PackageInstallViewController.swift */ = {isa = PBXFileReference; lastKnownFileType = sourcecode.swift; path = PackageInstallViewController.swift; sourceTree = "<group>"; };
-<<<<<<< HEAD
 		CE79B24823C711FF007E72AE /* KeyboardScaleMap.swift */ = {isa = PBXFileReference; lastKnownFileType = sourcecode.swift; path = KeyboardScaleMap.swift; sourceTree = "<group>"; };
-=======
 		CE7A26D023CEE5790005955C /* Keyboard Colors.xcassets */ = {isa = PBXFileReference; lastKnownFileType = folder.assetcatalog; path = "Keyboard Colors.xcassets"; sourceTree = "<group>"; };
 		CE7A26D723CEEC630005955C /* Colors+Extension.swift */ = {isa = PBXFileReference; lastKnownFileType = sourcecode.swift; path = "Colors+Extension.swift"; sourceTree = "<group>"; };
 		CE7A26DA23CEEF640005955C /* Colors.swift */ = {isa = PBXFileReference; lastKnownFileType = sourcecode.swift; path = Colors.swift; sourceTree = "<group>"; };
->>>>>>> 459d4885
 		CECB38931F2199BC0098882F /* Reachability.h */ = {isa = PBXFileReference; fileEncoding = 4; lastKnownFileType = sourcecode.c.h; name = Reachability.h; path = KeymanEngine/lib/Reachability/Reachability.h; sourceTree = SOURCE_ROOT; };
 		CECB38941F2199BC0098882F /* Reachability.m */ = {isa = PBXFileReference; fileEncoding = 4; lastKnownFileType = sourcecode.c.objc; name = Reachability.m; path = KeymanEngine/lib/Reachability/Reachability.m; sourceTree = SOURCE_ROOT; };
 		F243887E14BBD43000A3E055 /* KeymanEngineDemo.app */ = {isa = PBXFileReference; explicitFileType = wrapper.application; includeInIndex = 0; path = KeymanEngineDemo.app; sourceTree = BUILT_PRODUCTS_DIR; };
