--- conflicted
+++ resolved
@@ -868,12 +868,9 @@
 				F273AB9E156440CD00A47CEE /* UITextField */,
 				F273AB9D156440BA00A47CEE /* UITextView */,
 				C0959CD31F99C44E00B616BC /* Constants.swift */,
-<<<<<<< HEAD
 				C0A93A531F8B21240079948B /* Manager.swift */,
-=======
 				CE7A26D723CEEC630005955C /* Colors+Extension.swift */,
 				CE7A26DA23CEEF640005955C /* Colors.swift */,
->>>>>>> 55736ed1
 				C0B09EAD1FCFD10F002F39AF /* FontManager.swift */,
 				C0E30C8B1FC40D0400C80416 /* Storage.swift */,
 				C0EF3E7A1F95B65300CE9BD4 /* KeymanWebDelegate.swift */,
