--- conflicted
+++ resolved
@@ -251,8 +251,7 @@
     log.debug("Keyboard stub: \(stubString)")
     webView!.evaluateJavaScript("setKeymanLanguage(\(stubString));", completionHandler: nil)
   }
-<<<<<<< HEAD
-    
+
   func registerLexicalModel(_ lexicalModel: InstallableLexicalModel) {
     let stub: [String: Any] = [
       "id": "LexicalModel_\(lexicalModel.id)",
@@ -274,7 +273,7 @@
   
     log.debug("LexicalModel stub: \(stubString)")
     webView!.evaluateJavaScript("keyman.registerModel(\(stubString));", completionHandler: nil)
-=======
+  }
   
   func setBannerImage(to path: String) {
     bannerImgPath = path // Save the path in case delayed initializaiton is needed.
@@ -285,7 +284,6 @@
   func setBannerHeight(to height: Int) {
     // TODO:
     webView?.evaluateJavaScript("setBannerHeight(\(height);", completionHandler: nil)
->>>>>>> 32827b50
   }
 }
 
