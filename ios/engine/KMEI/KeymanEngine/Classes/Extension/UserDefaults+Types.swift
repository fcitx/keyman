--- conflicted
+++ resolved
@@ -9,11 +9,8 @@
 import Foundation
 
 public extension UserDefaults {
-<<<<<<< HEAD
   func installableKeyboards(forKey key: String) -> [InstallableKeyboard]? {
-=======
- func installableKeyboards(forKey key: String) -> [InstallableKeyboard]? {
->>>>>>> 599482b8
+
     guard let array = array(forKey: key) as? [Data] else {
       return nil
     }
