//
//  UserDefaults+Types.swift
//  KeymanEngine
//
//  Created by Gabriel Wong on 2017-10-26.
//  Copyright © 2017 SIL International. All rights reserved.
//

import Foundation

public extension UserDefaults {
 func installableKeyboards(forKey key: String) -> [InstallableKeyboard]? {
    guard let array = array(forKey: key) as? [Data] else {
      return nil
    }
    let decoder = PropertyListDecoder()
    do {
      return try array.map { try decoder.decode(InstallableKeyboard.self, from: $0) }
    } catch {
      log.error("Error decoding keyboards: \(error)")
      return nil
    }
  }
  
  func installableLexicalModels(forKey key: String) -> [InstallableLexicalModel]? {
    guard let array = array(forKey: key) as? [Data] else {
      return nil
    }
    let decoder = PropertyListDecoder()
    do {
      return try array.map { try decoder.decode(InstallableLexicalModel.self, from: $0) }
    } catch {
      log.error("Error decoding lexical models: \(error)")
      return nil
    }
  }

  func set(_ keyboards: [InstallableKeyboard]?, forKey key: String) {
    guard let keyboards = keyboards else {
      removeObject(forKey: key)
      return
    }
    let encoder = PropertyListEncoder()
    do {
      let array = try keyboards.map { try encoder.encode($0) }
      set(array, forKey: key)
    } catch {
      log.error("Error encoding keyboards: \(error)")
    }
  }
    
  func set(_ lexicalModels: [InstallableLexicalModel]?, forKey key: String) {
    guard let lexicalModels = lexicalModels else {
      removeObject(forKey: key)
      return
    }
    let encoder = PropertyListEncoder()
    do {
      let array = try lexicalModels.map { try encoder.encode($0) }
      set(array, forKey: key)
    } catch {
      log.error("Error encoding lexicalModels: \(error)")
    }
  }

  func fullKeyboardID(forKey key: String) -> FullKeyboardID? {
    guard let data = data(forKey: key) else {
      return nil
    }
    do {
      return try PropertyListDecoder().decode(FullKeyboardID.self, from: data)
    } catch {
      log.error("Error decoding FullKeyboardID: \(error)")
      return nil
    }
  }

  func set(_ fullKeyboardID: FullKeyboardID?, forKey key: String) {
    guard let id = fullKeyboardID else {
      removeObject(forKey: key)
      return
    }
    do {
      let data = try PropertyListEncoder().encode(id)
      set(data, forKey: key)
    } catch {
      log.error("Error encoding FullKeyboardID: \(error)")
    }
  }
    
  func fullLexicalModelID(forKey key: String) -> FullLexicalModelID? {
    guard let data = data(forKey: key) else {
      return nil
    }
    do {
      return try PropertyListDecoder().decode(FullLexicalModelID.self, from: data)
    } catch {
      log.error("Error decoding FullLexicalModelID: \(error)")
      return nil
    }
  }
    
  func set(_ fullLexicalModelID: FullLexicalModelID?, forKey key: String) {
    guard let id = fullLexicalModelID else {
      removeObject(forKey: key)
      return
    }
    do {
      let data = try PropertyListEncoder().encode(id)
      set(data, forKey: key)
    } catch {
      log.error("Error encoding FullLexicalModelID: \(error)")
    }
  }

  var userKeyboards: [InstallableKeyboard]? {
    get {
      return installableKeyboards(forKey: Key.userKeyboardsList)
    }

    set(keyboards) {
      set(keyboards, forKey: Key.userKeyboardsList)
    }
  }
    
  var userLexicalModels: [InstallableLexicalModel]? {
    get {
      return installableLexicalModels(forKey: Key.userLexicalModelsList)
    }
    
    set(lexicalModels) {
      set(lexicalModels, forKey: Key.userLexicalModelsList)
    }
  }
  
<<<<<<< HEAD
  // stores a dictionary of lexical model ids keyed to language ids, i.e., [langID: modelID]
  var languageModelSelections: [String: String]? {
    get {
      return dictionary(forKey: Key.userPreferredLexicalModels) as? [String : String]
    }
    
    set(lexicalModelPrefs) {
      set(lexicalModelPrefs, forKey: Key.userPreferredLexicalModels)
    }
  }
  
  // returns lexical model id, given language id
  func preferredLexicalModelID(forLanguage lgCode: String) -> String? {
    if let modelPrefs = languageModelSelections {
      return modelPrefs[lgCode]
=======
  func userLexicalModels(forLanguage lgCode: String) -> [InstallableLexicalModel]? {
    if let models = userLexicalModels {
      return models.compactMap { ($0.languageID == lgCode) ? $0 : nil }
>>>>>>> 715729fe
    } else {
      return nil
    }
  }
  
  func set(preferredLexicalModelID: String?, forKey key: String) {
    var modelPrefs: [String: String]?
    modelPrefs = languageModelSelections
    if modelPrefs == nil {
      modelPrefs = [String: String]()
    }
    modelPrefs?[key] = preferredLexicalModelID
    languageModelSelections = modelPrefs
  }

  var currentKeyboardID: FullKeyboardID? {
    get {
      return fullKeyboardID(forKey: Key.userCurrentKeyboard)
    }

    set(fullKeyboardID) {
      set(fullKeyboardID, forKey: Key.userCurrentKeyboard)
    }
  }
    
  var currentLexicalModelID: FullLexicalModelID? {
    get {
      return fullLexicalModelID(forKey: Key.userCurrentLexicalModel)
    }
    
    set(fullLexicalModelID) {
      set(fullLexicalModelID, forKey: Key.userCurrentLexicalModel)
    }
  }

  func userKeyboard(withFullID fullID: FullKeyboardID) -> InstallableKeyboard? {
    return userKeyboards?.first { $0.fullID == fullID }
  }
    
  func userLexicalModel(withFullID fullID: FullLexicalModelID) -> InstallableLexicalModel? {
    return userLexicalModels?.first { $0.fullID == fullID }
  }

  var migrationLevel: Int {
    get {
      return integer(forKey: Key.migrationLevel)
    }

    set(level) {
      set(level, forKey: Key.migrationLevel)
    }
  }
}<|MERGE_RESOLUTION|>--- conflicted
+++ resolved
@@ -133,7 +133,6 @@
     }
   }
   
-<<<<<<< HEAD
   // stores a dictionary of lexical model ids keyed to language ids, i.e., [langID: modelID]
   var languageModelSelections: [String: String]? {
     get {
@@ -149,11 +148,6 @@
   func preferredLexicalModelID(forLanguage lgCode: String) -> String? {
     if let modelPrefs = languageModelSelections {
       return modelPrefs[lgCode]
-=======
-  func userLexicalModels(forLanguage lgCode: String) -> [InstallableLexicalModel]? {
-    if let models = userLexicalModels {
-      return models.compactMap { ($0.languageID == lgCode) ? $0 : nil }
->>>>>>> 715729fe
     } else {
       return nil
     }
