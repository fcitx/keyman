--- conflicted
+++ resolved
@@ -315,20 +315,13 @@
   ///   - addLexicalModel()
   /// - Returns: Whether the lexical model was set successfully
   //TODO: this method appears unused, should we remove it?
-<<<<<<< HEAD
   public func registerLexicalModel(withFullID fullID: FullLexicalModelID) -> Bool {
     if let lexicalModel = Storage.active.userDefaults.userLexicalModel(withFullID: fullID) {
       return registerLexicalModel(lexicalModel)
-=======
-  public func setLexicalModel(withFullID fullID: FullLexicalModelID) -> Bool {
-    if let lexicalModel = Storage.active.userDefaults.userLexicalModel(withFullID: fullID) {
-      return setLexicalModel(lexicalModel)
->>>>>>> 04fd0077
     }
     return false
   }
   
-<<<<<<< HEAD
   /// Registers a lexical model with KMW.
   public func registerLexicalModel(_ lm: InstallableLexicalModel) -> Bool {
     log.info("Setting lexical model: \(lm.fullID)")
@@ -336,24 +329,6 @@
     currentLexicalModelID = lm.fullID
     
     inputViewController.registerLexicalModel(lm)
-=======
-  
-  /// Set the current lexical model.
-  ///
-  /// - Throws: error if the lexical model was unchanged
-  public func setLexicalModel(_ lm: InstallableLexicalModel) -> Bool {
-    if lm.fullID == currentLexicalModelID {
-      log.info("Lexical model unchanged: \(lm.fullID)")
-      return false
-      // throw LexicalModelError.unchanged
-    }
-    
-    log.info("Setting language: \(lm.fullID)")
-    
-    currentLexicalModelID = lm.fullID
-    
-    inputViewController.setLexicalModel(lm)
->>>>>>> 04fd0077
     
     let userData = Util.isSystemKeyboard ? UserDefaults.standard : Storage.active.userDefaults
     userData.currentLexicalModelID = lm.fullID
@@ -363,11 +338,8 @@
       inputViewController.showHelpBubble(afterDelay: 1.5)
     }
     
-<<<<<<< HEAD
     // While this does only register the model with KMW, the timing of this generally does
     // result in a change of the actual model.
-=======
->>>>>>> 04fd0077
     NotificationCenter.default.post(name: Notifications.lexicalModelChanged,
                                     object: self,
                                     value: lm)
@@ -495,11 +467,7 @@
     
     // Set a new lexical model if deleting the current one
     if kb.fullID == currentLexicalModelID {
-<<<<<<< HEAD
       _ = registerLexicalModel(userLexicalModels[0])
-=======
-      _ = setLexicalModel(userLexicalModels[0])
->>>>>>> 04fd0077
     }
     
     if !userLexicalModels.contains(where: { $0.id == kb.id }) {
@@ -685,11 +653,7 @@
                   id: lexicalModelID,
                   name: name,
                   languageID: languageId,
-<<<<<<< HEAD
-                  languageName: languageName,
-=======
 //                  languageName: languageName,
->>>>>>> 04fd0077
                   version: version,
                   isCustom: false))
               }
@@ -996,80 +960,6 @@
                                    languageID: String,
                                    isUpdate: Bool,
                                    fetchRepositoryIfNeeded: Bool = true) {
-<<<<<<< HEAD
-    guard let lexicalModels = apiLexicalModelRepository.lexicalModels,
-      let options = apiLexicalModelRepository.options
-      else {
-        if fetchRepositoryIfNeeded {
-          log.info("Fetching repository from API for lexical model download")
-          apiLexicalModelRepository.fetch { error in
-            if let error = error {
-              self.downloadFailed(forKeyboards: [], error: error) //??? forLexicalModels
-            } else {
-              log.info("Fetched repository. Continuing with lexical model download.")
-              self.downloadLexicalModel(withID: lexicalModelID,
-                                        languageID: languageID,
-                                        isUpdate: isUpdate,
-                                        fetchRepositoryIfNeeded: false)
-            }
-          }
-          return
-        }
-        let message = "Lexical model repository not yet fetched"
-        let error = NSError(domain: "Keyman", code: 0, userInfo: [NSLocalizedDescriptionKey: message])
-        downloadFailed(forKeyboards: [], error: error) //??? forLexicalModels
-        return
-    }
-    
-    guard let lexicalModel = apiLexicalModelRepository.installableLexicalModel(withID: lexicalModelID, languageID: languageID),
-      let filename = lexicalModels[lexicalModelID]?.filename
-      else {
-        let message = "Lexical model not found with id: \(lexicalModelID), languageID: \(languageID)"
-        let error = NSError(domain: "Keyman", code: 0,
-                            userInfo: [NSLocalizedDescriptionKey: message])
-        downloadFailed(forKeyboards: [], error: error) //??? forLexicalModels
-        return
-    }
-    
-    guard downloadQueue == nil else {
-      let error = NSError(domain: "Keyman", code: 0,
-                          userInfo: [NSLocalizedDescriptionKey: "Download queue is busy"])
-      downloadFailed(forKeyboards: [], error: error) //??? forLexicalModels : [lexicalModel]
-      return
-    }
-    
-    guard reachability.currentReachabilityStatus() != NotReachable else {
-      let error = NSError(domain: "Keyman", code: 0,
-                          userInfo: [NSLocalizedDescriptionKey: "No internet connection"])
-      downloadFailed(forKeyboards: [], error: error) //??? forLexicalModels : [lexicalModel]
-      return
-    }
-    
-    do {
-      try FileManager.default.createDirectory(at: Storage.active.lexicalModelDir(forID: lexicalModelID),
-                                              withIntermediateDirectories: true)
-    } catch {
-      log.error("Could not create dir for download: \(error)")
-      return
-    }
-    
-    let lexicalModelURL = options.lexicalModelBaseURL?.appendingPathComponent(filename)
-    
-    // TODO: Better typing
-    downloadQueue = HTTPDownloader(self)
-    let commonUserData: [String: Any] = [
-      Key.lexicalModelInfo: [lexicalModel],
-      Key.update: isUpdate
-    ]
-    downloadQueue!.userInfo = commonUserData
-    
-    let request = HTTPDownloadRequest(url: lexicalModelURL!, userInfo: commonUserData)
-    request.destinationFile = Storage.active.lexicalModelURL(for: lexicalModel).path
-    request.tag = 0
-    downloadQueue!.addRequest(request)
-    
-    downloadQueue!.run()
-=======
 //    guard let lexicalModels = apiLexicalModelRepository.lexicalModels,
 //      else {
 //        if fetchRepositoryIfNeeded {
@@ -1141,7 +1031,6 @@
 //    downloadQueue!.addRequest(request)
 //
 //    downloadQueue!.run()
->>>>>>> 04fd0077
   }
   
   private func lexicalModelFontURLs(forFont font: Font?, options: Options) -> [URL] {
@@ -1195,17 +1084,6 @@
     }
   }
   
-<<<<<<< HEAD
-  /// Assumes that lexical model has font and oskFont set and ignores fonts contained in Language.
-  private func downloadLexicalModel(_ lexicalModelAPI: LexicalModelAPICall) {
-    let lexicalModel = lexicalModelAPI.lexicalModel
-    let installableLexicalModels = lexicalModel.languages!.map { language in
-      InstallableLexicalModel(lexicalModel: lexicalModel, language: language, isCustom: true)
-    }
-    
-    let filename = lexicalModel.filename
-    let lexicalModelURL = lexicalModelAPI.options.lexicalModelBaseURL!.appendingPathComponent(filename)
-=======
   private func downloadLexicalModel(_ lexicalModelAPI: LexicalModelAPICall) {
     let lexicalModel = lexicalModelAPI.lexicalModels[0]
     let installableLexicalModels = lexicalModel.languages!.map { language in
@@ -1214,7 +1092,6 @@
     
     let packageFilename = lexicalModel.packageFilename
     let lexicalModelURL = URL(string: "https://api.keyman.com/model")!.appendingPathComponent(packageFilename)
->>>>>>> 04fd0077
     
     if downloadQueue != nil {
       // Download queue is active.
