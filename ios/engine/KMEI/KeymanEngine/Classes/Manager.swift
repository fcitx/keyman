--- conflicted
+++ resolved
@@ -37,9 +37,6 @@
   public var isKeymanHelpOn = true
   
   public var isSystemKeyboard = false
-  
-  /// Stores the keyboard view's current size.
-  private var kbSize: CGSize = CGSize.zero
 
   // TODO: Change API to not disable removing as well
   /// Allow users to add new keyboards in the keyboard picker.
@@ -824,102 +821,6 @@
 
   // MARK: - View management
 
-<<<<<<< HEAD
-  public var keyboardHeight: CGFloat {
-    return kbSize.height
-  }
-
-//  func keyboardHeight(with orientation: UIInterfaceOrientation) -> CGFloat {
-//    return initKeyboardHeight(isPortrait: orientation.isPortrait)
-//  }
-
-  func initKeyboardHeight(isPortrait: Bool) -> CGFloat {
-    let parentHeight: CGFloat = keymanWeb.parent != nil ? keymanWeb.parent!.view.frame.height : CGFloat(100.0)
-    if UIDevice.current.userInterfaceIdiom == .pad {
-      if isPortrait {
-        return isSystemKeyboard ? padPortraitSystemKeyboardHeight : parentHeight
-      } else {
-        return isSystemKeyboard ? padLandscapeSystemKeyboardHeight : parentHeight
-      }
-    } else {
-      if isPortrait {
-        return isSystemKeyboard ? phonePortraitSystemKeyboardHeight : parentHeight
-      } else {
-        return isSystemKeyboard ? phoneLandscapeSystemKeyboardHeight : parentHeight
-      }
-    }
-  }
-
-  var keyboardWidth: CGFloat {
-    return kbSize.width
-  }
-  
-  func initKeyboardSize() {
-    kbSize.width = UIScreen.main.bounds.width
-    
-    if isSystemKeyboard {
-      kbSize.height = initKeyboardHeight(isPortrait: InputViewController.isPortrait)
-    } else {
-      kbSize.height = initKeyboardHeight(isPortrait: UIDevice.current.orientation.isPortrait)
-    }
-  }
-  
-  func setKeyboardSize(size: CGSize) {
-    kbSize = size
-  }
-
-  var keyboardSize: CGSize {
-    if kbSize.equalTo(CGSize.zero) {
-      initKeyboardSize()
-    }
-    
-    return kbSize
-  }
-
-  private var keymanScrollView: UIScrollView {
-    return keymanWeb.webView.scrollView
-  }
-
-  @objc func clearSubKeyArrays() {
-    if subKeysView == nil {
-      subKeys.removeAll()
-      subKeyIDs.removeAll()
-      subKeyTexts.removeAll()
-    }
-  }
-
-  @objc func dismissHelpBubble() {
-    if let view = helpBubbleView {
-      view.removeFromSuperview()
-      helpBubbleView = nil
-    }
-  }
-
-  @objc func dismissKeyPreview() {
-    if let view = keyPreviewView {
-      view.removeFromSuperview()
-      keyPreviewView = nil
-    }
-  }
-
-  var isSubKeysMenuVisible: Bool {
-    return subKeysView != nil
-  }
-
-  private func dismissSubKeys() {
-    if let subKeysView = subKeysView {
-      subKeysView.removeFromSuperview()
-      subKeysView.subviews.forEach { $0.removeFromSuperview() }
-      self.subKeysView = nil
-      keymanWeb.setPopupVisible(false)
-    }
-    subKeys.removeAll()
-    subKeyIDs.removeAll()
-    subKeyTexts.removeAll()
-  }
-
-=======
->>>>>>> eea213ab
   /// Displays a list of available keyboards and allows a user to add/download new keyboards
   /// or remove existing ones.
   ///
@@ -972,100 +873,6 @@
 //    refreshKeyboard()
   }
 
-<<<<<<< HEAD
-  @objc func showHelpBubble() {
-    // Help bubble is always disabled for system-wide keyboard
-    if Manager.shared.isSystemKeyboard || keyboardMenuView != nil {
-      return
-    }
-
-    keymanWeb.languageMenuPosition { keyFrame in
-      self.showHelpBubble(for: keyFrame)
-    }
-  }
-
-  // TODO: The bulk of this should be moved to PopoverView
-  func showHelpBubble(for keyFrame: CGRect) {
-    self.helpBubbleView?.removeFromSuperview()
-    let helpBubbleView = PopoverView(frame: CGRect.zero)
-    self.helpBubbleView = helpBubbleView
-    helpBubbleView.backgroundColor = UIColor(red: 253.0 / 255.0, green: 244.0 / 255.0,
-                                             blue: 196.0 / 255.0, alpha: 1.0)
-    helpBubbleView.backgroundColor2 = UIColor(red: 233.0 / 255.0, green: 224.0 / 255.0,
-                                              blue: 176.0 / 255.0, alpha: 1.0)
-    helpBubbleView.borderColor = UIColor(red: 0.5, green: 0.25, blue: 0.25, alpha: 1.0)
-
-    let isPad = UIDevice.current.userInterfaceIdiom == .pad
-    let sizeMultiplier = CGFloat(isPad ? 1.5 : 1.0)
-    let popupWidth = 90.0 * sizeMultiplier
-    let popupHeight = 40.0 * sizeMultiplier + helpBubbleView.arrowHeight
-    let fontSize = 10.0 * sizeMultiplier
-
-    let inputViewFrame = keymanWeb.view.frame
-    let screenWidth = inputViewFrame.size.width
-
-    let x = CGFloat.maximum(0, CGFloat.minimum(screenWidth - popupWidth, keyFrame.midX - popupWidth / 2))
-    let adjY = CGFloat(3.0)  // Tweak the positioning of the popup
-    let y = keyFrame.minY - popupHeight + adjY
-
-    helpBubbleView.frame = CGRect(x: x, y: y, width: popupWidth, height: popupHeight)
-    helpBubbleView.arrowPosX = keyFrame.midX - x
-
-    let helpText = UILabel(frame: CGRect(x: 5,
-                                         y: 0,
-                                         width: popupWidth - 10,
-                                         height: popupHeight - helpBubbleView.arrowHeight))
-    helpText.backgroundColor = UIColor.clear
-    helpText.font = helpText.font.withSize(fontSize)
-    helpText.textAlignment = .center
-    helpText.textColor = UIColor.darkText
-    helpText.lineBreakMode = .byWordWrapping
-    helpText.numberOfLines = 0
-    helpText.text = keyboardChangeHelpText
-    helpBubbleView.addSubview(helpText)
-    keymanWeb.view.addSubview(helpBubbleView)
-  }
-
-  @objc func resizeDelay() {
-    // + 1000 to work around iOS bug with resizing on landscape orientation. Technically we only
-    // need this for landscape but it doesn't hurt to do it with both. 1000 is a big number that
-    // should hopefully work on all devices.
-    let kbWidth = keyboardWidth
-    let kbHeight = keyboardHeight
-    //keymanWeb.frame = CGRect(x: 0.0, y: 0.0, width: kbWidth, height: kbHeight + 1000)//
-  }
-
-  func resizeKeyboardIfNeeded() {
-    // TODO: Eliminate this function; performance cost of resizing is
-    //       probably minimal if no resizing actually happens
-    resizeKeyboard()
-  }
-
-  func refreshKeyboard() {
-    kbSize = CGSize.zero
-    resizeKeyboard(with: keyboardSize)
-  }
-
-  // Keyman interaction
-  func resizeKeyboard() {
-    resizeKeyboard(with: keyboardSize)
-  }
-
-  func resizeKeyboard(with size: CGSize) {
-    setKeyboardSize(size: size)
-    
-    // TODO: Refactor to use resizeKeyboard()
-    let kbWidth = size.width
-    let kbHeight = size.height
-    
-    //keymanWeb.frame = keymanWeb.parent?.view.frame //CGRect(x: 0.0, y: 0.0, width: kbWidth, height: kbHeight)
-    //keymanWeb.frame?.size = size
-    keymanWeb.setOskWidth(Int(kbWidth))
-    keymanWeb.setOskHeight(Int(kbHeight))
-  }
-
-=======
->>>>>>> eea213ab
   // MARK: - Text
 
   // TODO: Switch from NSRange
@@ -1090,11 +897,7 @@
     keymanWebDelegate?.keyboardLoaded(keymanWeb)
 
     log.info("Loaded keyboard.")
-<<<<<<< HEAD
-    
-=======
     keymanWeb.resizeKeyboard()
->>>>>>> eea213ab
     keymanWeb.setDeviceType(UIDevice.current.userInterfaceIdiom)
 
     var newKb = Defaults.keyboard
@@ -1111,7 +914,7 @@
       //refreshKeyboard()
     }
     
-    refreshKeyboard()
+    keymanWeb.refreshKeyboard()
 
     NotificationCenter.default.post(name: Notifications.keyboardLoaded, object: self, value: newKb)
     if shouldReloadKeyboard {
@@ -1155,7 +958,7 @@
   
   public func showKeyboard() {
     keymanWebDelegate?.resumeKeyboard()
-    refreshKeyboard()
+    keymanWeb.refreshKeyboard()
   }
   
   public func hideKeyboard() {
@@ -1213,20 +1016,11 @@
     }
   }
 
-<<<<<<< HEAD
   func viewWillTransition(to size: CGSize, with coordinator: UIViewControllerTransitionCoordinator) {
-    dismissSubKeys()
-    dismissKeyPreview()
-    dismissKeyboardMenu()
-    
-=======
-  // FIXME: This is deprecated. Use inputViewWillTransition()
-  func inputViewWillRotate(to toInterfaceOrientation: UIInterfaceOrientation, duration: TimeInterval) {
     keymanWeb.dismissSubKeys()
     keymanWeb.dismissKeyPreview()
     keymanWeb.dismissKeyboardMenu()
-    keymanWeb.resizeKeyboard(with: toInterfaceOrientation)
->>>>>>> eea213ab
+    keymanWeb.resizeKeyboard(to: size)
     if isKeymanHelpOn {
       keymanWeb.showHelpBubble(afterDelay: 1.5)
     }
