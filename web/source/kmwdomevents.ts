--- conflicted
+++ resolved
@@ -1088,7 +1088,7 @@
         return '';
       }
 
-      return (typeof(e.textContent) == 'string' ? e.textContent : e.innerText);
+      return e.textContent;
     } 
 
     setText(e: HTMLElement, t?: string, cp?: number): void {
@@ -1099,8 +1099,8 @@
           
           // Read current text if null passed (for caret positioning)
           if(t === null) {
-            t1=(typeof(s1.textContent) == 'string' ? s1.textContent : s1.innerText);
-            t2=(typeof(s2.textContent) == 'string' ? s2.textContent : s2.innerText);
+            t1=s1.textContent;
+            t2=s2.textContent;
             t=t1+t2;        
           }
 
@@ -1115,66 +1115,39 @@
           t1=t._kmwSubstr(0,cp);
           t2=t._kmwSubstr(cp);
                               
-          if(typeof(s1.textContent) == 'string') {
-            s1.textContent=t1;
-          } else {
-            s1.innerText=t1;
-          }
-
-          if(typeof(s2.textContent) == 'string') {
-            s2.textContent=t2;
-          } else {
-            s2.innerText=t2;
-          }  
+          s1.textContent=t1;
+          s2.textContent=t2;
         }
       }
 
       this.updateBaseElement(e,tLen); // KMW-3, KMW-29
     }
 
-<<<<<<< HEAD
     getTextBeforeCaret(e: HTMLElement) {
       if(e && e.childNodes.length > 1) {
         var d=e.firstChild;
         if(d.childNodes.length > 0) {
           var s1=<HTMLElement> d.childNodes[0];
-          if('textContent' in s1) {
-            return s1.textContent;
-          }
-          if('innerText' in s1) {
-            return s1.innerText;
-          }
-        }
-      }
-=======
-    return e.textContent;
-  } 
->>>>>>> 25ea5e1e
+          return s1.textContent;
+        }
+      }
 
       return '';    
     }
         
-<<<<<<< HEAD
     setTextBeforeCaret(e: HTMLElement, t: string): void {
       if(e && e.childNodes.length > 0) {
         var d=e.firstChild,tLen=0;
         if(d.childNodes.length > 1) {
           var s1=<HTMLElement> d.childNodes[0], s2=<HTMLElement> d.childNodes[2];
           // Collapse (trailing) whitespace to a single space for INPUT fields (also prevents wrapping)
-          if(e.base.nodeName != 'TEXTAREA') t=t.replace(/\s+$/,' ');
-          if('textContent' in s1) s1.textContent=t;
-          else if('innerText' in s1) s1.innerText=t; 
+          if(e.base.nodeName != 'TEXTAREA') {
+            t=t.replace(/\s+$/,' ');
+          }
+          s1.textContent=t;
           // Test total length in order to control base element visibility 
           tLen=t.length;
-          if('textContent' in s2) tLen=tLen+s2.textContent.length;
-          else if('innerText' in s2) tLen=tLen+s2.innerText.length;            
-=======
-        // Read current text if null passed (for caret positioning)
-        if(t === null) {
-          t1=s1.textContent;
-          t2=s2.textContent;
-          t=t1+t2;        
->>>>>>> 25ea5e1e
+          tLen=tLen+s2.textContent.length;           
         }
       }
       
@@ -1201,7 +1174,6 @@
           e.base.value = this.getText(e);
         }
         
-<<<<<<< HEAD
         // And set the scroller caret to the end of the element content
         this.setText(e, null, 100000);
         
@@ -1228,17 +1200,6 @@
           (e.childNodes[1] as HTMLElement).style.visibility='hidden';
         }
       }    
-=======
-        if(cp === null || cp > tLen) {
-          cp=tLen;
-        }
-        t1=t._kmwSubstr(0,cp);
-        t2=t._kmwSubstr(cp);
-                            
-        s1.textContent=t1;
-        s2.textContent=t2;
-      }
->>>>>>> 25ea5e1e
     }
 
     flashCaret: () => void = function(this: DOMTouchHandlers): void {
@@ -1248,7 +1209,6 @@
       }
     }.bind(this);
 
-<<<<<<< HEAD
     /**
      * Position the caret at the start of the second span within the scroller
      *      
@@ -1257,35 +1217,13 @@
     showCaret(e: HTMLElement) {                          
       if(!e || !e.firstChild || (e.firstChild.childNodes.length<3)) {
         return;
-=======
-  getTextBeforeCaret(e: HTMLElement) {
-    if(e && e.childNodes.length > 1) {
-      var d=e.firstChild;
-      if(d.childNodes.length > 0) {
-        var s1=<HTMLElement> d.childNodes[0];
-        return s1.textContent;
->>>>>>> 25ea5e1e
       }
 
       var scroller=e.firstChild, cs=this.caret.style, sp2=<HTMLElement>scroller.childNodes[1];
       
-<<<<<<< HEAD
       // Attach the caret to this scroller and position it over the caret span
       if(this.caret.parentNode != scroller) {
         scroller.appendChild(this.caret);
-=======
-  setTextBeforeCaret(e: HTMLElement, t: string): void {
-    if(e && e.childNodes.length > 0) {
-      var d=e.firstChild,tLen=0;
-      if(d.childNodes.length > 1) {
-        var s1=<HTMLElement> d.childNodes[0], s2=<HTMLElement> d.childNodes[2];
-        // Collapse (trailing) whitespace to a single space for INPUT fields (also prevents wrapping)
-        if(e.base.nodeName != 'TEXTAREA') t=t.replace(/\s+$/,' ');
-        s1.textContent=t;
-        // Test total length in order to control base element visibility 
-        tLen=t.length;
-        tLen=tLen+s2.textContent.length;            
->>>>>>> 25ea5e1e
       }
 
       cs.left=sp2.offsetLeft+'px'; 
