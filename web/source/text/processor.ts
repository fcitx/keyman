// Establishes key-code definitions.
/// <reference path="codes.ts" />
// Defines our generalized "KeyEvent" class.
/// <reference path="keyEvent.ts" />

namespace com.keyman.text {
<<<<<<< HEAD
  export class KeyEvent {
    Ltarg: HTMLElement;
    Lcode: number;
    Lstates: number;
    LmodifierChange?: boolean;
    Lmodifiers: number;
    LisVirtualKey: boolean;
    vkCode: number;
    kName: string;
    kLayer?: string;
    kNextLayer?: string;
  };

=======
>>>>>>> 1903717f
  export class LegacyKeyEvent {
    Ltarg: HTMLElement;
    Lcode: number;
    Lmodifiers: number;
    LisVirtualKey: number;
  }

  export class Processor {

    // Tracks the simulated value for supported state keys, allowing the OSK to mirror a physical keyboard for them.
    // Using the exact keyCode name from the Codes definitions will allow for certain optimizations elsewhere in the code.
    stateKeys = {
      "K_CAPS":false,
      "K_NUMLOCK":false,
      "K_SCROLL":false
    };

    // Tracks the most recent modifier state information in order to quickly detect changes
    // in keyboard state not otherwise captured by the hosting page in the browser.
    // Needed for AltGr simulation.
    modStateFlags: number = 0;
    // Denotes whether or not KMW needs to 'swallow' the next keypress.
    swallowKeypress: boolean = false;


    /**
     * Get the default key string. If keyName is U_xxxxxx, use that Unicode codepoint.
     * Otherwise, lookup the  virtual key code (physical keyboard mapping)
     *
     * @param   {string}  keyName Name of the key
     * @param   {number}  n
     * @param   {number}  keyShiftState
     * @param   {boolean} usingOSK
     * @param   {Object=} Lelem
     * @return  {string}
     */
    defaultKeyOutput(Lkc: KeyEvent, keyShiftState: number, usingOSK: boolean): string {
      var Lkc: KeyEvent;

      let keyName = Lkc.kName;
      let n = Lkc.Lcode;
      let Lelem = Lkc.Ltarg;

      let keyman = com.keyman.singleton;
      let domManager = keyman.domManager;
      let activeKeyboard = keyman.keyboardManager.activeKeyboard;

      var ch = '', checkCodes = false;
      var touchAlias = (Lelem && typeof(Lelem.base) != 'undefined');
      // check if exact match to SHIFT's code.  Only the 'default' and 'shift' layers should have default key outputs.
      if(keyShiftState == 0) {
        checkCodes = true;
      } else if (keyShiftState == Codes.modifierCodes['SHIFT']) {
        checkCodes = true; 
        keyShiftState = 1; // It's used as an index.
      } else {
        console.warn("KMW only defines default key output for the 'default' and 'shift' layers!");
      }

      // If this was triggered by the OSK -or- if it was triggered within a touch-aliased DIV element.
      if(touchAlias || usingOSK) {
        var code = Codes.keyCodes[keyName];
        if(!code) {
          code = n;
        }

        switch(code) {
          case Codes.keyCodes['K_BKSP']:  //Only desktop UI, not touch devices. TODO: add repeat while mouse down for desktop UI
            keyman.interface.defaultBackspace();
            return '';
          case Codes.keyCodes['K_TAB']:
            domManager.moveToNext(keyShiftState);
            break;
          case Codes.keyCodes['K_TABBACK']:
            domManager.moveToNext(true);
            break;
          case Codes.keyCodes['K_TABFWD']:
            domManager.moveToNext(false);
            break;
          case Codes.keyCodes['K_ENTER']:
            // Insert new line in text area fields
            if(Lelem.nodeName == 'TEXTAREA' || (typeof Lelem.base != 'undefined' && Lelem.base.nodeName == 'TEXTAREA')) {
              return '\n';
            // Or move to next field from TEXT fields
            } else if(usingOSK) {
              var inputEle: HTMLInputElement;
              if(dom.Utils.instanceof(Lelem, "HTMLInputElement")) {
                inputEle = <HTMLInputElement> Lelem;
              } else if(typeof(Lelem.base) != 'undefined' && dom.Utils.instanceof(Lelem.base, "HTMLInputElement")) {
                inputEle = <HTMLInputElement> Lelem.base;
              }

              if (inputEle && (inputEle.type == 'search' || inputEle.type == 'submit')) {
                inputEle.disabled=false;
                inputEle.form.submit();
              } else {
                domManager.moveToNext(false);
              }
            }
            break;
          case Codes.keyCodes['K_SPACE']:
            return ' ';
          // break;
          //
          // // Problem:  clusters, and doing them right.
          // // The commented-out code below should be a decent starting point, but clusters make it complex.
          //
          // case VisualKeyboard.keyCodes['K_LEFT']:
          //   if(touchAlias) {
          //     var caretPos = keymanweb.getTextCaret(Lelem);
          //     keymanweb.setTextCaret(Lelem, caretPos - 1 >= 0 ? caretPos - 1 : 0);
          //   }
          //   break;
          // case VisualKeyboard.keyCodes['K_RIGHT']:
          //   if(touchAlias) {
          //     var caretPos = keymanweb.getTextCaret(Lelem);
          //     keymanweb.setTextCaret(Lelem, caretPos + 1);
          //   }
          //   if(code == VisualKeyboard.keyCodes['K_RIGHT']) {
          //     break;
          //   }
          // // Should we include this?  It could be tricky to do correctly...
          // case VisualKeyboard.keyCodes['K_DEL']:
          //   // Move caret right one unit, then backspace.
          //   if(touchAlias) {
          //     var caretPos = keymanweb.getTextCaret(Lelem);
          //     keymanweb.setTextCaret(Lelem, caretPos + 1);
          //     if(caretPos == keymanweb.getTextCaret(Lelem)) {
          //       // Failed to move right - there's nothing to delete.
          //       break;
          //     }
          //     kbdInterface.defaultBackspace();
          //   }
        }
      } else if(Lkc.Lcode == 8) {  //Only desktop UI, not touch devices. TODO: add repeat while mouse down for desktop UI
        keyman.interface.defaultBackspace();
        return '';
      }

      // Translate numpad keystrokes into their non-numpad equivalents
      // TODO:  Make part of 'defaultKeyOutput'.
      if(Lkc.Lcode >= Codes.keyCodes["K_NP0"]  &&  Lkc.Lcode <= Codes.keyCodes["K_NPSLASH"] && activeKeyboard && !activeKeyboard['KM']) {
        // Number pad, numlock on
        if(Lkc.Lcode < 106) {
          var Lch = Lkc.Lcode-48;
        } else {
          Lch = Lkc.Lcode-64;
        }
        ch = String._kmwFromCharCode(Lch); //I3319
        return ch;
      }

      // TODO:  Refactor the overloading of the 'n' parameter here into separate methods.

      // Test for fall back to U_xxxxxx key id
      // For this first test, we ignore the keyCode and use the keyName
      if(keyName && keyName.substr(0,2) == 'U_') {
        var codePoint = parseInt(keyName.substr(2,6), 16);
        if (((0x0 <= codePoint) && (codePoint <= 0x1F)) || ((0x80 <= codePoint) && (codePoint <= 0x9F))) {
          // Code points [U_0000 - U_001F] and [U_0080 - U_009F] refer to Unicode C0 and C1 control codes.
          // Check the codePoint number and do not allow output of these codes via U_xxxxxx shortcuts.
          console.log("Suppressing Unicode control code: U_00" + codePoint.toString(16));
          return ch;
        } else {
          // String.fromCharCode() is inadequate to handle the entire range of Unicode
          // Someday after upgrading to ES2015, can use String.fromCodePoint()
          ch=String.kmwFromCharCode(codePoint);
        }
        // Hereafter, we refer to keyCodes.
      } else if(checkCodes) { // keyShiftState can only be '1' or '2'.
        try {
          if(n >= Codes.keyCodes['K_0'] && n <= Codes.keyCodes['K_9']) { // The number keys.
            ch = Codes.codesUS[keyShiftState][0][n-Codes.keyCodes['K_0']];
          } else if(n >= Codes.keyCodes['K_A'] && n <= Codes.keyCodes['K_Z']) { // The base letter keys
            ch = String.fromCharCode(n+(keyShiftState?0:32));  // 32 is the offset from uppercase to lowercase.
          } else if(n >= Codes.keyCodes['K_COLON'] && n <= Codes.keyCodes['K_BKQUOTE']) {
            ch = Codes.codesUS[keyShiftState][1][n-Codes.keyCodes['K_COLON']];
          } else if(n >= Codes.keyCodes['K_LBRKT'] && n <= Codes.keyCodes['K_QUOTE']) {
            ch = Codes.codesUS[keyShiftState][2][n-Codes.keyCodes['K_LBRKT']];
          }
        } catch (e) {
          console.error("Error detected with default mapping for key:  code = " + n + ", shift state = " + (keyShiftState == 1 ? 'shift' : 'default'));
        }
      }
      return ch;
    }

    static getOutputTarget(Lelem?: HTMLElement): OutputTarget {
      let keyman = com.keyman.singleton;

      if(!Lelem && !keyman.isHeadless) {
        Lelem = keyman.domManager.getLastActiveElement();
        if(!Lelem) {
          // If we're trying to find an active target but one doesn't exist, just return null.
          return null;
        }
      }

      // If we were provided an element or found an active element but it's improperly attached, that should cause an error.
      if(Lelem._kmwAttachment && Lelem._kmwAttachment.interface) {
        return Lelem._kmwAttachment.interface;
      } else {
        throw new Error("OSK could not find element output target data!");
      }
    }

    _GetClickEventProperties(e: osk.KeyElement, Lelem: HTMLElement): KeyEvent {
      let keyman = com.keyman.singleton;

      var activeKeyboard = keyman.keyboardManager.activeKeyboard;
      let formFactor = keyman.util.device.formFactor;
      let outputTarget = Processor.getOutputTarget(Lelem);

      // Get key name and keyboard shift state (needed only for default layouts and physical keyboard handling)
      // Note - virtual keys should be treated case-insensitive, so we force uppercasing here.
      var layer=e['key'].spec.layer || '', keyName=e['keyId'].toUpperCase();
      var keyShiftState = this.getModifierState(keyman['osk'].vkbd.layerId);

      keyman.domManager.initActiveElement(Lelem);

      // Turn off key highlighting (or preview)
      keyman['osk'].vkbd.highlightKey(e,false);
      
      // Clear any cached codepoint data; we can rebuild it if it's unchanged.
      outputTarget.invalidateSelection();
      // Deadkey matching continues to be troublesome.
      // Deleting matched deadkeys here seems to correct some of the issues.   (JD 6/6/14)
      outputTarget.deadkeys().deleteMatched();      // Delete any matched deadkeys before continuing

      // Start:  mirrors _GetKeyEventProperties
      // First check the virtual key, and process shift, control, alt or function keys
      var Lkc: KeyEvent = {
        Ltarg: Lelem,
        Lmodifiers: 0,
        Lstates: 0,
        Lcode: Codes.keyCodes[keyName],
        LisVirtualKey: true,
        vkCode: 0,
        kName: keyName,
        kLayer: layer,
        kNextLayer: e['key'].spec['nextlayer']
      };

      // If it's actually a state key modifier, trigger its effects immediately, as KeyboardEvents would do the same.
      switch(keyName) {
        case 'K_CAPS':
        case 'K_NUMLOCK':
        case 'K_SCROLL':
          this.stateKeys[keyName] = ! this.stateKeys[keyName];
      }

      // Set the flags for the state keys.
      Lkc.Lstates |= this.stateKeys['K_CAPS']    ? Codes.modifierCodes['CAPS'] : Codes.modifierCodes['NO_CAPS'];
      Lkc.Lstates |= this.stateKeys['K_NUMLOCK'] ? Codes.modifierCodes['NUM_LOCK'] : Codes.modifierCodes['NO_NUM_LOCK'];
      Lkc.Lstates |= this.stateKeys['K_SCROLL']  ? Codes.modifierCodes['SCROLL_LOCK'] : Codes.modifierCodes['NO_SCROLL_LOCK'];

      // Set LisVirtualKey to false to ensure that nomatch rule does fire for U_xxxx keys
      if(keyName.substr(0,2) == 'U_') {
        Lkc.LisVirtualKey=false;
      }

      // Get code for non-physical keys (T_KOKAI, U_05AB etc)
      if(typeof Lkc.Lcode == 'undefined') {
        Lkc.Lcode = this.getVKDictionaryCode(keyName);// Updated for Build 347
        if(!Lkc.Lcode) {
          // Special case for U_xxxx keys. This vk code will never be used
          // in a keyboard, so we use this to ensure that keystroke processing
          // occurs for the key.
          Lkc.Lcode = 1; 
        }
      }

      // Override key shift state if specified for key in layout (corrected for popup keys KMEW-93)
      keyShiftState = this.getModifierState(e['key'].spec['layer'] || layer);

      // Define modifiers value for sending to keyboard mapping function
      Lkc.Lmodifiers = keyShiftState;

      // Handles modifier states when the OSK is emulating rightalt through the leftctrl-leftalt layer.
      if((Lkc.Lmodifiers & Codes.modifierBitmasks['ALT_GR_SIM']) == Codes.modifierBitmasks['ALT_GR_SIM'] && osk.Layouts.emulatesAltGr()) {
        Lkc.Lmodifiers &= ~Codes.modifierBitmasks['ALT_GR_SIM'];
        Lkc.Lmodifiers |= Codes.modifierCodes['RALT'];
      }

      // End - mirrors _GetKeyEventProperties

      // Include *limited* support for mnemonic keyboards (Sept 2012)
      // If a touch layout has been defined for a mnemonic keyout, do not perform mnemonic mapping for rules on touch devices.
      if(activeKeyboard && activeKeyboard['KM'] && !(activeKeyboard['KVKL'] && formFactor != 'desktop')) {
        if(Lkc.Lcode != Codes.keyCodes['K_SPACE']) { // exception required, March 2013
          // Jan 2019 - interesting that 'K_SPACE' also affects the caps-state check...
          Lkc.vkCode = Lkc.Lcode;
          this.setMnemonicCode(Lkc, layer.indexOf('shift') != -1, this.stateKeys['K_CAPS']);
        }
      } else {
        Lkc.vkCode=Lkc.Lcode;
      }

      // Support version 1.0 KeymanWeb keyboards that do not define positional vs mnemonic
      if(typeof activeKeyboard['KM'] == 'undefined') {
        Lkc.Lcode=keyman.keyMapManager._USKeyCodeToCharCode(Lkc);
        Lkc.LisVirtualKey=false;
      }

      return Lkc;
    }

    /**
     * Simulate a keystroke according to the touched keyboard button element
     *
     * Handles default output and keyboard processing for both OSK and physical keystrokes.
     * 
     * @param       {Object}      e      The abstracted KeyEvent to use for keystroke processing
     */
    processKeyEvent(keyEvent: KeyEvent, e?: osk.KeyElement): boolean {
      let keyman = com.keyman.singleton;
      //var Lelem = keyman.domManager.getLastActiveElement();

      let fromOSK = !!e; // If specified, it's from the OSK.

      var activeKeyboard = keyman.keyboardManager.activeKeyboard;
      let kbdInterface = keyman.interface;
      let formFactor = keyman.util.device.formFactor;
      let keyMapManager = keyman.keyMapManager;

<<<<<<< HEAD
      this.swallowKeypress = false;
=======
      if(Lelem != null) {
        // Get key name and keyboard shift state (needed only for default layouts and physical keyboard handling)
        // Note - virtual keys should be treated case-insensitive, so we force uppercasing here.
        var layer=e['key'].spec.layer || e['key'].layer || '', keyName=e['keyId'].toUpperCase(), keyShiftState=this.getModifierState(keyman['osk'].vkbd.layerId);
        var nextLayer: string = e['key'].spec['nextlayer'];

        keyman.domManager.initActiveElement(Lelem);
>>>>>>> 1903717f

      if(fromOSK) {
        keyman.domManager.initActiveElement(keyEvent.Ltarg);

        // Turn off key highlighting (or preview)
        keyman['osk'].vkbd.highlightKey(e,false);
      }

      // Exclude menu and OSK hide keys from normal click processing
      if(keyEvent.kName == 'K_LOPT' || keyEvent.kName == 'K_ROPT') {
        keyman['osk'].vkbd.optionKey(e, keyEvent.kName, true);
        return true;
      }

      // The default OSK layout for desktop devices does not include nextlayer info, relying on modifier detection here.
      // It's the OSK equivalent to doModifierPress on 'desktop' form factors.
      if(formFactor == 'desktop' && fromOSK) {
        // If it's a desktop OSK style and this triggers a layer change,
        // a modifier key was clicked.  No output expected, so it's safe to instantly exit.
        if(this.selectLayer(keyEvent.kName, keyEvent.kNextLayer)) {
          return true;
        }
      }

      // Will handle any non-layer change modifier & state keys, mapping them through the physical keyboard's version
      // of state management.
      if(this.doModifierPress(keyEvent, !fromOSK)) {
        return true;
      }

      if(!fromOSK && !window.event) {
        // I1466 - Convert the - keycode on mnemonic as well as positional layouts
        // FireFox, Mozilla Suite
        if(keyMapManager.browserMap.FF['k'+keyEvent.Lcode]) {
          keyEvent.Lcode=keyMapManager.browserMap.FF['k'+keyEvent.Lcode];
        }
      } //else 
      //{
      // Safari, IE, Opera?
      //}

      if(fromOSK) {
        keyman.uiManager.setActivatingUI(true);
        com.keyman.DOMEventHandlers.states._IgnoreNextSelChange = 100;
        keyman.domManager.focusLastActiveElement();
        com.keyman.DOMEventHandlers.states._IgnoreNextSelChange = 0;
      }

      // // ...end I3363 (Build 301)
      let outputTarget = Processor.getOutputTarget(keyEvent.Ltarg);
      var LeventMatched = 0;
      this.swallowKeypress = false;

      // Pass this key code and state to the keyboard program
      if(activeKeyboard && keyEvent.Lcode != 0) {
        LeventMatched = LeventMatched || kbdInterface.processKeystroke(fromOSK ? keyman.util.device : keyman.util.physicalDevice, outputTarget, keyEvent);
      }

      if(!LeventMatched) {
        // Restore the virtual key code if a mnemonic keyboard is being used
        keyEvent.Lcode=keyEvent.vkCode;

        // Handle unmapped keys, including special keys
        // The following is physical layout dependent, so should be avoided if possible.  All keys should be mapped.
        var ch = this.defaultKeyOutput(keyEvent, keyEvent.Lmodifiers, true);
        if(ch) {
          kbdInterface.output(0, outputTarget, ch);
          LeventMatched = 1;
        } else if(keyEvent.Lcode == 8) { // Backspace
          LeventMatched = 1;
        }
      }

      // Should we swallow any further processing of keystroke events for this keydown-keypress sequence?
      if(LeventMatched) {
        this.swallowKeypress = (e && keyEvent.Lcode != 8 ? keyEvent.Lcode != 0 : false);
        if(keyEvent.Lcode == 8) {
          this.swallowKeypress = false;
        }
        return false;
      } else {
        this.swallowKeypress = false;
      }

      // Swap layer as appropriate.
      if(keyEvent.kNextLayer) {
        this.selectLayer(keyEvent.kName, keyEvent.kNextLayer);
      }
      /* I732 END - 13/03/2007 MCD: End Positional Layout support in OSK */
      
      if(fromOSK) {
        keyman.uiManager.setActivatingUI(false);	// I2498 - KeymanWeb OSK does not accept clicks in FF when using automatic UI
      }

      return !LeventMatched;
    }

    /**
     * Simulate a keystroke according to the touched keyboard button element
     *
     * Note that the test-case oriented 'recorder' stubs this method to facilitate OSK-based input
     * recording for use in test cases.  If changing this function, please ensure the recorder is
     * not affected.
     * 
     * @param       {Object}      e      element touched (or clicked)
     */
    clickKey(e: osk.KeyElement) {
      let keyman = com.keyman.singleton;
      var Lelem = keyman.domManager.getLastActiveElement();

      if(Lelem != null) {
        let Lkc = this._GetClickEventProperties(e, Lelem);
        return this.processKeyEvent(Lkc, e);
      } else {
        return true;
      }
    }

    // FIXME:  makes some bad assumptions.
    setMnemonicCode(Lkc: KeyEvent, shifted: boolean, capsActive: boolean) {
      // K_SPACE is not handled by defaultKeyOutput for physical keystrokes unless using touch-aliased elements.
      // It's also a "exception required, March 2013" for clickKey, so at least they both have this requirement.
      if(Lkc.Lcode != Codes.keyCodes['K_SPACE']) {
        // So long as the key name isn't prefixed with 'U_', we'll get a default mapping based on the Lcode value.
        // We need to determine the mnemonic base character - for example, SHIFT + K_PERIOD needs to map to '>'.
        let mappingEvent: KeyEvent = new KeyEvent();
        for(var key in Lkc) {
          mappingEvent[key] = Lkc[key];
        }
        
        mappingEvent.kName = 'K_xxxx';
        mappingEvent.Ltarg = null;
        var mappedChar: string = this.defaultKeyOutput(Lkc, (shifted ? 0x10 : 0), false);
        if(mappedChar) {
          // FIXME;  Warning - will return 96 for 'a', which is a keycode corresponding to Codes.keyCodes('K_NP1') - a numpad key.
          Lkc.Lcode = mappedChar.charCodeAt(0);
        } // No 'else' - avoid blocking modifier keys, etc.
      }

      if(capsActive) {
        // TODO:  Needs fixing - does not properly mirror physical keystrokes, as Lcode range 96-111 corresponds
        // to numpad keys!  (Physical keyboard section has its own issues here.)
        if((Lkc.Lcode >= 65 && Lkc.Lcode <= 90) /* 'A' - 'Z' */ || (Lkc.Lcode >= 97 && Lkc.Lcode <= 122) /* 'a' - 'z' */) {
          Lkc.Lmodifiers ^= 0x10;  // Flip the 'shifted' bit, so it'll act as the opposite key.
          Lkc.Lcode ^= 0x20; // Flips the 'upper' vs 'lower' bit for the base 'a'-'z' ASCII alphabetics.
        }
      }
    }

    /**
     * Get modifier key state from layer id
     *
     * @param       {string}      layerId       layer id (e.g. ctrlshift)
     * @return      {number}                    modifier key state (desktop keyboards)
     */
    getModifierState(layerId: string): number {
      var modifier=0;
      if(layerId.indexOf('shift') >= 0) {
        modifier |= Codes.modifierCodes['SHIFT'];
      }

      // The chiral checks must not be directly exclusive due each other to visual OSK feedback.
      var ctrlMatched=false;
      if(layerId.indexOf('leftctrl') >= 0) {
        modifier |= Codes.modifierCodes['LCTRL'];
        ctrlMatched=true;
      } 
      if(layerId.indexOf('rightctrl') >= 0) {
        modifier |= Codes.modifierCodes['RCTRL'];
        ctrlMatched=true;
      } 
      if(layerId.indexOf('ctrl')  >= 0 && !ctrlMatched) {
        modifier |= Codes.modifierCodes['CTRL'];
      }

      var altMatched=false;
      if(layerId.indexOf('leftalt') >= 0) {
        modifier |= Codes.modifierCodes['LALT'];
        altMatched=true;
      } 
      if(layerId.indexOf('rightalt') >= 0) {
        modifier |= Codes.modifierCodes['RALT'];
        altMatched=true;
      } 
      if(layerId.indexOf('alt')  >= 0 && !altMatched) {
        modifier |= Codes.modifierCodes['ALT'];
      }

      return modifier;
    }

    /**
     * @summary Look up a custom virtual key code in the virtual key code dictionary KVKD.  On first run, will build the dictionary.
     *
     * `VKDictionary` is constructed from the keyboard's `KVKD` member. This list is constructed 
     * at compile-time and is a list of 'additional' virtual key codes, starting at 256 (i.e. 
     * outside the range of standard virtual key codes). These additional codes are both 
     * `[T_xxx]` and `[U_xxxx]` custom key codes from the Keyman keyboard language. However, 
     * `[U_xxxx]` keys only generate an entry in `KVKD` if there is a corresponding rule that 
     * is associated with them in the keyboard rules. If the `[U_xxxx]` key code is only 
     * referenced as the id of a key in the touch layout, then it does not get an entry in 
     * the `KVKD` property.
     *
     * @private
     * @param       {string}      keyName   custom virtual key code to lookup in the dictionary
     * @return      {number}                key code > 255 on success, or 0 if not found
     */
    getVKDictionaryCode(keyName: string) {
      let keyman = com.keyman.singleton;
      var activeKeyboard = keyman.keyboardManager.activeKeyboard;
      if(!activeKeyboard['VKDictionary']) {
        var a=[];
        if(typeof activeKeyboard['KVKD'] == 'string') {
          // Build the VK dictionary
          // TODO: Move the dictionary build into the compiler -- so compiler generates code such as following.  
          // Makes the VKDictionary member unnecessary.
          //       this.KVKD={"K_ABC":256,"K_DEF":257,...};
          var s=activeKeyboard['KVKD'].split(' ');
          for(var i=0; i<s.length; i++) {
            a[s[i].toUpperCase()]=i+256; // We force upper-case since virtual keys should be case-insensitive.
          }
        }
        activeKeyboard['VKDictionary']=a;
      }

      var res=activeKeyboard['VKDictionary'][keyName.toUpperCase()];
      return res ? res : 0;
    }

    /**
     * Function     _UpdateVKShift
     * Scope        Private
     * @param       {Object}            e     OSK event
     * @param       {number}            v     keyboard shift state
     * @param       {(boolean|number)}  d     set (1) or clear(0) shift state bits
     * @return      {boolean}                 Always true
     * Description  Updates the current shift state within KMW, updating the OSK's visualization thereof.
     */
    _UpdateVKShift(e: KeyEvent, v: number, d: boolean|number): boolean {
      var keyShiftState=0, lockStates=0, i;
      let keyman = com.keyman.singleton;

      var lockNames  = ['CAPS', 'NUM_LOCK', 'SCROLL_LOCK'];
      var lockKeys   = ['K_CAPS', 'K_NUMLOCK', 'K_SCROLL'];

      if(e) {
        // read shift states from Pevent
        keyShiftState = e.Lmodifiers;
        lockStates = e.Lstates;

        // Are we simulating AltGr?  If it's a simulation and not real, time to un-simulate for the OSK.
        if(keyman.keyboardManager.isChiral() && osk.Layouts.emulatesAltGr() && 
            (this.modStateFlags & Codes.modifierBitmasks['ALT_GR_SIM']) == Codes.modifierBitmasks['ALT_GR_SIM']) {
          keyShiftState |= Codes.modifierBitmasks['ALT_GR_SIM'];
          keyShiftState &= ~Codes.modifierCodes['RALT'];
        }

        for(i=0; i < lockNames.length; i++) {
          if(lockStates & Codes.stateBitmasks[lockNames[i]]) {
            this.stateKeys[lockKeys[i]] = lockStates & Codes.modifierCodes[lockNames[i]];
          }
        }
      } else if(d) {
        keyShiftState |= v;

        for(i=0; i < lockNames.length; i++) {
          if(v & Codes.stateBitmasks[lockNames[i]]) {
            this.stateKeys[lockKeys[i]] = true;
          }
        }
      } else {
        keyShiftState &= ~v;

        for(i=0; i < lockNames.length; i++) {
          if(v & Codes.stateBitmasks[lockNames[i]]) {
            this.stateKeys[lockKeys[i]] = false;
          }
        }
      }

      // Find and display the selected OSK layer
      if(keyman['osk'].vkbd) {
        keyman['osk'].vkbd.showLayer(this.getLayerId(keyShiftState));
      }

      // osk._UpdateVKShiftStyle will be called automatically upon the next _Show.
      if(keyman.osk._Visible) {
        keyman.osk._Show();
      }

      return true;
    }

    getLayerId(modifier: number): string {
      return osk.Layouts.getLayerId(modifier);
    }

    /**
     * Select the OSK's next keyboard layer based upon layer switching keys as a default
     * The next layer will be determined from the key name unless otherwise specifed
     *
     *  @param  {string}                    keyName     key identifier
     *  @param  {number|string|undefined}   nextLayerIn optional next layer identifier
     *  @return {boolean}                               return true if keyboard layer changed
     */
    selectLayer(keyName: string, nextLayerIn?: number | string): boolean {
      var nextLayer = arguments.length < 2 ? null : nextLayerIn;
      let keyman = com.keyman.singleton;
      var isChiral = keyman.keyboardManager.isChiral();

      // Layer must be identified by name, not number (27/08/2015)
      if(typeof nextLayer == 'number') {
        nextLayer = this.getLayerId(nextLayer * 0x10);
      }

      // Identify next layer, if required by key
      if(!nextLayer) {
        switch(keyName) {
          case 'K_LSHIFT':
          case 'K_RSHIFT':
          case 'K_SHIFT':
            nextLayer = 'shift';
            break;
          case 'K_LCONTROL':
          case 'K_LCTRL':
            if(isChiral) {
              nextLayer = 'leftctrl';
              break;
            }
          case 'K_RCONTROL':
          case 'K_RCTRL':
            if(isChiral) {
              nextLayer = 'rightctrl';
              break;
            }
          case 'K_CTRL':
            nextLayer = 'ctrl';
            break;
          case 'K_LMENU':
          case 'K_LALT':
            if(isChiral) {
              nextLayer = 'leftalt';
              break;
            }
          case 'K_RMENU':
          case 'K_RALT':
            if(isChiral) {
              nextLayer = 'rightalt';
              break;
            }
          case 'K_ALT':
            nextLayer = 'alt';
            break;
          case 'K_ALTGR':
            if(isChiral) {
              nextLayer = 'leftctrl-rightalt';
            } else {
              nextLayer = 'ctrl-alt';
            }
            break;
          case 'K_CURRENCIES':
          case 'K_NUMERALS':
          case 'K_SHIFTED':
          case 'K_UPPER':
          case 'K_LOWER':
          case 'K_SYMBOLS':
            nextLayer = 'default';
            break;
        }
      }

      // If no key corresponding to a layer transition is pressed, maintain the current layer.
      if(!nextLayer) {
        return false;
      }

      // Change layer and refresh OSK
      this.updateLayer(nextLayer);
      com.keyman.singleton.osk._Show();

      return true;
    }

    /**
     * Sets the new layer id, allowing for toggling shift/ctrl/alt while preserving the remainder
     * of the modifiers represented by the current layer id (where applicable)
     *
     * @param       {string}      id      layer id (e.g. ctrlshift)
     */
    updateLayer(id: string) {
      let keyman = com.keyman.singleton;
      let vkbd = keyman['osk'].vkbd;

      if(!vkbd) {
        return;
      }

      let activeLayer = vkbd.layerId;
      var s = activeLayer;

      // Do not change layer unless needed (27/08/2015)
      if(id == activeLayer && keyman.util.device.formFactor != 'desktop') {
        return false;
      }

      var idx=id;
      var i;

      if(keyman.util.device.formFactor == 'desktop') {
        // Need to test if target layer is a standard layer (based on the plain 'default')
        var replacements= ['leftctrl', 'rightctrl', 'ctrl', 'leftalt', 'rightalt', 'alt', 'shift'];

        for(i=0; i < replacements.length; i++) {
          // Don't forget to remove the kebab-case hyphens!
          idx=idx.replace(replacements[i] + '-', '');
          idx=idx.replace(replacements[i],'');
        }

        // If we are presently on the default layer, drop the 'default' and go straight to the shifted mode.
        // If on a common symbolic layer, drop out of symbolic mode and go straight to the shifted mode.
        if(activeLayer == 'default' || activeLayer == 'numeric' || activeLayer == 'symbol' || activeLayer == 'currency' || idx != '') {
          s = id;
        }
        // Otherwise, we are based upon a layer that accepts modifier variations.
        // Modify the layer according to the current state and key pressed.
        //
        // TODO:  Consider:  should this ever be allowed for a base layer other than 'default'?  If not,
        // if(idx == '') with accompanying if-else structural shift would be a far better test here.
        else {
          // Save our current modifier state.
          var modifier=this.getModifierState(s);

          // Strip down to the base modifiable layer.
          for(i=0; i < replacements.length; i++) {
            // Don't forget to remove the kebab-case hyphens!
            s=s.replace(replacements[i] + '-', '');
            s=s.replace(replacements[i],'');
          }

          // Toggle the modifier represented by our input argument.
          switch(id) {
            case 'shift':
              modifier ^= Codes.modifierCodes['SHIFT'];
              break;
            case 'leftctrl':
              modifier ^= Codes.modifierCodes['LCTRL'];
              break;
            case 'rightctrl':
              modifier ^= Codes.modifierCodes['RCTRL'];
              break;
            case 'ctrl':
              modifier ^= Codes.modifierCodes['CTRL'];
              break;
            case 'leftalt':
              modifier ^= Codes.modifierCodes['LALT'];
              break;
            case 'rightalt':
              modifier ^= Codes.modifierCodes['RALT'];
              break;
            case 'alt':
              modifier ^= Codes.modifierCodes['ALT'];
              break;
            default:
              s = id;
          }

          // Combine our base modifiable layer and attach the new modifier variation info to obtain our destination layer.
          if(s != 'default') {
            if(s == '') {
              s = this.getLayerId(modifier);
            } else {
              s = this.getLayerId(modifier) + '-' + s;
            }
          }
        }
        
        if(s == '') {
          s = 'default';
        }
      } else {
        // Mobile form-factor.  Either the layout is specified by a keyboard developer with direct layer name references
        // or all layers are accessed via subkey of a single layer-shifting key - no need for modifier-combining logic.
        s = id;
      }

      // Actually set the new layer id.
      if(vkbd) {
        if(!vkbd.showLayer(s)) {
          vkbd.showLayer('default');
        }
      }
    }

    /**
     * Function     _GetEventKeyCode
     * Scope        Private
     * @param       {Event}       e         Event object
     * Description  Finds the key code represented by the event.
     */
    _GetEventKeyCode(e: KeyboardEvent) {
      if (e.keyCode) {
        return e.keyCode;
      } else if (e.which) {
        return e.which;
      } else {
        return null;
      }
    }

    // Returns true if the key event is a modifier press, allowing keyPress to return selectively
    // in those cases.
    private doModifierPress(Levent: KeyEvent, isKeyDown: boolean): boolean {
      let keyman = com.keyman.singleton;

      switch(Levent.Lcode) {
        case 8: 
          Processor.getOutputTarget(Levent.Ltarg).deadkeys().clear();
          break; // I3318 (always clear deadkeys after backspace) 
        case 16: //"K_SHIFT":16,"K_CONTROL":17,"K_ALT":18
        case 17: 
        case 18: 
        case 20: //"K_CAPS":20, "K_NUMLOCK":144,"K_SCROLL":145
        case 144:
        case 145:
          // For eventual integration - we bypass an OSK update for physical keystrokes when in touch mode.
          keyman.keyboardManager.notifyKeyboard(Levent.Lcode, Levent.Ltarg, 1); 
          if(!keyman.util.device.touchable) {
            return this._UpdateVKShift(Levent, Levent.Lcode-15, 1); // I2187
          } else {
            return true;
          }
      }

      if(Levent.LmodifierChange) {
        keyman.keyboardManager.notifyKeyboard(0, Levent.Ltarg, 1); 
        this._UpdateVKShift(Levent, 0, 1);
      }

      // No modifier keypresses detected.
      return false;
    }

    /**
     * Function     _GetKeyEventProperties
     * Scope        Private
     * @param       {Event}       e         Event object
     * @param       {boolean=}    keyState  true if call results from a keyDown event, false if keyUp, undefined if keyPress
     * @return      {Object.<string,*>}     KMW keyboard event object: 
     * Description  Get object with target element, key code, shift state, virtual key state 
     *                Ltarg=target element
     *                Lcode=keyCode
     *                Lmodifiers=shiftState
     *                LisVirtualKeyCode e.g. ctrl/alt key
     *                LisVirtualKey     e.g. Virtual key or non-keypress event
     */    
    _GetKeyEventProperties(e: KeyboardEvent, keyState?: boolean): KeyEvent {
      let keyman = com.keyman.singleton;
      var s = new KeyEvent();

      e = keyman._GetEventObject(e);   // I2404 - Manage IE events in IFRAMEs
      if(e.cancelBubble === true) {
        return null; // I2457 - Facebook meta-event generation mess -- two events generated for a keydown in Facebook contentEditable divs
      }    

      s.Ltarg = keyman.util.eventTarget(e) as HTMLElement;
      if (s.Ltarg == null) {
        return null;
      } else if (s.Ltarg.nodeType == 3) {// defeat Safari bug
        s.Ltarg = s.Ltarg.parentNode as HTMLElement;
      }

      s.Lcode = this._GetEventKeyCode(e);
      if (s.Lcode == null) {
        return null;
      }

      // Stage 1 - track the true state of the keyboard's modifiers.
      var prevModState = this.modStateFlags, curModState = 0x0000;
      var ctrlEvent = false, altEvent = false;
      
      let keyCodes = Codes.keyCodes;
      switch(s.Lcode) {
        case keyCodes['K_CTRL']:      // The 3 shorter "K_*CTRL" entries exist in some legacy keyboards.
        case keyCodes['K_LCTRL']:
        case keyCodes['K_RCTRL']:
        case keyCodes['K_CONTROL']:
        case keyCodes['K_LCONTROL']:
        case keyCodes['K_RCONTROL']:
          ctrlEvent = true;
          break;
        case keyCodes['K_LMENU']:     // The 2 "K_*MENU" entries exist in some legacy keyboards.
        case keyCodes['K_RMENU']:
        case keyCodes['K_ALT']:
        case keyCodes['K_LALT']:
        case keyCodes['K_RALT']:
          altEvent = true;
          break;
      }

      /**
       * Two separate conditions exist that should trigger chiral modifier detection.  Examples below use CTRL but also work for ALT.
       * 
       * 1.  The user literally just pressed CTRL, so the event has a valid `location` property we can utilize.  
       *     Problem: its layer isn't presently activated within the OSK.
       * 
       * 2.  CTRL has been held a while, so the OSK layer is valid, but the key event doesn't tell us the chirality of the active CTRL press.
       *     Bonus issue:  RAlt simulation may cause erasure of this location property, but it should ONLY be empty if pressed in this case.
       *     We default to the 'left' variants since they're more likely to exist and cause less issues with RAlt simulation handling.
       * 
       * In either case, `e.getModifierState("Control")` is set to true, but as a result does nothing to tell us which case is active.
       * 
       * `e.location != 0` if true matches condition 1 and matches condition 2 if false.
       */

      curModState |= (e.getModifierState("Shift") ? 0x10 : 0);

      let modifierCodes = Codes.modifierCodes;
      if(e.getModifierState("Control")) {
        curModState |= ((e.location != 0 && ctrlEvent) ? 
          (e.location == 1 ? modifierCodes['LCTRL'] : modifierCodes['RCTRL']) : // Condition 1
          prevModState & 0x0003);                                                       // Condition 2
      }
      if(e.getModifierState("Alt")) {
        curModState |= ((e.location != 0 && altEvent) ? 
          (e.location == 1 ? modifierCodes['LALT'] : modifierCodes['RALT']) :   // Condition 1
          prevModState & 0x000C);                                                       // Condition 2
      }

      // Stage 2 - detect state key information.  It can be looked up per keypress with no issue.
      s.Lstates = 0;
      
      s.Lstates |= e.getModifierState('CapsLock') ? modifierCodes['CAPS'] : modifierCodes['NO_CAPS'];
      s.Lstates |= e.getModifierState('NumLock') ? modifierCodes['NUM_LOCK'] : modifierCodes['NO_NUM_LOCK'];
      s.Lstates |= (e.getModifierState('ScrollLock') || e.getModifierState("Scroll")) // "Scroll" for IE9.
        ? modifierCodes['SCROLL_LOCK'] : modifierCodes['NO_SCROLL_LOCK'];

      // We need these states to be tracked as well for proper OSK updates.
      curModState |= s.Lstates;

      // Stage 3 - Set our modifier state tracking variable and perform basic AltGr-related management.
      s.LmodifierChange = this.modStateFlags != curModState;
      this.modStateFlags = curModState;

      // For European keyboards, not all browsers properly send both key-up events for the AltGr combo.
      var altGrMask = modifierCodes['RALT'] | modifierCodes['LCTRL'];
      if((prevModState & altGrMask) == altGrMask && (curModState & altGrMask) != altGrMask) {
        // We just released AltGr - make sure it's all released.
        curModState &= ~ altGrMask;
      }
      // Perform basic filtering for Windows-based ALT_GR emulation on European keyboards.
      if(curModState & modifierCodes['RALT']) {
        curModState &= ~modifierCodes['LCTRL'];
      }

      let modifierBitmasks = Codes.modifierBitmasks;
      // Stage 4 - map the modifier set to the appropriate keystroke's modifiers.
      if(keyman.keyboardManager.isChiral()) {
        s.Lmodifiers = curModState & modifierBitmasks.CHIRAL;

        // Note for future - embedding a kill switch here or in keymanweb.osk.emulatesAltGr would facilitate disabling
        // AltGr / Right-alt simulation.
        if(osk.Layouts.emulatesAltGr() && (s.Lmodifiers & modifierBitmasks['ALT_GR_SIM']) == modifierBitmasks['ALT_GR_SIM']) {
          s.Lmodifiers ^= modifierBitmasks['ALT_GR_SIM'];
          s.Lmodifiers |= modifierCodes['RALT'];
        }
      } else {
        // No need to sim AltGr here; we don't need chiral ALTs.
        s.Lmodifiers = 
          (curModState & 0x10) | // SHIFT
          ((curModState & (modifierCodes['LCTRL'] | modifierCodes['RCTRL'])) ? 0x20 : 0) | 
          ((curModState & (modifierCodes['LALT'] | modifierCodes['RALT']))   ? 0x40 : 0); 
      }

      // Mnemonic handling.
      var activeKeyboard = keyman.keyboardManager.activeKeyboard;

      if(activeKeyboard && activeKeyboard['KM']) {
        // The following will never set a code corresponding to a modifier key, so it's fine to do this,
        // which may change the value of Lcode, here.
        this.setMnemonicCode(s, e.getModifierState("Shift"), e.getModifierState("CapsLock"));
      }

      // The 0x6F used to be 0x60 - this adjustment now includes the chiral alt and ctrl modifiers in that check.
      var LisVirtualKeyCode = (typeof e.charCode != 'undefined' && e.charCode != null  &&  (e.charCode == 0 || (s.Lmodifiers & 0x6F) != 0));
      s.LisVirtualKey = LisVirtualKeyCode || e.type != 'keypress';

      let keyMapManager = keyman.keyMapManager;

      // Other minor physical-keyboard adjustments
      if(activeKeyboard && !activeKeyboard['KM']) {
        // Positional Layout

        /* 13/03/2007 MCD: Swedish: Start mapping of keystroke to US keyboard */
        var Lbase=keyMapManager.languageMap[com.keyman.osk.Layouts._BaseLayout];
        if(Lbase && Lbase['k'+s.Lcode]) {
          s.Lcode=Lbase['k'+s.Lcode];
        }
        /* 13/03/2007 MCD: Swedish: End mapping of keystroke to US keyboard */
        
        if(typeof(activeKeyboard['KM'])=='undefined'  &&  !(s.Lmodifiers & 0x60)) {
          // Support version 1.0 KeymanWeb keyboards that do not define positional vs mnemonic
          s = {
            Lcode: keyMapManager._USKeyCodeToCharCode(s),
            Ltarg: s.Ltarg,
            Lmodifiers: 0,
            LisVirtualKey: false,
            vkCode: s.Lcode, // Helps to merge OSK and physical keystroke control paths.
            Lstates: s.Lstates,
            kName: ''
          };
        }
      }
      
      return s;
    }

    /**
     * Function     keyDown
     * Scope        Public
     * Description  Processes keydown event and passes data to keyboard. 
     * 
     * Note that the test-case oriented 'recorder' stubs this method to facilitate keystroke
     * recording for use in test cases.  If changing this function, please ensure the recorder is
     * not affected.
     */ 
    keyDown(e: KeyboardEvent): boolean {
      this.swallowKeypress = false;

      // Get event properties  
      var Levent = this._GetKeyEventProperties(e, true);
      if(Levent == null) {
        return true;
      }

      var LeventMatched = !this.processKeyEvent(Levent);

      if(LeventMatched) {
        if(e  &&  e.preventDefault) {
          e.preventDefault();
          e.stopPropagation();
        }
      }

      return !LeventMatched;
    }

    // KeyUp basically exists for two purposes:
    // 1)  To detect browser form submissions (handled in kmwdomevents.ts)
    // 2)  To detect modifier state changes.
    keyUp(e: KeyboardEvent): boolean {
      var Levent = this._GetKeyEventProperties(e, false);
      if(Levent == null) {
        return true;
      }

      return this.doModifierPress(Levent, false);
    }

    keyPress(e: KeyboardEvent): boolean {
      let keyman = com.keyman.singleton;

      var Levent = this._GetKeyEventProperties(e);
      if(Levent == null || Levent.LisVirtualKey) {
        return true;
      }

      // _Debug('KeyPress code='+Levent.Lcode+'; Ltarg='+Levent.Ltarg.tagName+'; LisVirtualKey='+Levent.LisVirtualKey+'; _KeyPressToSwallow='+keymanweb._KeyPressToSwallow+'; keyCode='+(e?e.keyCode:'nothing'));

      /* I732 START - 13/03/2007 MCD: Swedish: Start positional keyboard layout code: prevent keystroke */
      if(!keyman.keyboardManager.activeKeyboard['KM']) {
        if(!this.swallowKeypress) {
          return true;
        }
        if(Levent.Lcode < 0x20 || ((<any>keyman)._BrowserIsSafari  &&  (Levent.Lcode > 0xF700  &&  Levent.Lcode < 0xF900))) {
          return true;
        }

        e = keyman._GetEventObject<KeyboardEvent>(e);   // I2404 - Manage IE events in IFRAMEs
        if(e) {
          e.returnValue = false;
        }
        return false;
      }
      /* I732 END - 13/03/2007 MCD: Swedish: End positional keyboard layout code */
      let outputTarget = Processor.getOutputTarget(Levent.Ltarg);
      
      // Only reached if it's a mnemonic keyboard.
      if(this.swallowKeypress || keyman['interface'].processKeystroke(keyman.util.physicalDevice, outputTarget, Levent)) {
        this.swallowKeypress = false;
        if(e && e.preventDefault) {
          e.preventDefault();
          e.stopPropagation();
        }
        return false;
      }

      this.swallowKeypress = false;
      return true;
    }
  }
}<|MERGE_RESOLUTION|>--- conflicted
+++ resolved
@@ -4,22 +4,6 @@
 /// <reference path="keyEvent.ts" />
 
 namespace com.keyman.text {
-<<<<<<< HEAD
-  export class KeyEvent {
-    Ltarg: HTMLElement;
-    Lcode: number;
-    Lstates: number;
-    LmodifierChange?: boolean;
-    Lmodifiers: number;
-    LisVirtualKey: boolean;
-    vkCode: number;
-    kName: string;
-    kLayer?: string;
-    kNextLayer?: string;
-  };
-
-=======
->>>>>>> 1903717f
   export class LegacyKeyEvent {
     Ltarg: HTMLElement;
     Lcode: number;
@@ -235,7 +219,7 @@
 
       // Get key name and keyboard shift state (needed only for default layouts and physical keyboard handling)
       // Note - virtual keys should be treated case-insensitive, so we force uppercasing here.
-      var layer=e['key'].spec.layer || '', keyName=e['keyId'].toUpperCase();
+      var layer=e['key'].spec.layer || e['key'].layer || '', keyName=e['keyId'].toUpperCase();
       var keyShiftState = this.getModifierState(keyman['osk'].vkbd.layerId);
 
       keyman.domManager.initActiveElement(Lelem);
@@ -345,17 +329,7 @@
       let formFactor = keyman.util.device.formFactor;
       let keyMapManager = keyman.keyMapManager;
 
-<<<<<<< HEAD
       this.swallowKeypress = false;
-=======
-      if(Lelem != null) {
-        // Get key name and keyboard shift state (needed only for default layouts and physical keyboard handling)
-        // Note - virtual keys should be treated case-insensitive, so we force uppercasing here.
-        var layer=e['key'].spec.layer || e['key'].layer || '', keyName=e['keyId'].toUpperCase(), keyShiftState=this.getModifierState(keyman['osk'].vkbd.layerId);
-        var nextLayer: string = e['key'].spec['nextlayer'];
-
-        keyman.domManager.initActiveElement(Lelem);
->>>>>>> 1903717f
 
       if(fromOSK) {
         keyman.domManager.initActiveElement(keyEvent.Ltarg);
