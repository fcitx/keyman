--- conflicted
+++ resolved
@@ -86,11 +86,7 @@
      * 
      * apply___Command - used when a RuleBehavior represents a non-text "command" within the Engine.
      */
-<<<<<<< HEAD
-    public static applyDOMCommand(Lkc: KeyEvent) {
-=======
-    public static applyDOMCommand(Lkc: KeyEvent, keyShiftState: number): void {
->>>>>>> 50dbccf5
+    public static applyDOMCommand(Lkc: KeyEvent): void {
       let code = DefaultOutput.codeForEvent(Lkc);
       let domManager = com.keyman.singleton.domManager;
 
@@ -107,18 +103,13 @@
       }
     }
 
-<<<<<<< HEAD
-    public static applyCommand(Lkc: KeyEvent) {
-      DefaultOutput.applyDOMCommand(Lkc);
-=======
     /**
      * Used when a RuleBehavior represents a non-text "command" within the Engine.  This will generally 
      * trigger events that require context reset - often by moving the caret or by moving what OutputTarget
      * the caret is in.  However, we let those events perform the actual context reset.
      */
-    public static applyCommand(Lkc: KeyEvent, keyShiftState: number): void {
-      DefaultOutput.applyDOMCommand(Lkc, keyShiftState);
->>>>>>> 50dbccf5
+    public static applyCommand(Lkc: KeyEvent): void {
+      DefaultOutput.applyDOMCommand(Lkc);
 
       // Notes for potential default-handling extensions:
       // 
@@ -217,14 +208,10 @@
       let keyShiftState = Lkc.Lmodifiers;
 
       // check if exact match to SHIFT's code.  Only the 'default' and 'shift' layers should have default key outputs.
-<<<<<<< HEAD
+      // TODO:  Extend to allow AltGr as well - better mnemonic support.
       if(keyShiftState == Codes.modifierCodes['SHIFT']) {
         keyShiftState = 1;
       } else if(keyShiftState != 0) {
-=======
-      // TODO:  Extend to allow AltGr as well - better mnemonic support.
-      if(keyShiftState != 0 && keyShiftState != 1) {
->>>>>>> 50dbccf5
         if(ruleBehavior) {
           ruleBehavior.warningLog = "KMW only defines default key output for the 'default' and 'shift' layers!";
         }
