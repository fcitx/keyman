/***
   KeymanWeb 10.0
   Copyright 2017 SIL International
***/

// If KMW is already initialized, the KMW script has been loaded more than once. We wish to prevent resetting the 
// KMW system, so we use the fact that 'initialized' is only 1 / true after all scripts are loaded for the initial
// load of KMW.
if(!window['keyman']['initialized']) { 

  /******************************************************************
   *  Main Keyman Web Module    
   *   
   *  Code enclosed as an anonymous function to protect name space                          
   *    
   ******************************************************************/

  (function() 
  { 
    // Declare KeymanWeb, OnScreen Keyboard and Util objects
    var keymanweb=window['keyman'],osk=keymanweb['osk'],util=keymanweb['util'],device=util.device;
    var kbdInterface=keymanweb['interface'];

    /**
     * Function     debug
     * Scope        Private
     * @param       {(string|Object)}     s   string (or object) to print
     * Description  Simple debug display (upper right of screen)
     *              Extended to support multiple arguments May 2015   
     */       
    keymanweb['debug']=keymanweb.debug=function(s){
      var p;
      if(keymanweb.debugElement == null)
      {
        var d=document.createElement('DIV'),ds=d.style;
        ds.position='absolute';ds.width='30%';ds.maxHeight='50%';ds.top='0';ds.right='0';
        ds.minHeight='50px'; ds.border='1px solid blue'; ds.whiteSpace='pre-line';ds.overflowY='scroll';
        p=document.createElement('P'); p.id='debug_output';p.style.margin='2px';
        d.appendChild(p);
        document.body.appendChild(d);   
        keymanweb.debugElement=p;  
      } 
      if((p=document.getElementById('debug_output')) == null) return; 

      if(arguments.length == 0)
        if(typeof p.textContent != 'undefined') p.textContent=''; else p.innerHTML='';
      else
      {
        var ts=new Date().toTimeString().substr(3,5),t=ts+' ',t1,k,m,sx;
        for(k=0; k<arguments.length; k++)
        {
          if(k > 0) t = t + '; ';
          sx = arguments[k];
          if(typeof sx == 'object')
          {
            if(sx == null)
            {
              t = t + 'null';
            }
            else
            {
              t1 = '';
              for(m in sx) 
              {
                if(t1.length > 0) t1 = t1 + ', ';
                t1 = t1 + m + ':';              
                switch(typeof sx[m])
                {
                  case 'string':
                  case 'number':
                  case 'boolean':
                    t1 = t1 + sx[m]; break;
                  default:
                    t1 = t1 + typeof sx[m]; break;
                }
                if(t1.length > 1024) 
                {
                  t1 = t1.substr(0,1000)+'...'; break;
                }
              }
              if(t1.length > 0) t = t + '{' + t1 + '}';
            }
          }
          else
          {
            t = t + sx;
          }
        } 
        // Truncate if necessary to avoid memory problems
        if(t.length > 1500) t = t.substr(0,1500) + ' (more)';  
        
        if(typeof p.textContent != 'undefined')
          p.textContent=t+'\n'+p.textContent;
        else
          p.innerHTML=t+'<br />'+p.innerHTML;
        
      }
    }
    keymanweb.debugElement=null;
    var dbg=keymanweb.debug;
        
    /**
     * Function     addEventListener
     * Scope        Public
     * @param       {string}            event     event to handle
     * @param       {function(Event)}   func      event handler function
     * @return      {boolean}                     value returned by util.addEventListener
     * Description  Wrapper function to add and identify KeymanWeb-specific event handlers
     */       
    keymanweb['addEventListener'] = keymanweb.addEventListener = function(event, func)
    {
      return util.addEventListener('kmw.'+event, func);
    }

    /**
     * Function    setUpTouchDevice
     * Scope       Private
     * Description Initialize event handling and duplicate input fields for touch-input devices
     */       
    keymanweb.setupTouchDevice = function()
    { 
      /**
       * Ideally, OSK behaviour should emulate internal keyboard, but 
       * it is not possible to do that while allowing native scrolling.
       * The compromise adopted is that a touchstart or touchmove event
       * on any part of the page other than an input element or the OSK 
       * itself will temporarily hide the OSK until the touchend or 
       * window.scroll event is fired. Hiding the OSK in this way seems
       * less disturbing than having it move as the page is scrolled.
       * 
       * All of this may be better if we can reliably get the y-offset 
       * from the CSS transform and apply that to repositioning the OSK
       * using a timed event loop.           
       */  

      /**
       * Close OSK and remove simulated caret on losing focus
       */          
      keymanweb.cancelInput = function()
      { 
        keymanweb._ActiveElement=null; 
        keymanweb.hideCaret(); 
        osk.hideNow();
      };

      /**
       * Handle losing focus from simulated input field 
       *
       * @param       {Event}      e    event
       */
      keymanweb.setBlur = function(e)
      {
        // This works OK for iOS, but may need something else for other platforms
        if(('relatedTarget' in e) && e.relatedTarget)
        {
          if(e.relatedTarget.nodeName != 'DIV' || e.relatedTarget.className.indexOf('keymanweb-input') == -1)
          {
            keymanweb.cancelInput(); return;
          }
        }
        //Hide the OSK
        if(!keymanweb.focusing) keymanweb.cancelInput();
      }
      
      /**
       * Handle receiving focus by simulated input field 
       *      
       * @param       {Event=}     e    event
       */       
      keymanweb.setFocus=function(e) {                     
        //e.stopPropagation();  // not doing anything useful, no child elements
        //e.preventDefault();   // prevents user selection or scrolling, may be better if they are allowed?
        keymanweb.focusing=true;
        keymanweb.focusTimer=window.setTimeout(function(){keymanweb.focusing=false;},1000);
  
        var tEvent=e;      
        if(e) {
          if(typeof e.touches == 'object') {
            tEvent=e.touches[0];
          }
        } else { // Allow external code to set focus and thus display the OSK on touch devices if required (KMEW-123)
          tEvent={clientX:0,clientY:0}
          // Will usually be called from setActiveElement, which should define _LastActiveElement
          if(keymanweb._LastActiveElement) {
            tEvent.target = keymanweb._LastActiveElement['kmw_ip'];
          // but will default to first input or text area on page if _LastActiveElement is null
        } else {
            tEvent.target = keymanweb.sortedInputs[0]['kmw_ip'];
          }
        }    
        
        var touchX=tEvent.clientX,touchY=tEvent.clientY,tTarg=tEvent.target,scroller;
    
        // Identify the scroller element
        if(tTarg.nodeName == 'SPAN') {
          scroller=tTarg.parentNode;
        } else if(tTarg.className != null && tTarg.className.indexOf('keymanweb-input') >= 0) {
          scroller=tTarg.firstChild;
        } else {
          scroller=tTarg;
        }

        // And the actual target element        
        var target=scroller.parentNode;

        // Move the caret and refocus if necessary     
        if(keymanweb._ActiveElement != target) {
          // Hide the KMW caret
          keymanweb.hideCaret(); 
          keymanweb._ActiveElement=target;
          // The issue here is that touching a DIV does not actually set the focus for iOS, even when enabled to accept focus (by setting tabIndex=0)
          // We must explicitly set the focus in order to remove focus from any non-KMW input
          target.focus();  //Android native browsers may not like this, but it is needed for Chrome, Safari
        }  
        
        // Correct element directionality if required
        keymanweb._SetTargDir(target);  
        // What we really want to do is to blur any active element that is not a KMW input, 
        // but the following line does not work as might be expected, even though the correct element is referenced.
        // It is as though blur is ignored if focus is supposed to have been moved, even if it has not in fact been moved?
        //if(document.activeElement.nodeName != 'DIV' && document.activeElement.nodeName != 'BODY') document.activeElement.blur();
        
        // Refresh the internal keyboard flag state
        keymanweb.useInternalKeyboard=false;
        
        // And display the OSK if not already visible
        if(osk.ready && !osk._Visible) {
          osk._Show();
        }
        
        // If clicked on DIV, set caret to end of text
        if(tTarg.nodeName == 'DIV' ) { 
          var x,cp;
          x=util._GetAbsoluteX(scroller.firstChild);        
          if(target.dir == 'rtl') { 
            x += scroller.firstChild.offsetWidth;        
            cp=(touchX > x ? 0 : 100000);
          } else {
            cp=(touchX<x ? 0 : 100000);
          }
      
          keymanweb.setTextCaret(target,cp);
          keymanweb.scrollInput(target);        
        } else { // Otherwise, if clicked on text in SPAN, set at touch position
          var caret,cp,cpMin,cpMax,x,y,dy,yRow,iLoop;
          caret=scroller.childNodes[1]; //caret span
          cpMin=0;
          cpMax=keymanweb.getText(target)._kmwLength();
          cp=keymanweb.getTextCaret(target);
          dy=document.body.scrollTop;

          // Vertical scrolling
          if(target.base.nodeName == 'TEXTAREA')
          {
            yRow=Math.round(target.base.offsetHeight/target.base.rows);     
            for(iLoop=0; iLoop<16; iLoop++)
            {
              y=util._GetAbsoluteY(caret)-dy;  //top of caret            
              if(y > touchY && cp > cpMin && cp != cpMax) {cpMax=cp; cp=Math.round((cp+cpMin)/2);}
              else if(y < touchY-yRow && cp < cpMax && cp != cpMin) {cpMin=cp; cp=Math.round((cp+cpMax)/2);}
              else break;
              keymanweb.setTextCaret(target,cp);
            }
            while(util._GetAbsoluteY(caret)-dy > touchY && cp > cpMin)keymanweb.setTextCaret(target,--cp);
            while(util._GetAbsoluteY(caret)-dy < touchY-yRow && cp < cpMax) keymanweb.setTextCaret(target,++cp);
          }

          // Caret repositioning for horizontal scrolling of RTL text

          // snapOrder - 'snaps' the touch location in a manner corresponding to the 'ltr' vs 'rtl' orientation.
          // Think of it as performing a floor() function, but the floor depends on the origin's direction.
          var snapOrder;
          if(target.dir == 'rtl') {  // I would use arrow functions, but IE doesn't like 'em.
            snapOrder = function(a, b) {
              return a < b; 
            };
          } else {
            snapOrder = function(a, b) { 
              return a > b; 
            };
          }

          for(iLoop=0; iLoop<16; iLoop++) {
            x=util._GetAbsoluteX(caret);  //left of caret            
            if(snapOrder(x, touchX) && cp > cpMin && cp != cpMax) {
              cpMax=cp; 
              cp=Math.round((cp+cpMin)/2);
            } else if(!snapOrder(x, touchX) && cp < cpMax && cp != cpMin) {
              cpMin=cp; 
              cp=Math.round((cp+cpMax)/2);
            } else {
              break;
            }
            keymanweb.setTextCaret(target,cp);
          }

          while(snapOrder(util._GetAbsoluteX(caret), touchX) && cp > cpMin) {
            keymanweb.setTextCaret(target,--cp);
          }
          while(!snapOrder(util._GetAbsoluteX(caret), touchX) && cp < cpMax) {
            keymanweb.setTextCaret(target,++cp);
          }
        }

        /**
         * This event will trigger before keymanweb.setBlur is triggered.  Now that we're allowing independent keyboard settings
         * for controls, we have to act here to preserve the outgoing control's keyboard settings.
         *
         * If we 'just activated' the KeymanWeb UI, we need to save the new keyboard change as appropriate.
         */  
        keymanweb._BlurKeyboardSettings();

        // With the attachment API update, we now directly track the old legacy control behavior.
        keymanweb._LastActiveElement = target;

        /**
         * If we 'just activated' the KeymanWeb UI, we need to save the new keyboard change as appropriate.
         * If not, we need to activate the control's preferred keyboard.
         */
<<<<<<< HEAD
        keymanweb._FocusKeyboardSettings(false);
        
        // Always do the common focus stuff, instantly returning if we're in an editable iframe.
        // This parallels the if-statement in _ControlFocus - it may be needed as this if-statement in the future,
        // despite its present redundancy.
        if(keymanweb._CommonFocusHelper(target)) {
          return;
        };
=======
        if(keymanweb._LastActiveElement._kmwAttachment.keyboard != null) {      
          keymanweb.setActiveKeyboard(keymanweb._LastActiveElement._kmwAttachment.keyboard, 
            keymanweb._LastActiveElement._kmwAttachment.languageCode); 
        } else { 
          keymanweb.setActiveKeyboard(keymanweb.globalKeyboard, keymanweb.globalLanguageCode);
        }
        
        //TODO: the logic of the following line doesn't look right!!  Both variables are true, but that doesn't make sense!
        //_Debug(keymanweb._IsIEEditableIframe(Ltarg,1) + '...' +keymanweb._IsMozillaEditableIframe(Ltarg,1));
        if(!keymanweb._IsIEEditableIframe(target,1) || !keymanweb._IsMozillaEditableIframe(target,1))
        {
          keymanweb._DisableInput = 1; return;
        }
        keymanweb._DisableInput = 0;
    
        if(!keymanweb._JustActivatedKeymanWebUI)
        {
          kbdInterface.clearDeadkeys();
          keymanweb._NotifyKeyboard(0,target,1);  // I2187
        }
      
        if(!keymanweb._JustActivatedKeymanWebUI  &&  keymanweb._SelectionControl != target)
          keymanweb._IsActivatingKeymanWebUI = 0;
        keymanweb._JustActivatedKeymanWebUI = 0;
    
        keymanweb._SelectionControl = target;
>>>>>>> f874c045
      }

      /**
       * Create a caret to be appended to the scroller of the focussed input field. 
       * The caret is appended to the scroller so that it will automatically be clipped 
       * when the user manually scrolls it outside the element boundaries.          
       * It is positioned exactly over the hidden span that is inserted between the
       * text spans before and after the insertion point.          
       */
      keymanweb.caret=document.createElement('DIV');
      var cs=keymanweb.caret.style;
      cs.position='absolute';
      cs.height='16px';           // default height, actual height set from element properties
      cs.width='2px';
      cs.backgroundColor='blue';
      cs.border='none';
      cs.left=cs.top='0px';           // actual position set relative to parent when displayed
      cs.display='block';         
      cs.visibility='hidden';
      cs.zIndex='9998';           // immediately below the OSK
      
      /**
       * Position the caret at the start of the second span within the scroller
       *      
       * @param   {Object}  e   input DIV element (copy of INPUT or TEXTAREA)
       */
      keymanweb.showCaret=function(e)
      {                          
        if(!e || !e.firstChild || (e.firstChild.childNodes.length<3)) return;

        var scroller=e.firstChild,cs=keymanweb.caret.style,sp2=scroller.childNodes[1];
        
        // Attach the caret to this scroller and position it over the caret span
        if(keymanweb.caret.parentNode != scroller) scroller.appendChild(keymanweb.caret);
        cs.left=sp2.offsetLeft+'px'; 
        cs.top=sp2.offsetTop+'px';
        cs.height=(sp2.offsetHeight-1)+'px';
        cs.visibility='hidden';   // best to wait for timer to display caret
        
        // Scroll into view if required
        keymanweb.scrollBody(e);
      
        // Display and position the scrollbar if necessary
        keymanweb.setScrollBar(e);
      }

      /**
       * Display and position a scrollbar in the input field if needed
       * 
       * @param   {Object}  e   input DIV element (copy of INPUT or TEXTAREA)
       */
      keymanweb.setScrollBar=function(e)
      {
        // Display the scrollbar if necessary.  Added TEXTAREA condition to correct rotation issue KMW-5.  Fixed for 310 beta.
        var scroller=e.childNodes[0],sbs=e.childNodes[1].style;
        if((scroller.offsetWidth > e.offsetWidth || scroller.offsetLeft < 0) && (e.base.nodeName != 'TEXTAREA')) 
        {
          sbs.height='4px';
          sbs.width=100*(e.offsetWidth/scroller.offsetWidth)+'%';
          sbs.left=100*(-scroller.offsetLeft/scroller.offsetWidth)+'%';
          sbs.top='0';
          sbs.visibility='visible';  
        }
        else if(scroller.offsetHeight > e.offsetHeight || scroller.offsetTop < 0)
        {
          sbs.width='4px';
          sbs.height=100*(e.offsetHeight/scroller.offsetHeight)+'%';
          sbs.top=100*(-scroller.offsetTop/scroller.offsetHeight)+'%';
          sbs.left='0';    
          sbs.visibility='visible';        
        }
        else
        {
          sbs.visibility='hidden';
        }
      }                    

      /**
       * Description Toggle state of caret in simulated input field
       */         
      keymanweb.flashCaret = function()
      {
        if(device.touchable && keymanweb._ActiveElement != null)
        {
          var cs=keymanweb.caret.style;
          if(cs.visibility != 'visible') cs.visibility='visible'; else cs.visibility='hidden';
        }
      }
    
      /**
       * Hide caret in simulated input field, update underlying INPUT or TEXTAREA
       */         
      keymanweb.hideCaret = function()
      {
        var e=keymanweb._LastActiveElement,s=null;
        if(e && e.className != null && e.className.indexOf('keymanweb-input') >= 0)
        {
          // Always copy text back to underlying field on blur
          e.base.value = keymanweb.getText(e);
          
          // And set the scroller caret to the end of the element content
          keymanweb.setText(e,null,100000);
          
          // Set the element scroll to zero (or max for RTL INPUT)
          var ss=e.firstChild.style;
          if(e.base.nodeName == 'TEXTAREA')
            ss.top='0'; 
          else
          {
            if(e.base.dir == 'rtl') ss.left=(e.offsetWidth-e.firstChild.offsetWidth-8)+'px';
            else ss.left='0';
          }
          
          
          // And hide the caret and scrollbar       
          if(keymanweb.caret.parentNode) keymanweb.caret.parentNode.removeChild(keymanweb.caret);
          keymanweb.caret.style.visibility='hidden';
          if(e.childNodes.length > 1 ) e.childNodes[1].style.visibility='hidden';
        }    
      }
      
      // Start the caret flash timer
      keymanweb.timerId = window.setInterval(keymanweb.flashCaret,500);

      /**
       * Insert text into simulated input field at indicated character position
       * 
       * @param       {Object}      e     simulated input field DIV
       * @param       {?string}     t     text to insert in element
       * @param       {?number}     cp    caret position (characters)     
       */         
      keymanweb.setText = function(e,t,cp)
      {
        if(e && e.childNodes.length > 0)
        {
          var d=e.firstChild,tLen=0;
          if(d.childNodes.length >= 3)
          {
            var s1=d.childNodes[0],s2=d.childNodes[2],t1,t2;
            
            // Read current text if null passed (for caret positioning)
            if(t === null)
            {
              t1=(typeof(s1.textContent) == 'string' ? s1.textContent : s1.innerText);
              t2=(typeof(s2.textContent) == 'string' ? s2.textContent : s2.innerText);
              t=t1+t2;        
            }
            if(cp < 0) cp = 0;    //if(typeof t._kmwLength == 'undefined') return; 
            tLen=t._kmwLength();
            
            if(cp === null || cp > tLen) cp=tLen;
            t1=t._kmwSubstr(0,cp); t2=t._kmwSubstr(cp);
                                
            if(typeof(s1.textContent) == 'string') s1.textContent=t1; else s1.innerText=t1;
            if(typeof(s2.textContent) == 'string') s2.textContent=t2; else s2.innerText=t2;          
          }
        }
        keymanweb.updateBaseElement(e,tLen); // KMW-3, KMW-29
      }

      /**
       * Set content, visibility, background and borders of input and base elements (KMW-3,KMW-29) 
       *
       * @param       {Object}        e     input element 
       * @param       {number}        n     length of text in field
       */                      
      keymanweb.updateBaseElement=function(e,n)
      {
        e.base.value=keymanweb.getText(e); //KMW-29
        e.style.backgroundColor=(n==0?'transparent':window.getComputedStyle(e.base,null).backgroundColor);
        if(device.OS == 'iOS')
        {
          e.base.style.visibility=(n==0?'visible':'hidden');
        }
      }
      
      /**
       * Get simulated input field content
       * 
       * @param       {Object}        e     simulated input field DIV
       * @return      {string}              entire text in simulated input field
       */         
      keymanweb.getText=function(e)
      {
        if(e == null) return '';
        return (typeof(e.textContent) == 'string' ? e.textContent : e.innerText);
      } 
    
      /**
       * Get text up to the caret from simulated input field 
       * 
       * @param       {Object}        e     simulated input field DIV
       * @return      {string}              Context for simulated input field
       */         
      keymanweb.getTextBeforeCaret=function(e)
      {
        if(e && e.childNodes.length > 1) 
        {
          var d=e.firstChild;
          if(d.childNodes.length > 0) 
          {
            var s1=d.childNodes[0];
            if('textContent' in s1)
              return s1.textContent;
            if('innerText' in s1)
              return s1.innerText;
          }
        }
        return '';    
      }
    
      /**
       * Replace text up to the caret in the simulated input field 
       * 
       * @param       {Object}        e     simulated input field DIV
       * @param       {string}        t     string to insert 
       */         
      keymanweb.setTextBeforeCaret=function(e,t)
      {
        if(e && e.childNodes.length > 0) 
        {
          var d=e.firstChild,tLen=0;
          if(d.childNodes.length > 1) 
          {
            var s1=d.childNodes[0],s2=d.childNodes[2];
            // Collapse (trailing) whitespace to a single space for INPUT fields (also prevents wrapping)
            if(e.base.nodeName != 'TEXTAREA') t=t.replace(/\s+$/,' ');
            if('textContent' in s1) s1.textContent=t;
            else if('innerText' in s1) s1.innerText=t; 
            // Test total length in order to control base element visibility 
            tLen=t.length;
            if('textContent' in s2) tLen=tLen+s2.textContent.length;
            else if('innerText' in s2) tLen=tLen+s2.innerText.length;            
          }
        }
        
        // Update the base element then scroll into view if necessary      
        keymanweb.updateBaseElement(e,tLen); //KMW-3, KMW-29      
        keymanweb.scrollInput(e); 
            
      }
      
      /**
       * Description  Get current position of caret in simulated input field 
       * 
       * @param       {Object}        e     simulated input field DIV
       * @return      {number}              caret character position in simulated input field
       */         
      keymanweb.getTextCaret=function(e)
      {
        return keymanweb.getTextBeforeCaret(e)._kmwLength();
      }

      /**
       * Set current position of caret in simulated input field then display the caret 
       * 
       * @param       {Object}        e     element (object) or element id (string) of simulated input field
       * @param       {number}        cp    caret position (character index)
       */         
      keymanweb.setTextCaret=function(e,cp)
      {
        keymanweb.setText(e,null,cp);
        keymanweb.showCaret(e);
      }

      /**
       * Handle the touch move event for an input element
       * 
       * @param       {Event}           e     touchmove event
       */         
      keymanweb.dragInput=function(e)
      {    
        // Prevent dragging window 
        e.preventDefault();  e.stopPropagation();      

        // Identify the target from the touch list or the event argument (IE 10 only) 
        var target=(typeof e.targetTouches == 'object' ? e.targetTouches[0].target : e.target);     
        if(target == null) return;
        
        // Identify the input element from the touch event target (touched element may be contained by input)
        if(target.className == null || target.className.indexOf('keymanweb-input') < 0) target=target.parentNode;
        if(target.className == null || target.className.indexOf('keymanweb-input') < 0) target=target.parentNode;
        if(target.className == null || target.className.indexOf('keymanweb-input') < 0) return;
        
        var x=(typeof e.touches == 'object' ? e.touches[0].screenX : e.screenX),       
            y=(typeof e.touches == 'object' ? e.touches[0].screenY : e.screenY);
                  
        // Allow content of input elements to be dragged horizontally or vertically
        if(typeof keymanweb.firstTouch == 'undefined' || keymanweb.firstTouch == null)
          keymanweb.firstTouch={x:x,y:y};
        else
        {
          var x0=keymanweb.firstTouch.x,y0=keymanweb.firstTouch.y,
            scroller=target.firstChild,dx,dy,x1;
          
          if(target.base.nodeName == 'TEXTAREA')
          {
            var yOffset=parseInt(scroller.style.top,10);
            if(isNaN(yOffset)) yOffset=0;
            dy=y0-y;
            if(dy < -4 || dy > 4)
            {
              scroller.style.top=(yOffset<dy?yOffset-dy:0)+'px';
              keymanweb.firstTouch.y=y;  
            } 
          }
          else
          {
            var xOffset=parseInt(scroller.style.left,10);
            if(isNaN(xOffset)) xOffset=0;
            dx=x0-x;
            if(dx < -4 || dx > 4)
            {
              // Limit dragging beyond the defined text (to avoid dragging the text completely out of view)
              var xMin=0,xMax=util._GetAbsoluteX(target)+target.offsetWidth-scroller.offsetWidth-32;
              if(target.base.dir == 'rtl')xMin=16; else xMax=xMax-24;            
              x1=xOffset-dx;
              if(x1 > xMin) x1=xMin;
              if(x1 < xMax) x1=xMax;
              scroller.style.left=x1+'px';
              keymanweb.firstTouch.x=x;       
            }    
          }
        }
        keymanweb.setScrollBar(target);
      }

      /**
       * Scroll the input field horizontally (INPUT base element) or 
       * vertically (TEXTAREA base element) to bring the caret into view
       * as text is entered or deleted form an element     
       *      
       * @param       {Object}      e        simulated input field object with focus
       */         
      keymanweb.scrollInput=function(e)
      {
        if(!e || !e.firstChild || e.className == null || e.className.indexOf('keymanweb-input') < 0 ) return;

        var scroller=e.firstChild;
        if(scroller.childNodes.length < 3) return;
  
        // Get the actual absolute position of the caret and the element 
        var s2=scroller.childNodes[1],
          cx=util._GetAbsoluteX(s2),cy=util._GetAbsoluteY(s2),
          ex=util._GetAbsoluteX(e),ey=util._GetAbsoluteY(e),
          x=parseInt(scroller.style.left,10),
          y=parseInt(scroller.style.top,10),
          dx=0,dy=0; 
        
        // Scroller offsets must default to zero
        if(isNaN(x)) x=0; if(isNaN(y)) y=0;
  
        // Scroll input field vertically if necessary
        if(e.base.nodeName == 'TEXTAREA')
        { 
          var rowHeight=Math.round(e.offsetHeight/e.base.rows);
          if(cy < ey) dy=cy-ey;
          if(cy > ey+e.offsetHeight-rowHeight) dy=cy-ey-e.offsetHeight+rowHeight;   
          if(dy != 0)scroller.style.top=(y<dy?y-dy:0)+'px';
        } 
        // or scroll horizontally if needed
        else
        {
          if(cx < ex+8) dx=cx-ex-12;
          if(cx > ex+e.offsetWidth-12) dx=cx-ex-e.offsetWidth+12;   
          if(dx != 0)scroller.style.left=(x<dx?x-dx:0)+'px';
        }    

        // Display the caret (and scroll into view if necessary)
        keymanweb.showCaret(e);
      }

      /**
       * Scroll the document body vertically to bring the active input into view
       * 
       * @param       {Object}      e        simulated input field object being focussed
       */         
      keymanweb.scrollBody=function(e)
      { 
        if(!e || e.className == null || e.className.indexOf('keymanweb-input') < 0 || !osk.ready) return;

        // Get the absolute position of the caret
        var s2=e.firstChild.childNodes[1],y=util._GetAbsoluteY(s2),t=window.pageYOffset,dy=0;
        if(y < t) 
        {
          dy=y-t;
        }
        else
        {
          dy=y-t-(window.innerHeight-osk._Box.offsetHeight-s2.offsetHeight-2);
          if(dy < 0) dy=0;
        }    
        // Hide OSK, then scroll, then re-anchor OSK with absolute position (on end of scroll event)
        if(dy != 0) 
          window.scrollTo(0,dy+window.pageYOffset);
      }

      /**
       *  Correct the position and size of a duplicated input element
       *  @param  {Element}  x   simulated input element
       **/              
      keymanweb.updateInput = function(x)
      {
        var xs=x.style,b=x.base,
            s=window.getComputedStyle(b,null),
            mLeft=parseInt(s.marginLeft,10),
            mTop=parseInt(s.marginTop,10),
            x1=util._GetAbsoluteX(b),y1=util._GetAbsoluteY(b);
  
        var p=x.offsetParent;
        if(p)
        {
          x1=x1-util._GetAbsoluteX(p); y1=y1-util._GetAbsoluteY(p);
        }
        
        if(isNaN(mLeft)) mLeft=0; if(isNaN(mTop)) mTop=0;
        
        xs.left=(x1-mLeft)+'px'; xs.top=(y1-mTop)+'px';

        // FireFox does not want the offset!
        if(typeof(s.MozBoxSizing) != 'undefined') {xs.left=x1+'px'; xs.top=y1+'px';}     

        var w=b.offsetWidth,h=b.offsetHeight,
            pLeft=parseInt(s.paddingLeft,10),pRight=parseInt(s.paddingRight,10),      
            pTop=parseInt(s.paddingTop,10),pBottom=parseInt(s.paddingBottom,10),
            bLeft=parseInt(s.borderLeft,10),bRight=parseInt(s.borderRight,10),    
            bTop=parseInt(s.borderTop,10),bBottom=parseInt(s.borderBottom,10);
      
        // If using content-box model, must subtract the padding and border, 
        // but *not* for border-box (as for WordPress PlugIn)
        var boxSizing='undefined';
        if(typeof(s.boxSizing) != 'undefined') boxSizing=s.boxSizing;
        else if(typeof(s.MozBoxSizing) != 'undefined') boxSizing=s.MozBoxSizing;
        if(boxSizing == 'content-box')
        {
          if(!isNaN(pLeft)) w -= pLeft; if(!isNaN(pRight)) w -= pRight;
          if(!isNaN(bLeft)) w -= bLeft; if(!isNaN(bRight)) w -= bRight;
          
          if(!isNaN(pTop)) h -= pTop; if(!isNaN(pBottom)) h -= pBottom;
          if(!isNaN(bTop)) h -= bTop; if(!isNaN(bBottom)) h -= bBottom;
        }
      
        if(device.OS == 'Android') 
        {
          // FireFox - adjust padding to match input and text area defaults 
          if(typeof(s.MozBoxSizing) != 'undefined') 
          {
            xs.paddingTop=(pTop+1)+'px';
            xs.paddingLeft=pLeft+'px';
            
            if(x.base.nodeName == 'TEXTAREA')
              xs.marginTop='1px';
            else
              xs.marginLeft='1px';
    
            w--;h--;
          }
          // Chrome, Opera, native browser (?)
          else
          {
            w++;h++;
          }
        }
        xs.width=w+'px'; xs.height=h+'px';   
      }

      /**
       * Function     enableTouchElement
       * Scope        Private
       * @param       {Element}  Pelem   An input or textarea element from the page.
       * @return      {boolean}  Returns true if it creates a simulated input element for Pelem; false if not.
       * Description  Creates a simulated input element for the specified INPUT or TEXTAREA, comprising:
       *              an outer DIV, matching the position, size and style of the base element
       *              a scrollable DIV within that outer element
       *              two SPAN elements within the scrollable DIV, to hold the text before and after the caret
       *    
       *              The left border of the second SPAN is flashed on and off as a visible caret  
       * 
       *              Also ensures the element is registered on keymanweb's internal input list.
       */
      keymanweb.enableTouchElement = function(Pelem)
      {
        // Touch doesn't worry about iframes.
        if(Pelem.tagName.toLowerCase() == 'iframe') {
          return false;
        }

        if(keymanweb.isKMWDisabled(Pelem)) {
          keymanweb.setupNonKMWTouchElement(Pelem);
          return false;
        } else {
          // Initialize and protect input elements for touch-screen devices (but never for apps)
          // NB: now set disabled=true rather than readonly, since readonly does not always 
          // prevent element from getting focus, e.g. within a LABEL element.
          // c.f. http://kreotekdev.wordpress.com/2007/11/08/disabled-vs-readonly-form-fields/ 
          Pelem.kmwInput = true;
        }

        // Remove any handlers for "NonKMWTouch" elements, since we're enabling it here.
        Pelem.removeEventListener('touchstart', keymanweb.nonKMWTouchHandler);

        /*
        *  Does this element already have a simulated touch element established?  If so,
        *  just reuse it - if it isn't still in the input list!
        */
        if(Pelem['kmw_ip']) {

          if(keymanweb.inputList.indexOf(Pelem['kmw_ip']) != -1) {
            return false;
          }

          keymanweb.inputList.push(Pelem['kmw_ip']);
          
          console.log("Unexpected state - this element's simulated input DIV should have been removed from the page!");

          return true;   // May need setup elsewhere since it's just been re-added!
        }

        // The simulated touch element doesn't already exist?  Time to initialize it.
        var x=document.createElement('DIV'); 
        x['base']=x.base=Pelem;
        x._kmwAttachment = Pelem._kmwAttachment; // It's an object reference we need to alias.
        
        // Set font for base element
        keymanweb.enableInputElement(x, true);

        // Add the exposed member 'kmw_ip' to allow page to refer to duplicated element
        Pelem['kmw_ip']=x;
        Pelem.disabled = true;

        // Superimpose custom input fields for each input or textarea, unless readonly or disabled 

        // Copy essential styles from each base element to the new DIV      
        var d,s1,s2,s3,bs,xs,ds,ss1,ss2,ss3,x1,y1;

        x.className='keymanweb-input';
        x.dir=x.base.dir;
        
        // Add a scrollable interior div 
        d=document.createElement('DIV'); 
        bs=window.getComputedStyle(x.base,null);
        xs=x.style;
        xs.overflow='hidden';
        xs.position='absolute';
        //xs.border='1px solid gray';
        xs.border='hidden';      // hide when element empty - KMW-3
        xs.border='none';
        xs.borderRadius='5px';

        // Add a scroll bar (horizontal for INPUT elements, vertical for TEXTAREA elements)
        var sb=document.createElement('DIV'), sbs=sb.style;
        sbs.position='absolute';
        sbs.height=sbs.width='4px';
        sbs.left=sbs.top='0';
        sbs.display='block';
        sbs.visibility='hidden';          
        sbs.backgroundColor='#808080';
        sbs.borderRadius='2px';
        
        // And add two spans for the text content before and after the caret, and a caret span
        s1=document.createElement('SPAN');
        s2=document.createElement('SPAN');
        s3=document.createElement('SPAN');      
        s1.innerHTML=s2.innerHTML=s3.innerHTML='';
        s1.className=s2.className=s3.className='keymanweb-font';
        d.appendChild(s1);d.appendChild(s3);d.appendChild(s2);
        x.appendChild(d); x.appendChild(sb);

        // Adjust input element properties so that it matches the base element as closely as possible
        ds=d.style; ds.position='absolute'; 

        ss1=s1.style;ss2=s2.style;ss3=s3.style;ss1.border=ss2.border='none';
        //ss1.backgroundColor='rgb(220,220,255)';ss2.backgroundColor='rgb(220,255,220)'; //only for testing 
        ss1.height=ss2.height='100%';          
        ss1.fontFamily=ss2.fontFamily=ds.fontFamily=bs.fontFamily;
  
        // Set vertical centering for input elements
        if(x.base.nodeName.toLowerCase() == 'input') {
          if(!isNaN(parseInt(bs.height,10))) {
            ss1.lineHeight=ss2.lineHeight=bs.height;      
          }
        }
        
        // The invisible caret-positioning span must have a border to ensure that 
        // it remains in the layout, but colour doesn't matter, as it is never visible.
        // Span margins are adjusted to compensate for the border and maintain text positioning.  
        ss3.border='1px solid red';  
        ss3.visibility='hidden';       
        ss3.marginLeft=ss3.marginRight='-1px';
        
        // Set the outer element padding *after* appending the element, 
        // otherwise Firefox misaligns the two elements
        xs.padding='8px';
        
        // Set internal padding to match the TEXTAREA and INPUT elements
        ds.padding='0px 2px'; // OK for iPad, possibly device-dependent
    
        if(device.OS == 'Android' && bs.backgroundColor == 'transparent') {
          ds.backgroundColor='#fff';
        } else {
          ds.backgroundColor=bs.backgroundColor;
        }
        
        // Set the tabindex to 0 to allow a DIV to accept focus and keyboard input 
        // c.f. http://www.w3.org/WAI/GL/WCAG20/WD-WCAG20-TECHS/SCR29.html
        x.tabIndex='0'; 

        // Disable (internal) pan and zoom on KMW input elements for IE10
        x.style.msTouchAction='none';

        // On touch event, reposition the text caret and prepare for OSK input
        // Removed 'onfocus=' as that resulted in handling the event twice (on iOS, anyway) 
        
        x.addEventListener('touchstart', keymanweb.setFocus);
        x.onmspointerdown=function(e) {
          e.preventDefault();
          e.stopPropagation();
          return keymanweb.setFocus(e);
        };

        x.addEventListener('touchend', function(e) {
          e.stopPropagation();
        });

        x.onmspointerup=function(e) {
          e.stopPropagation();
        };
        
        // Disable internal scroll when input element in focus 
        x.addEventListener('touchmove', keymanweb.dragInput, false);
        x.onmspointermove=keymanweb.dragInput;
        
        // Hide keyboard and caret when losing focus from simulated input field
        x.onblur=keymanweb.setBlur;
        
        // Note that touchend event propagates and is processed by body touchend handler
        // re-setting the first touch point for a drag

        if(x.base.nodeName.toLowerCase() == 'textarea') {
          s1.style.whiteSpace=s2.style.whiteSpace='pre-wrap'; //scroll vertically
        } else {
          s1.style.whiteSpace=s2.style.whiteSpace='pre';      //scroll horizontally
        }
        
        x.base.parentNode.appendChild(x);
      
        // Refresh style pointers, and match the field sizes
        keymanweb.updateInput(x);
        xs=x.style; 
        xs.color=bs.color; //xs.backgroundColor=bs.backgroundColor; 
        xs.fontFamily=bs.fontFamily; xs.fontSize=bs.fontSize;
        xs.fontWeight=bs.fontWeight; xs.textDecoration=bs.textDecoration;
        xs.padding=bs.padding; xs.margin=bs.margin; 
        xs.border=bs.border; xs.borderRadius=bs.borderRadius;
      
        //xs.color='red';  //use only for checking alignment
    
        // Prevent highlighting of underlying element (Android)
        if('webkitTapHighlightColor' in xs) {
          xs.webkitTapHighlightColor='rgba(0,0,0,0)';
        }
        
        if(x.base.nodeName.toLowerCase() == 'textarea') {
          // Correct rows value if defaulted and box height set by CSS
          // The rows value is used when setting the caret vertically
          if(x.base.rows == 2) { // 2 is default value
            var h=parseInt(bs.height,10)-parseInt(bs.paddingTop,10)-parseInt(bs.paddingBottom,10),
              dh=parseInt(bs.fontSize,10),calcRows=Math.round(h/dh);
            if(calcRows > x.base.rows+1) {
              x.base.rows=calcRows;
            }
          }
          ds.width=xs.width; ds.minHeight=xs.height;
        } else {
          ds.minWidth=xs.width; ds.height=xs.height;
        }
        x.base.style.visibility='hidden'; // hide by default: KMW-3
        
        // Add an explicit event listener to allow the duplicated input element 
        // to be adjusted for any changes in base element location or size
        // This will be called for each element after any rotation, as well as after user-initiated changes
        // It has to be wrapped in an anonymous function to preserve scope and be applied to each element.
        (function(xx){
          xx._kmwResizeHandler = function(e){
            /* A timeout is needed to let the base element complete its resizing before our 
            * simulated element can properly resize itself.
            * 
            * Not doing this causes errors if the input elements are resized for whatever reason, such as
            * changing languages to a text with greater height.
            */
            window.setTimeout(function (){
              keymanweb.updateInput(xx);
            }, 1);
          };

          xx.base.addEventListener('resize', xx._kmwResizeHandler, false);
        })(x);
          
        // And copy the text content
        keymanweb.setText(x,x.base.value,null);  

        return true;
      }

      /**
       * Function     disableTouchElement
       * Scope        Private
       * @param       {Element}  Pelem   An input or textarea element from the page.
       * Description  Destroys the simulated input element for the specified INPUT or TEXTAREA and reverts
       *              back to desktop-style 'enablement' for the base control.
       */
      keymanweb.disableTouchElement = function(Pelem)
      {
        // Do not check for the element being officially disabled - it's also used for detachment.

        // Touch doesn't worry about iframes.
        if(Pelem.tagName.toLowerCase() == 'iframe') {
          return; // If/when we do support this, we'll need an iframe-level manager for it.
        }

        if(Pelem['kmw_ip']) {
          var index = keymanweb.inputList.indexOf(Pelem['kmw_ip']);
          if(index != -1) {
            keymanweb.inputList.splice(index, 1);
          }

          Pelem.style.visibility='visible'; // hide by default: KMW-3
          Pelem.disabled = false;
          Pelem.removeEventListener('resize', Pelem['kmw_ip']._kmwResizeHandler);

          // Disable touch-related handling code.
          keymanweb.disableInputElement(Pelem['kmw_ip']);
          
          // We get weird repositioning errors if we don't remove our simulated input element - and permanently.
          Pelem.parentNode.removeChild(Pelem['kmw_ip']);
          delete Pelem['kmw_ip'];
        }

        keymanweb.setupNonKMWTouchElement(Pelem);
      }

      /** 
       * Function     nonKMWTouchHandler
       * Scope        Private
       * Description  A handler for KMW-touch-disabled elements when operating on touch devices.
       */
      keymanweb.nonKMWTouchHandler = function(x) {
        keymanweb.focusing=false;
        clearTimeout(keymanweb.focusTimer);
        osk.hideNow();
      }

      /**
       * Function     setupNonKMWTouchElement
       * Scope        Private
       * @param       {Element}    x  A child element of document.
       * Description  Performs handling for the specified disabled input element on touch-based systems.
       */
      keymanweb.setupNonKMWTouchElement = function(x) {
        x.addEventListener('touchstart', keymanweb.nonKMWTouchHandler, false);

        // Signify that touch isn't enabled on the control.
        if(keymanweb.isAttached(x)) {
          x._kmwAttachment.touchEnabled = false;
        }
      }
    }
    
    /*********************************************************
     *  
     * End of main touch-device initialization.
     *     
     *********************************************************/
    
    /**
     * Function     enableInputElement
     * Scope        Private
     * @param       {Element}   Pelem   An element from the document to be enabled with full KMW handling.
     * @param       {boolean=}   isAlias A flag that indicates if the element is a simulated input element for touch.
     * Description  Performs the basic enabling setup for one element and adds it to the inputList if it is an input element.
     *              Note that this method is called for both desktop and touch control routes; the touch route calls it from within
     *              enableTouchElement as it must first establish the simulated touch element to serve as the alias "input element" here.
     *              Note that the 'kmw-disabled' property is managed by the MutationObserver and by the surface API calls.
     */       
    keymanweb.enableInputElement = function(Pelem, isAlias) { 
      var baseElement = isAlias ? Pelem['base'] : Pelem;
      if(!keymanweb.isKMWDisabled(baseElement)) {
        if(Pelem.tagName.toLowerCase() == 'iframe') {
          keymanweb._AttachToIframe(Pelem);
        } else { 
          baseElement.className = baseElement.className ? baseElement.className + ' keymanweb-font' : 'keymanweb-font';
          keymanweb.inputList.push(Pelem);

          util.attachDOMEvent(baseElement,'focus', keymanweb._ControlFocus);
          util.attachDOMEvent(baseElement,'blur', keymanweb._ControlBlur);

          // These need to be on the actual input element, as otherwise the keyboard will disappear on touch.
          Pelem.onkeypress = keymanweb._KeyPress;
          Pelem.onkeydown = keymanweb._KeyDown;
          Pelem.onkeyup = keymanweb._KeyUp;      
        }
      } 
    }; 

    /**
     * Function     disableInputElement
     * Scope        Private
     * @param       {Element}   Pelem   An element from the document to be enabled with full KMW handling.
     * @param       {boolean=}   isAlias A flag that indicates if the element is a simulated input element for touch.
     * Description  Inverts the process of enableInputElement, removing all event-handling from the element.
     *              Note that the 'kmw-disabled' property is managed by the MutationObserver and by the surface API calls.
     */       
    keymanweb.disableInputElement = function(Pelem, isAlias) { 
      var baseElement = isAlias ? Pelem['base'] : Pelem;
      // Do NOT test for pre-disabledness - we also use this to fully detach without officially 'disabling' via kmw-disabled.
      if(Pelem.tagName.toLowerCase() == 'iframe') {
        keymanweb._DetachFromIframe(Pelem);
      } else { 
        var cnIndex = baseElement.className.indexOf('keymanweb-font');
        if(cnIndex > 0 && !isAlias) { // See note about the alias below.
          baseElement.className = baseElement.className.replace('keymanweb-font', '').trim();
        }

        // Remove the element from our internal input tracking.
        var index = keymanweb.inputList.indexOf(Pelem);
        if(index > -1) {
          keymanweb.inputList.splice(index, 1);
        }

        if(!isAlias) { // See note about the alias below.
          util.detachDOMEvent(baseElement,'focus', keymanweb._ControlFocus);
          util.detachDOMEvent(baseElement,'blur', keymanweb._ControlBlur);
        }
        // These need to be on the actual input element, as otherwise the keyboard will disappear on touch.
        Pelem.onkeypress = null;
        Pelem.onkeydown = null;
        Pelem.onkeyup = null;      
      }

      // If we're disabling an alias, we should fully enable the base version.  (Thinking ahead to toggleable-touch mode.)
      if(isAlias) {
        keymanweb.inputList.push(baseElement);

        baseElement.onkeypress = keymanweb._KeyPress;
        baseElement.onkeydown = keymanweb._KeyDown;
        baseElement.onkeyup = keymanweb._KeyUp;  
      }
      return;
    };

    /**
     * Get the user-specified (or default) font for the first mapped input or textarea element
     * before applying any keymanweb styles or classes
     * 
     *  @return   {string}
     **/                 
    keymanweb.getBaseFont = function()
    {
      var ipInput=document.getElementsByTagName('INPUT'),
          ipTextArea=document.getElementsByTagName('TEXTAREA'),
          n=0,fs,fsDefault='Arial,sans-serif';
      
      if(ipInput.length == 0 && ipTextArea.length == 0) n=0;
      else if(ipInput.length > 0 && ipTextArea.length == 0) n=1;
      else if(ipInput.length == 0 && ipTextArea.length > 0) n=2;    
      else if(ipInput[0].offsetTop < ipTextArea[0].offsetTop) n=1;    
      else if(ipInput[0].offsetTop > ipTextArea[0].offsetTop) n=2;
      else if(ipInput[0].offsetLeft < ipTextArea[0].offsetLeft) n=1;    
      else if(ipInput[0].offsetLeft > ipTextArea[0].offsetLeft) n=2;
      
      switch(n)
      {
        case 0:
          fs=fsDefault;
        case 1:     
          fs=util.getStyleValue(ipInput[0],'font-family');
        case 2:       
          fs=util.getStyleValue(ipTextArea[0],'font-family');
      }
      if(typeof(fs) == 'undefined' || fs == 'monospace') fs=fsDefault;
      
      return fs;
    }
  
    /**
     * Input element stub functions, redefined when a touch device is initialized
     */  
      
    /**
     * Function stub, for desktop browsers
     *    
     * @param       {Event=}        e     event
     */       
    keymanweb.setFocus = function(e){};
    keymanweb.timerID = null;
    
    /**
     * Function stub, for desktop browsers
     *    
     * @param       {Object}        e     element (object) or element id (string) of simulated input field
     * @return      {string}              entire text in simulated input field
     */       
    keymanweb.getText = function(e){return '';};
    
    /**
     * Function stub, for desktop browsers
     *    
     * @param       {Object}        e     element (object) or element id (string) of simulated input field
     * @param       {?string}       t     text to insert in element
     * @param       {?number}       cp    caret position (characters)     
     */       
    keymanweb.setText = function(e,t,cp){};
    
    /**
     * Function stub, for desktop browsers
     *    
     * @return      {string}   
     */       
    keymanweb.getTextBeforeCaret = function(){return '';};

    /**
     * Function stub, for desktop browsers
     *    
     * @param       {Object}        e     element (object) or element id (string) of simulated input field
     * @return      {string}              Context for simulated input field
     */       
    keymanweb.setTextBeforeCaret = function(e){};

    /**
     * Function stub, for desktop browsers
     *    
     * @param       {Object}        e     element (object) or element id (string) of simulated input field
     * @return      {number}              caret character position in simulated input field
     */       
    keymanweb.getTextCaret = function(e){return 0;};
    
    /**
     * Function stub, for desktop browsers
     *    
     * @param       {Object}        e     element (object) or element id (string) of simulated input field
     * @param       {number}        cp    caret character position in simulated input field
     */       
    keymanweb.setTextCaret = function(e,cp){};
    
    /**
     * Function stub, for desktop browser    
     */       
    keymanweb.hideCaret = function(){};
    
    /**
     * Function stub, for desktop browsers    
     */       
    keymanweb.flashCaret = function(){};

    /**
     * Function stub, for desktop browsers
     *    
     * @param       {Object}        x     element
     */       
    keymanweb.updateInput=function(x){};
  
    // End of I3363 (Build 301) additions

    /**
     * Function     resetContext
     * Scope        Public
     * Description  Revert OSK to default layer and clear any deadkeys and modifiers
     */
    keymanweb['resetContext'] = keymanweb.resetContext = function() {
      osk.layerId = 'default';

      kbdInterface.clearDeadkeys();
      kbdInterface.resetContextCache();
      keymanweb._ResetVKShift();

      osk._Show();
    };

    /**
     * Exposed function to load keyboards by name. One or more arguments may be used
     * 
     * @param {string|Object} x keyboard name string or keyboard metadata JSON object
     * 
     */  
    keymanweb['addKeyboards'] = function(x) {                       
      if(arguments.length == 0) {
        keymanweb.keymanCloudRequest('',false);
      } else {
        keymanweb.addKeyboardArray(arguments);
      }
    }
    
    /**
     * Build 362: addKeyboardArray() link to Cloud. One or more arguments may be used
     * 
     * @param {string|Object} x keyboard name string or keyboard metadata JSON object
     * 
     */  
    keymanweb.addKeyboardArray = function(x) {
      // Store all keyboard meta-data for registering later if called before initialization
      if(!keymanweb['initialized']) {
        for(var k=0; k<x.length; k++) {
          keymanweb.deferredStubs.push(x[k]);
        }
        return;
      }
  
      // Ignore empty array passed as argument
      if(x.length == 0) {
        return;
      }
    
      // Create a temporary array of metadata objects from the arguments used
      var i,j,kp,kbid,lgid,kvid,cmd='',comma='';
      keymanweb.cloudList=[];

      /**
       * Function       isUniqueRequest
       * Scope          Private
       * @param         tEntry      {object} 
       * Description    Checks to ensure that the stub isn't already loaded within KMW or subject
       *                to an already-pending request.
       */
      var isUniqueRequest = function(tEntry) {
        var k;

        if(keymanweb.findStub(tEntry['id'], tEntry['language']) == null) {
          for(k=0; k < keymanweb.cloudList.length; k++) {
            if(keymanweb.cloudList[k]['id'] == tEntry['id'] && keymanweb.cloudList[k]['language'] == tEntry['language']) {
              return false;
            }
          }
          return true;
        } else {
          return false;
        }
      };

      for(i=0; i<x.length; i++) {
        if(typeof(x[i]) == 'string' && x[i].length > 0) {
          var pList=x[i].split('@'),lList=[''],tEntry;
          if(pList[0].toLowerCase() == 'english') {
            pList[0] = 'us';
          }

          if(pList.length > 1) {
            lList=pList[1].split(',');
          }

          for(j=0; j<lList.length; j++) {
            tEntry={'id':pList[0]};
            if(lList[j] != '') {
              tEntry['language']=lList[j];
            }
            if(pList.length > 2) {
              tEntry['version']=pList[2];
            }

            // If we've already registered or requested a stub for this keyboard-language pairing,
            // don't bother with a cloud request.
            if(isUniqueRequest(tEntry)) {
              keymanweb.cloudList.push(tEntry);
            }
          }
        }
        if(typeof(x[i]) == 'object' && x[i] != null) {
          // Register any local keyboards immediately:
          // - must specify filename, keyboard name, language codes, region codes
          // - no request will be sent to cloud
          if(typeof(x[i]['filename']) == 'string') {                                                   
            if(!keymanweb.addStub(x[i])) {
              alert('To use a custom keyboard, you must specify file name, keyboard name, language, language code and region code.');
            }
          } else {
            if(x[i]['language']) {
              console.warn("The 'language' property for keyboard stubs has been deprecated.  Please use the 'languages' property instead.");
              x[i]['languages'] = x[i]['language'];
            }

            lList=x[i]['languages'];
                
            //Array or single entry?
            if(typeof(lList.length) == 'number') {
              for(j=0; j<lList.length; j++) {
                var tEntry = {'id':x[i]['id'],'language':x[i]['languages'][j]['id']};
                if(isUniqueRequest(tEntry)) {
                  keymanweb.cloudList.push(tEntry);
                }
              }
            } else { // Single language element
              var tEntry = {'id':x[i]['id'],'language':x[i]['languages'][j]['id']};
              if(isUniqueRequest(tEntry)) {
                keymanweb.cloudList.push(tEntry);
              }
            }
          }
        }
      }
      
      // Return if all keyboards being registered are local and fully specified
      if(keymanweb.cloudList.length == 0) {
        return;
      }

      // Update the keyboard metadata list from keyman.com - build the command
      cmd='&keyboardid=';
      for(i=0; i<keymanweb.cloudList.length; i++) {      
        kp=keymanweb.cloudList[i];
        kbid=kp['id']; lgid=''; kvid='';  
        if(typeof(kp['language']) == 'string' && kp['language'] != '') {
          lgid=kp['language'];
        }
        if(typeof(kp['version']) == 'string' && kp['version'] != '') {
          kvid=kp['version'];
        }
        if(lgid != '') {
          kbid=kbid+'@'+lgid;
          if(kvid != '') {
            kbid=kbid+'@'+kvid;
          }
        } else {
          if(kvid != '') {
            kbid=kbid+'@@'+kvid;
          }
        }

  //TODO: add specifier validation...        
                
        cmd=cmd+comma+kbid;
        comma=',';
      }  
      
      // Request keyboard metadata from the Keyman Cloud keyboard metadata server
      keymanweb.keymanCloudRequest(cmd,false);
    }

    /**
     *  Request keyboard metadata from the Keyman Cloud keyboard metadata server
     *   
     *  @param  {string}   cmd        command string
     *  @param  {boolean?} byLanguage if true, context=languages, else context=keyboards 
     **/
    keymanweb.keymanCloudRequest = function(cmd,byLanguage)
    {         
      var URL='https://r.keymanweb.com/api/4.0/', 
        tFlag,Lscript = util._CreateElement('SCRIPT');
      
      URL=URL+((arguments.length > 1) && byLanguage ? 'languages' : 'keyboards')
        +'?jsonp=keyman.register';  
      
      // Set callback timer
      tFlag='&timerid='+window.setTimeout(
        function(){keymanweb.serverUnavailable(cmd);}
        ,10000);    
    
      Lscript.charset="UTF-8";                     
      Lscript.src = URL+cmd+tFlag;       
      Lscript.type = 'text/javascript';       
      try {                                  
        document.body.appendChild(Lscript);  
        }
      catch(ex) {                                                     
        document.getElementsByTagName('head')[0].appendChild(Lscript);
        }                  
    }
    
    /**
     *  Add default or all keyboards for a given language
     *  
     *  @param  {string}   arg    Language name (multiple arguments allowed)
     **/           
    keymanweb['addKeyboardsForLanguage'] = function(arg)
    {
      keymanweb.addLanguageKeyboards(arguments);
    }
    
    /**
     *  Add default or all keyboards for a given language
     *  
     *  @param  {Object}   languages    Array of language names
     **/           
    keymanweb.addLanguageKeyboards = function(languages)
    {
      var i,j,lgName,ll=keymanweb.languageList,cmd,first,addAll;
      
      // Defer registering keyboards by language until the language list has been loaded
      if(ll == null) 
      {                       
        first = (keymanweb.languagesPending.length == 0);    
        for(i=0; i<languages.length; i++)
          keymanweb.languagesPending.push(languages[i]);
        if(first) keymanweb.keymanCloudRequest('',true);        
      }
      
      // Identify and register each keyboard by language name
      else
      {    
        cmd = '';
        for(i=0; i<languages.length; i++)
        {                
          lgName = languages[i].toLowerCase();
          addAll = (lgName.substr(-1,1) == '$'); 
          if(addAll) lgName = lgName.substr(0,lgName.length-1);
          for(j=0; j<ll.length; j++)
          {
            if(lgName == ll[j]['name'].toLowerCase()) 
            {
              if(cmd != '') cmd = cmd + ',';
              cmd = cmd+'@'+ll[j]['id'];
              if(addAll) cmd = cmd + '$';
              break;
            }
          }
        }
        if(cmd == '')
          util.alert('No keyboards are available for '+languages[0]+'. '
            +'Does it have another language name?');
        else
          keymanweb.keymanCloudRequest('&keyboardid='+cmd,false);
      }
    }
      
    /**
     * Register a fully specified keyboard (add meta-data for each language) immediately 
     * 
     *  @param  {Object}  arg   
     **/              
    keymanweb.addStub = function(arg)
    {                         
      if(typeof(arg['id']) != 'string') return false;
      if(typeof(arg['language']) != "undefined") {
        console.warn("The 'language' property for keyboard stubs has been deprecated.  Please use the 'languages' property instead.");
        arg['languages'] = arg['language'];
      }
      if(typeof(arg['languages']) == 'undefined') return false;
      
      // Default the keyboard name to its id, capitalized
      if(typeof(arg['name']) != 'string')
      {
        arg['name'] = arg['id'].replace('_',' ');
        arg['name'] = arg['name'].substr(0,1).toUpperCase()+arg['name'].substr(1);
      }

      var lgArg=arg['languages'],lgList=[],i,lg;
      if(typeof(lgArg.length) == 'undefined') lgList[0] = lgArg; else lgList = lgArg; 

      var localOptions={
        'keyboardBaseUri':keymanweb.options['keyboards'],
        'fontBaseUri':keymanweb.options['fonts']
        };

      // Add a stub for each correctly specified language
      for(i=0; i<lgList.length; i++)
        keymanweb.mergeStub(arg,lgList[i],localOptions);

      return true;
    }
    
    /**
     *  Find a keyboard stub by id in the registered keyboards list
     *  
     *  @param  {string}  kid   internal keyboard id (without 'Keyboard_' prefix)
     *  @param  {string}  lgid  language code
     *  
     **/                 
    keymanweb.findStub = function(kid,lgid) 
    {                
      var i,ss=keymanweb._KeyboardStubs; 
      for(i=0; i<ss.length; i++) 
      {     
        if((ss[i]['KI'] == 'Keyboard_'+kid) && (ss[i]['KLC'] == lgid))
          return ss[i];
      }     
      return null;
    }
    
    // Language regions as defined by cloud server
    keymanweb.regions = ['World','Africa','Asia','Europe','South America','North America','Oceania','Central America','Middle East'];
    keymanweb.regionCodes = ['un','af','as','eu','sa','na','oc','ca','me'];
    
    /**
     *  Create or update a keyboard meta-data 'stub' during keyboard registration
     *  
     *  @param  {Object}  kp  (partial) keyboard meta-data object
     *  @param  {Object}  lp  language object
     *  @param  {Object}  options   KeymanCloud callback options
     *  
     **/                    
    keymanweb.mergeStub = function(kp,lp,options)
    {                                           
      var sp=keymanweb.findStub(kp['id'],lp['id']);       
      if(sp == null)
      {                           
        sp={'KI':'Keyboard_'+kp['id'],'KLC':lp['id']};
        keymanweb._KeyboardStubs.push(sp);
      }

      // Accept region as number (from Cloud server), code, or name
      var region=lp['region'],rIndex=0;
      if(typeof(region) == 'number')
      {
        if(region < 1 || region > 9) rIndex = 0; else rIndex = region-1;
      }
      else if(typeof(region) == 'string')
      {
        var list = (region.length == 2 ? keymanweb.regionCodes : keymanweb.regions);
        for(var i=0; i<list.length; i++)
        {
          if(region.toLowerCase() == list[i].toLowerCase()) 
          {
            rIndex=i; break;
          }
        }
      }
      var rx=null;
      if(typeof(sp['KL']) == 'undefined')  sp['KL'] = lp['name'];
      if(typeof(sp['KR']) == 'undefined')  sp['KR'] = keymanweb.regions[rIndex];
      if(typeof(sp['KRC']) == 'undefined') sp['KRC'] = keymanweb.regionCodes[rIndex];
      if(typeof(sp['KN']) == 'undefined')  sp['KN'] = kp['name'];
      if(typeof(sp['KF']) == 'undefined')  
      {
        rx=RegExp('^(([\.]/)|([\.][\.]/)|(/))|(:)');
        sp['KF'] = kp['filename'];   
        if(!rx.test(sp['KF'])) sp['KF'] = options['keyboardBaseUri']+sp['KF'];
      } 
      
      // Font path defined by cloud entry   
      var fp,fontPath=options['fontBaseUri'];      
        
      // or overridden locally, in page source
      if(keymanweb.options['fonts'] != '') 
      {                                   
        fontPath=keymanweb.options['fonts'];      
        rx=new RegExp('^https?\:');
        if(!rx.test(fontPath)) 
        {                                                   
          if(fontPath.substr(0,2) == '//') 
            fontPath = keymanweb.protocol + fontPath;
          else if(fontPath.substr(0,1) == '/') 
            fontPath = keymanweb.rootPath + fontPath.substr(1);
          else 
            fontPath = keymanweb.rootPath + fontPath;
        }
      }
      else
      {
        keymanweb.options.fonts=fontPath;
      }
      
      // Add font specifiers where necessary and not overridden by user 
      if(typeof(sp['KFont']) == 'undefined' && typeof(lp['font']) != 'undefined') 
      {           
        fp=sp['KFont']=lp['font'];        
        fp['files']=fp['source'];                  
        fp['path']=fontPath;                     
      }     
      // Fixed OSK font issue Github #7 (9/1/2015)     
      if(typeof(sp['KOskFont']) == 'undefined' && typeof(lp['oskFont']) != 'undefined') 
      {
        fp=sp['KOskFont']=lp['oskFont'];   
        fp['files']=fp['source'];
        fp['path']=fontPath;            
      }           

      // Update the UI 
      keymanweb.doKeyboardRegistered(sp['KI'],sp['KL'],sp['KN'],sp['KLC']);
    }
    
    /** 
     *  Register a keyboard for each associated language
     *  
     *  @param  {Object}  kp  Keyboard Object or Object array      
     *  @param  {Object}  options   keymanCloud callback options
     *  @param  {number}  nArg  keyboard index in argument array   
     *       
     **/   
    keymanweb.registerLanguagesForKeyboard = function(kp,options,nArg)
    {      
      var i,j,id,nDflt=0,kbId='';
      
      // Do not attempt to process badly formatted requests
      if(typeof(kp) == 'undefined') return;
      
      if(typeof(options['keyboardid']) == 'string') 
        kbId=options['keyboardid'].split(',')[nArg];

      // When keyboards requested by language code, several keyboards may be returned as an array
      if(typeof(kp.length) == 'number')
      {        
        // If language code is suffixed by $, register all keyboards for this language
        if(kp.length == 1 || kbId.substr(-1,1) == '$' || kbId == '')
        {      
          for(i=0; i<kp.length; i++)
            keymanweb.registerLanguagesForKeyboard(kp[i],options,nArg);
        }
        // Register the default keyboard for the language code
        // Until a default is defined, the default will be the Windows keyboard, 
        // that is, the keyboard named for the languge (exception: English:US), or the
        // first keyboard found.
        else
        {      
          for(i=0; i<kp.length; i++)
          {                 
            id=kp[i].id.toLowerCase(); if(id == 'us') id='english';
            for(j=0; j<kp[i]['languages'].length; j++)
            {            
              if(id == kp[i]['languages'][j]['name'].toLowerCase()) 
              {
                nDflt = i; break;
              }
            }          
          }
          keymanweb.registerLanguagesForKeyboard(kp[nDflt],options,nArg);
        }
      }
      // Otherwise, process a single keyboard for the specified languages 
      else 
      {                                        
        // May need to filter returned stubs by language
        var lgCode=kbId.split('@')[1];  
        if(typeof(lgCode) == 'string') lgCode=lgCode.replace(/\$$/,'');
        
        // Can only add keyboard stubs for defined languages
        var ll=kp['languages'];
        if(typeof(ll) != 'undefined')
        {           
          if(typeof(ll.length) == 'number')
          {
            for(i=0; i<ll.length; i++)
            {
              if(typeof(lgCode) == 'undefined' || ll[i]['id'] == lgCode) 
                keymanweb.mergeStub(kp,ll[i],options);
            }
          }
          else
          {
            keymanweb.mergeStub(kp,ll,options);
          }      
        }
      }                              
    }
    
    /**
     * Call back from cloud for adding keyboard metadata
     * 
     * @param {Object}    x   metadata object
     **/                  
    keymanweb['register'] = function(x)
    {                     
      var options=x['options']; 
    
      // Always clear the timer associated with this callback
      if(x['timerid']) window.clearTimeout(x['timerid']);
      
      // Indicate if unable to register keyboard
      if(typeof(x['error']) == 'string')
      {
        var badName='';
        if(typeof(x['keyboardid']) == 'string') 
          badName = x['keyboardid'].substr(0,1).toUpperCase()+x['keyboardid'].substr(1);
        keymanweb.serverUnavailable(badName+' keyboard not found.');
        return;
      }
      
      // Ignore callback unless the context is defined
      if(typeof(options) == 'undefined' || typeof(options['context']) == 'undefined') return;
  
      // Register each keyboard for the specified language codes
      if(options['context'] == 'keyboard')
      {
        var i,kp=x['keyboard'];         
        // Process array of keyboard definitions
        if(typeof(kp.length) == 'number')
        {                            
          for(i=0; i<kp.length; i++)
          {  
            keymanweb.registerLanguagesForKeyboard(kp[i],options,i);
          }
        }
        // Process a single keyboard definition
        else
        {    
          keymanweb.registerLanguagesForKeyboard(kp,options,0);
        }
      }
      // Download the full list of supported keyboard languages
      else if(options['context'] == 'language')  
      {                           
        keymanweb.languageList = x['languages'];    
        if(keymanweb.languagesPending) 
          keymanweb.addLanguageKeyboards(keymanweb.languagesPending);
        keymanweb.languagesPending = [];      
      }
    }
    /**
     *  Display warning if Keyman Cloud server fails to respond
     * 
     *  @param  {string}  cmd command string sent to Cloud
     *          
     **/       
    keymanweb.serverUnavailable = function(cmd)
    {
      util.alert(cmd == '' ? 'Unable to connect to Keyman Cloud server!' : cmd);
      keymanweb.warned=true;
    }  

    /**
     * Build 362: removeKeyboards() remove keyboard from list of available keyboards
     * 
     * @param {string} x keyboard name string
     * 
     */  
    keymanweb['removeKeyboards'] = function(x) {
      if(arguments.length == 0) {
        return false;
      }

      var i,j,ss=keymanweb._KeyboardStubs;
      var success = true, activeRemoved = false, anyRemoved = false;;

      for(i=0; i<arguments.length; i++) {           
        for(j=ss.length-1; j>=0; j--) {
          if('Keyboard_'+arguments[i] == ss[j]['KI'] && ss.length > 1) {                 
            if('Keyboard_'+arguments[i] == keymanweb['getActiveKeyboard']()) {
              activeRemoved = true;
            }

            anyRemoved = true;
            ss.splice(j,1);
            break;
          }
        }

        if(j < 0) {
          success = false;
        }
      } 

      if(activeRemoved) {
        // Always reset to the first remaining keyboard
        keymanweb._SetActiveKeyboard(ss[0]['KI'],ss[0]['KLC'],true);
        // This is likely to be triggered by a UI call of some sort, and we need to treat
        // this call as such to properly maintain the globalKeyboard setting.
        keymanweb._JustActivatedKeymanWebUI = 1;
      }

      if(anyRemoved) {
        // Update the UI keyboard menu
        keymanweb.doKeyboardUnregistered();
      }
        
      return success;
    }


    
    /**
     * Browser dependent initialization
     */       
    if(document.selection)          // only defined for IE
    {
      var appVer=navigator.appVersion;
    // Legacy support variables
      if(typeof(document.createEventObject)=='undefined'  &&  (appVer.indexOf('MSIE 5.0') >= 0 
        || appVer.indexOf('MSIE 4.0') >= 0 || appVer.indexOf('MSIE 3.0') >= 0)) keymanweb.legacy=1;
      else if(appVer.indexOf('MSIE 6.0') >= 0) keymanweb._IE = 6;
      else if(appVer.indexOf('MSIE 7.0') >= 0) keymanweb._IE = 7;
      else if(appVer.indexOf('MSIE 8.0') >= 0) keymanweb._IE = 8;
      if(keymanweb._IE && document.compatMode=='BackCompat') keymanweb._IE = 6;
    }

    // I732 START - Support for European underlying keyboards #1
    if(typeof(window['KeymanWeb_BaseLayout']) !== 'undefined') 
      osk._BaseLayout = window['KeymanWeb_BaseLayout'];
    else
      osk._BaseLayout = 'us';    
    
    
    keymanweb._BrowserIsSafari = (navigator.userAgent.indexOf('AppleWebKit') >= 0);  // I732 END - Support for European underlying keyboards #1 

    /**
     * Function     _GetEventObject
     * Scope        Private   
     * @param       {Event=}     e     Event object if passed by browser
     * @return                          Event object              
     * Description Gets the event object from the window when using Internet Explorer
     *             and handles getting the event correctly in frames 
     */     
    keymanweb._GetEventObject=function(e)   // I2404 - Attach to controls in IFRAMEs
    {
      if (!e) {
        e = window.event;
        if(!e) {
          var elem = keymanweb._GetLastActiveElement();
          if(elem) {
            elem = elem.ownerDocument;
            if(elem) {
              elem = elem.parentWindow;
            }
            if(!elem) {
              return null;
            }
            e = elem.event;
          }
        }
      }
      return e;    
    }

    /**
     * Function     _push
     * Scope        Private   
     * @param       {Array}     Parray    Array   
     * @param       {*}         Pval      Value to be pushed or appended to array   
     * @return      {Array}               Returns extended array
     * Description  Push (if possible) or append a value to an array 
     */  
    keymanweb._push = function(Parray, Pval)
    {
      if(Parray.push) Parray.push(Pval);
      else Parray=Parray.concat(Pval);
      return Parray;
    }
    
    /**
     * Function     attachToControl
     * Scope        Public
     * @param       {Element}    Pelem       Element to which KMW will be attached
     * Description  Attaches KMW to control (or IFrame) 
     */  
    keymanweb['attachToControl'] = keymanweb.attachToControl = function(Pelem)
    {
      if(keymanweb.isAttached(Pelem)) {
        return; // We're already attached.
      }

      if(keymanweb.isKMWInput(Pelem)) {
        keymanweb.setupElementAttachment(Pelem);
        if(!keymanweb.isKMWDisabled(Pelem)) {
          if(device.touchable) {
            keymanweb.enableTouchElement(Pelem);
          } else {
            keymanweb.enableInputElement(Pelem);
          }
        } else {
          if(device.touchable) {
            keymanweb.setupNonKMWTouchElement(Pelem);
          }
        }
      } else if(device.touchable) {
        keymanweb.setupNonKMWTouchElement(Pelem);
      }
    }

    /**
     * Function     detachFromControl
     * Scope        Public
     * @param       {Element}    Pelem       Element from which KMW will detach
     * Description  Detaches KMW from a control (or IFrame) 
     */  
    keymanweb['detachFromControl'] = keymanweb.detachFromControl = function(Pelem)
    {
      if(!keymanweb.isAttached(Pelem)) {
        return;  // We never were attached.
      }

      // #1 - if element is enabled, disable it.  But don't manipulate the 'kmw-disabled' tag.
      if(keymanweb.isKMWInput(Pelem)) {
        // Is it already disabled?
        if(!keymanweb.isKMWDisabled(Pelem)) {
          keymanweb._DisableControl(Pelem);
        } 
      }

      // #2 - clear attachment data.      
      keymanweb.clearElementAttachment(Pelem);
    }
        
    /**
     * Function     _AttachToIframe
     * Scope        Private
     * @param       {Element}      Pelem       IFrame to which KMW will be attached
     * Description  Attaches KeymanWeb to IFrame 
     */  
    keymanweb._AttachToIframe = function(Pelem)
    {      
      try
      {
        var Lelem=Pelem.contentWindow.document;
        /* editable Iframe */
        if(Lelem)
        {
          if(Lelem.parentWindow)
          {
            // Internet Explorer
            if(Lelem.designMode.toLowerCase() == 'on' || Lelem.body.isContentEditable)   // I1295 - fix non-attachment for some forms of IFRAMEs
            {
              // I1480 - Attach to IFRAME instead of document
              util.attachDOMEvent(Pelem,'focus', keymanweb._ControlFocus);
              util.attachDOMEvent(Pelem,'blur', keymanweb._ControlBlur);
              util.attachDOMEvent(Lelem,'keydown', keymanweb._KeyDown);   // I2404 - Update for attaching to elements within IFRAMEs, don't attach to read-only IFRAMEs
              util.attachDOMEvent(Lelem,'keypress', keymanweb._KeyPress);
              util.attachDOMEvent(Lelem,'keyup', keymanweb._KeyUp);
              
              if(!keymanweb.legacy)
              { // I1481 - Attach to the selectionchange in the iframe (and do a selchange to get the new selection)
                /* IE: call _SelectionChange when the user changes the selection */
                util.attachDOMEvent(Lelem, 'selectionchange', keymanweb._SelectionChange);
                keymanweb._SelectionChange();
              }
            }
            else {
              // Lelem is the IFrame's internal document; set 'er up!
              keymanweb._SetupDocument(Lelem);
            }
          }
          else
          {
            if(Lelem.designMode.toLowerCase() == 'on')
            {
              // Mozilla      // I2404 - Attach to  IFRAMEs child objects, only editable IFRAMEs here
              util.attachDOMEvent(Lelem,'focus', keymanweb._ControlFocus);
              util.attachDOMEvent(Lelem,'blur', keymanweb._ControlBlur);
              util.attachDOMEvent(Lelem,'keydown', keymanweb._KeyDown);
              util.attachDOMEvent(Lelem,'keypress', keymanweb._KeyPress);
              util.attachDOMEvent(Lelem,'keyup', keymanweb._KeyUp);
            }
            else
            {
              // Lelem is the IFrame's internal document; set 'er up!
              keymanweb._SetupDocument(Lelem);	   // I2404 - Manage IE events in IFRAMEs
            }
          }
        }
      }
      catch(err)
      {
        // do not attempt to attach to the iframe as it is from another domain - XSS denied!
      }  
    }

        /**
     * Function     _DetachFromIframe
     * Scope        Private
     * @param       {Element}      Pelem       IFrame to which KMW will be attached
     * Description  Detaches KeymanWeb from an IFrame 
     */  
    keymanweb._DetachFromIframe = function(Pelem)
    {      
      try
      {
        var Lelem=Pelem.contentWindow.document;
        /* editable Iframe */
        if(Lelem)
        {
          if(Lelem.parentWindow)
          {
            // Internet Explorer
            if(Lelem.designMode.toLowerCase() == 'on' || Lelem.body.isContentEditable)   // I1295 - fix non-attachment for some forms of IFRAMEs
            {
              // I1480 - Attach to IFRAME instead of document
              util.detachDOMEvent(Pelem,'focus', keymanweb._ControlFocus);
              util.detachDOMEvent(Pelem,'blur', keymanweb._ControlBlur);
              util.detachDOMEvent(Lelem,'keydown', keymanweb._KeyDown);   // I2404 - Update for attaching to elements within IFRAMEs, don't attach to read-only IFRAMEs
              util.detachDOMEvent(Lelem,'keypress', keymanweb._KeyPress);
              util.detachDOMEvent(Lelem,'keyup', keymanweb._KeyUp);
              
              if(!keymanweb.legacy)
              { // I1481 - Attach to the selectionchange in the iframe (and do a selchange to get the new selection)
                /* IE: call _SelectionChange when the user changes the selection */
                util.detachDOMEvent(Lelem, 'selectionchange', keymanweb._SelectionChange);
                keymanweb._SelectionChange();
              }
            }
            else {
              // Lelem is the IFrame's internal document; set 'er up!
              keymanweb._ClearDocument(Lelem);
            }
          }
          else
          {
            if(Lelem.designMode.toLowerCase() == 'on')
            {
              // Mozilla      // I2404 - Attach to  IFRAMEs child objects, only editable IFRAMEs here
              util.detachDOMEvent(Lelem,'focus', keymanweb._ControlFocus);
              util.detachDOMEvent(Lelem,'blur', keymanweb._ControlBlur);
              util.detachDOMEvent(Lelem,'keydown', keymanweb._KeyDown);
              util.detachDOMEvent(Lelem,'keypress', keymanweb._KeyPress);
              util.detachDOMEvent(Lelem,'keyup', keymanweb._KeyUp);
            }
            else
            {
              // Lelem is the IFrame's internal document; set 'er up!
              keymanweb._ClearDocument(Lelem);	   // I2404 - Manage IE events in IFRAMEs
            }
          }
        }
      }
      catch(err)
      {
        // do not attempt to attach to the iframe as it is from another domain - XSS denied!
      }  
    }
      
    /**
     * Function     GetEnabled
     * Scope        Private
     * @return      {boolean}      True if KMW enabled
     * Description Test if KMW enabled 
     */    
    keymanweb.GetEnabled = function()
    {
      return keymanweb._Enabled;
    }
    
    /**
     * Function     SetEnabled
     * Scope        Private
     * @param       {(boolean|number)}     Pvalue   True to enable KMW
     * Description  Enable or disable KMW
     */    
    keymanweb.SetEnabled = function(Pvalue)
    {
      if(Pvalue) Pvalue=1; else Pvalue=0;
      if(keymanweb._Enabled != Pvalue)
      {
        keymanweb._Enabled = Pvalue;
        if((!Pvalue) && keymanweb['HideInterface']) keymanweb['HideInterface'](); //JMD 3/9/10
      }
    }  
    
    /**
     * Function     disableControl
     * Scope        Public
     * @param       {Element}      Pelem       Element to be disabled
     * Description  Disables a KMW control element 
     */    
    keymanweb['disableControl'] = keymanweb.disableControl = function(Pelem) {
      if(!keymanweb.isAttached(Pelem)) {
        console.warn("KeymanWeb is not attached to element " + Pelem);
      } 

      var cn = Pelem.className;
      if(cn.indexOf('kmw-disabled') < 0) { // if not already explicitly disabled...
        Pelem.className = cn ? cn + ' kmw-disabled' : 'kmw-disabled';
      }

      // The rest is triggered within MutationObserver code.
      // See keymanweb._EnablementMutationObserverCore.
    }

    /**
     * Function     enableControl
     * Scope        Public
     * @param       {Element}      Pelem       Element to be disabled
     * Description  Disables a KMW control element 
     */    
    keymanweb['enableControl'] = keymanweb.enableControl = function(Pelem) {
      if(!keymanweb.isAttached(Pelem)) {
        console.warn("KeymanWeb is not attached to element " + Pelem);
      } 

      var cn = Pelem.className;
      var tagIndex = cn.indexOf('kmw-disabled');
      if(tagIndex >= 0) { // if already explicitly disabled...
        Pelem.className = cn.replace('kmw-disabled', '').trim();
      }

      // The rest is triggered within MutationObserver code.
      // See keymanweb._EnablementMutationObserverCore.
    }

    /**
     * Function     _DisableControl
     * Scope        Private
     * @param       {Element}      Pelem       Element to be disabled
     * Description  Disable KMW control element 
     */    
    keymanweb._DisableControl = function(Pelem) {
      if(keymanweb.isAttached(Pelem)) { // Only operate on attached elements!  
        if(keymanweb._LastActiveElement == Pelem || keymanweb._LastActiveElement == Pelem['kmw_ip']) {
          keymanweb._LastActiveElement = null;
          keymanweb.setActiveKeyboard(keymanweb.globalKeyboard, keymanweb.globalLanguageCode);
          keymanweb['osk']._Hide();
        }
        
        if(device.touchable) {
          keymanweb.disableTouchElement(Pelem);
          keymanweb.setupNonKMWTouchElement(Pelem);
        
          // If a touch alias was removed, chances are it's gonna mess up our touch-based layout scheme, so let's update the touch elements.
          window.setTimeout(function() {
            keymanweb.listInputs();

            for(var k = 0; k < keymanweb.sortedInputs.length; k++) {
              if(keymanweb.sortedInputs[k]['kmw_ip']) {
                keymanweb.updateInput(keymanweb.sortedInputs[k]['kmw_ip']);
              }
            }
          }, 1);
        } else {
          keymanweb.listInputs(); // Fix up our internal input ordering scheme.
        }
        
        keymanweb.disableInputElement(Pelem);
      }
    }

    /**
     * Function     _EnableControl
     * Scope        Private
     * @param       {Element}    Pelem   Element to be enabled
     * Description  Enable KMW control element 
     */    
    keymanweb._EnableControl = function(Pelem) {
      if(keymanweb.isAttached(Pelem)) { // Only operate on attached elements!
        if(device.touchable) {
          keymanweb.enableTouchElement(Pelem);

          // If we just added a new input alias, some languages will mess up our touch-based layout scheme
          // if we don't update the touch elements.
          window.setTimeout(function() {
            keymanweb.listInputs();

            for(var k = 0; k < keymanweb.sortedInputs.length; k++) {
              if(keymanweb.sortedInputs[k]['kmw_ip']) {
                keymanweb.updateInput(keymanweb.sortedInputs[k]['kmw_ip']);
              }
            }
          }, 1);
        } else {
          keymanweb.enableInputElement(Pelem);
        }
      }
    }
    
    /**
     * Function     setKeyboardForControl
     * Scope        Public   
     * @param       {Element}    Pelem    Control element 
     * @param       {string|null=}    Pkbd     Keyboard (Clears the set keyboard if set to null.)  
     * @param       {string|null=}     Plc      Language Code
     * Description  Set default keyboard for the control 
     */    
    keymanweb['setKeyboardForControl'] = keymanweb.setKeyboardForControl = function(Pelem, Pkbd, Plc) {
      /* pass null for kbd to specify no default, or '' to specify the default system keyboard. */
      if(Pkbd !== null && Pkbd !== undefined) {
        var index = Pkbd.indexOf("Keyboard_");
        if(index < 0 && Pkbd != '') {
          Pkbd = "Keyboard_" + Pkbd;
        }
      } else {
        Plc = null;
      }

      if(Pelem.tagName.toLowerCase() == "iframe") {
        console.warn("'keymanweb.setKeyboardForControl' cannot set keyboard on iframes.");
        return;
      }

      if(!keymanweb.isAttached(Pelem)) {
        console.error("KeymanWeb is not attached to element " + Pelem);
        return;
      } else {
        Pelem._kmwAttachment.keyboard = Pkbd;
        Pelem._kmwAttachment.languageCode = Plc;

        // If Pelem is the focused element/active control, we should set the keyboard in place now.
        // 'kmw_ip' is the touch-alias for the original page's control.
        if((keymanweb._LastActiveElement == Pelem || keymanweb._LastActiveElement == Pelem['kmw_ip']) 
            && keymanweb._LastActiveElement) {
            
          if(Pkbd != null && Plc != null) { // Second part necessary for Closure.
            keymanweb.setActiveKeyboard(Pkbd, Plc);
          } 
        }
      }
    }

    /**
     * Function     getKeyboardForControl
     * Scope        Public   
     * @param       {Element}    Pelem    Control element 
     * @return      {string|null}         The independently-managed keyboard for the control.
     * Description  Returns the keyboard ID of the current independently-managed keyboard for this control.
     *              If it is currently following the global keyboard setting, returns null instead.
     */
    keymanweb['getKeyboardForControl'] = keymanweb.getKeyboardForControl = function(Pelem) {
      if(!keymanweb.isAttached(Pelem)) {
        console.error("KeymanWeb is not attached to element " + Pelem);
        return null;
      } else {
        return Pelem._kmwAttachment.keyboard;  // Should we have a version for the language code, too?
      }
    }
      
    /**
     * Set focus to last active target element (browser-dependent)
     */    
    keymanweb['focusLastActiveElement'] = keymanweb._FocusLastActiveElement = function()
    {
      if(!keymanweb._LastActiveElement) return;

      keymanweb._JustActivatedKeymanWebUI = 1;
      if(keymanweb._IsMozillaEditableIframe(keymanweb._LastActiveElement,0))
        keymanweb._LastActiveElement.defaultView.focus(); // I3363 (Build 301)
      else if(keymanweb._LastActiveElement.focus) keymanweb._LastActiveElement.focus();
    }
    
    /**
     * Get the last active target element *before* KMW activated (I1297)
     * 
     * @return      {Object}        
     */    
    keymanweb['getLastActiveElement'] = keymanweb._GetLastActiveElement = function()
    {
      return keymanweb._LastActiveElement;
    }

    /**
     *  Set the active input element directly optionally setting focus 
     * 
     *  @param  {Object|string} e         element id or element
     *  @param  {boolean=}      setFocus  optionally set focus  (KMEW-123) 
     **/
    keymanweb['setActiveElement']=keymanweb.setActiveElement=function(e,setFocus)
    {
      if(typeof(e) == 'string') e=document.getElementById(e);
      keymanweb._ActiveElement=keymanweb._LastActiveElement=e; 
      // Allow external focusing KMEW-123
      if(arguments.length > 1 && setFocus)
      {
        if(device.touchable) keymanweb.setFocus();
        else keymanweb['focusLastActiveElement']();
      }
    }
    
    /**
     * Function     getUIState
     * Scope        Public   
     * @return      {Object.<string,(boolean|number)>}
     * Description  Return object with activation state of UI:
     *                activationPending (bool):   KMW being activated
     *                activated         (bool):   KMW active    
     */    
    keymanweb['getUIState'] = keymanweb.getUIState = function()
    {
      var p={};
      p['activationPending'] = p.activationPending = keymanweb._IsActivatingKeymanWebUI;
      p['activated'] = p.activated = keymanweb._JustActivatedKeymanWebUI;
      return p;
    }

    /**
     * Set or clear the IsActivatingKeymanWebUI flag (exposed function)
     * 
     * @param       {(boolean|number)}  state  Activate (true,false)
     */
    keymanweb['activatingUI'] = function(state)
    {
      keymanweb._IsActivatingKeymanWebUI = (state ? 1 : 0);
    }      

  //TODO: add more complete description of what ControlFocus really does

    /**
     * Respond to KeymanWeb-aware input element receiving focus 
     * 
     * @param       {Event}       e       Event object
     * @return      {boolean}             always true  (?) 
     */    
    keymanweb._ControlFocus = function(e) {
      var Ltarg, Ln;
      if(!keymanweb._Enabled) {
        return true;
      }
      e = keymanweb._GetEventObject(e);     // I2404 - Manage IE events in IFRAMEs
      Ltarg = util.eventTarget(e);
      if (Ltarg == null) {
        return true;
      }
    
      // Prevent any action if a protected input field
      if(device.touchable && (Ltarg.className == null || Ltarg.className.indexOf('keymanweb-input') < 0)) {
        return true;
      }

      // Or if not a remappable input field
      var en=Ltarg.nodeName.toLowerCase();
      if(en == 'input') {
        var et=Ltarg.type.toLowerCase();
        if(!(et == 'text' || et == 'search')) {
          return true;
        }
      } else if((device.touchable || !Ltarg.isContentEditable) && en != 'textarea') {
        return true;
      }

      keymanweb._ActiveElement=Ltarg;  // I3363 (Build 301)  

      if (Ltarg.nodeType == 3) { // defeat Safari bug
        Ltarg = Ltarg.parentNode;
      }
        
      var LfocusTarg = Ltarg;

      // Ensure that focussed element is visible above the keyboard
      if(device.touchable && (Ltarg.className == null || Ltarg.className.indexOf('keymanweb-input') < 0)) {
        keymanweb.scrollBody(Ltarg);
      }
          
      if(Ltarg.tagName=='IFRAME') { //**TODO: check case reference
        keymanweb._AttachToIframe(Ltarg);
        Ltarg=Ltarg.contentWindow.document;
      }
          
      //??keymanweb._Selection = null;

      // We condition on 'priorElement' below as a check to allow KMW to set a default active keyboard.
      var priorElement = keymanweb._LastActiveElement;
      keymanweb._LastActiveElement = Ltarg;

      if(keymanweb._JustActivatedKeymanWebUI) {
        keymanweb._BlurKeyboardSettings();
      } else {
        keymanweb._FocusKeyboardSettings(priorElement ? false : true);
      }

      // Always do the common focus stuff, instantly returning if we're in an editable iframe.
      if(keymanweb._CommonFocusHelper(Ltarg)) {
        return true;
<<<<<<< HEAD
      };
=======
      }
      keymanweb._DisableInput = 0;

      if(!keymanweb._JustActivatedKeymanWebUI)
      {
        kbdInterface.clearDeadkeys();
        keymanweb._NotifyKeyboard(0,Ltarg,1);  // I2187
      }
    
      if(!keymanweb._JustActivatedKeymanWebUI  &&  keymanweb._SelectionControl != Ltarg)
        keymanweb._IsActivatingKeymanWebUI = 0;
      keymanweb._JustActivatedKeymanWebUI = 0;
>>>>>>> f874c045

      Ltarg._KeymanWebSelectionStart = Ltarg._KeymanWebSelectionEnd = null; // I3363 (Build 301)

      // Set element directionality (but only if element is empty)
      keymanweb._SetTargDir(Ltarg); 

      //Execute external (UI) code needed on focus if required
      keymanweb.doControlFocused(LfocusTarg,keymanweb._LastActiveElement);
    
      // Force display of OSK for touch input device, or if a CJK keyboard, to ensure visibility of pick list
      if(device.touchable) {
        osk._Enabled=1;
      } else {
        // Conditionally show the OSK when control receives the focus
        if(osk.ready) {
          if(keymanweb.isCJK()) {
            osk._Enabled=1;
          }
          if(osk._Enabled) {
            osk._Show();
          } else {
            osk._Hide(false);
          }
        }
      }

      return true;
    }  
    
    /**
     * Function             _BlurKeyboardSettings
     * Description          Stores the last active element's keyboard settings.  Should be called
     *                      whenever a KMW-enabled page element loses control.
     */
    keymanweb._BlurKeyboardSettings = function() {
      var keyboardID = keymanweb._ActiveKeyboard ? keymanweb._ActiveKeyboard['KI'] : '';
      
      if(keymanweb._LastActiveElement && keymanweb._LastActiveElement._kmwAttachment.keyboard != null) {
        keymanweb._LastActiveElement._kmwAttachment.keyboard = keyboardID;
        keymanweb._LastActiveElement._kmwAttachment.languageCode = keymanweb.getActiveLanguage();
      } else {
        keymanweb.globalKeyboard = keyboardID;
        keymanweb.globalLanguageCode = keymanweb.getActiveLanguage();
      }
    }

    /**
     * Function             _FocusKeyboardSettings
     * @param   {boolean}   blockGlobalChange   A flag indicating if the global keyboard setting should be ignored for this call.
     * Description          Restores the newly active element's keyboard settings.  Should be called
     *                      whenever a KMW-enabled page element gains control, but only once the prior
     *                      element's loss of control is guaranteed.
     */ 
    keymanweb._FocusKeyboardSettings = function(blockGlobalChange) {      
      if(keymanweb._LastActiveElement._kmwAttachment.keyboard != null) {      
        keymanweb.setActiveKeyboard(keymanweb._LastActiveElement._kmwAttachment.keyboard, 
          keymanweb._LastActiveElement._kmwAttachment.languageCode); 
      } else if(!blockGlobalChange) { 
        keymanweb.setActiveKeyboard(keymanweb.globalKeyboard, keymanweb.globalLanguageCode);
      }
    }

    /**
     * Function             _CommonFocusHelper
     * @param   {Element}   target 
     * @returns {boolean}
     * Description          Performs common state management for the various focus events of KeymanWeb.                      
     *                      The return value indicates whether (true) or not (false) the calling event handler 
     *                      should be terminated immediately after the call.
     */
    keymanweb._CommonFocusHelper = function(target) {
      //TODO: the logic of the following line doesn't look right!!  Both variables are true, but that doesn't make sense!
      //_Debug(keymanweb._IsIEEditableIframe(Ltarg,1) + '...' +keymanweb._IsMozillaEditableIframe(Ltarg,1));
      if(!keymanweb._IsIEEditableIframe(target,1) || !keymanweb._IsMozillaEditableIframe(target,1)) {
        keymanweb._DisableInput = 1; 
        return true;
      }
      keymanweb._DisableInput = 0;
  
      if(!keymanweb._JustActivatedKeymanWebUI) {
        keymanweb._DeadKeys = [];
        keymanweb._NotifyKeyboard(0,target,1);  // I2187
      }
    
      if(!keymanweb._JustActivatedKeymanWebUI  &&  keymanweb._SelectionControl != target) {
        keymanweb._IsActivatingKeymanWebUI = 0;
      }
      keymanweb._JustActivatedKeymanWebUI = 0;
  
      keymanweb._SelectionControl = target;
      return false;
    }
    
    /**
     * Function     _IsIEEditableIframe
     * Scope        Private
     * @param       {Object}          Pelem         Iframe element
     *              {boolean|number}  PtestOn       1 to test if frame content is editable (TODO: unclear exactly what this is doing!)   
     * @return      {boolean}
     * Description  Test if element is an IE editable IFrame 
     */    
    keymanweb._IsIEEditableIframe = function(Pelem,PtestOn)
    {
      var Ldv, Lvalid = Pelem  &&  (Ldv=Pelem.tagName)  &&  Ldv.toLowerCase() == 'body'  &&  (Ldv=Pelem.ownerDocument)  &&  Ldv.parentWindow;
      return (!PtestOn  &&  Lvalid) || (PtestOn  &&  (!Lvalid || Pelem.isContentEditable));
    }

    /**
     * Function     _IsMozillaEditableIframe
     * Scope        Private
     * @param       {Object}           Pelem    Iframe element
     * @param       {boolean|number}   PtestOn  1 to test if 'designMode' is 'ON'    
     * @return      {boolean} 
     * Description  Test if element is a Mozilla editable IFrame 
     */    
    keymanweb._IsMozillaEditableIframe = function(Pelem,PtestOn)
    {
      var Ldv, Lvalid = Pelem  &&  (Ldv=Pelem.defaultView)  &&  Ldv.frameElement;
      return (!PtestOn  &&  Lvalid) || (PtestOn  &&  (!Lvalid || Ldv.document.designMode.toLowerCase()=='on'));
    }
      
    /**
     * Respond to KMW losing focus on event
     * 
     * @param       {Event}       e       Event object
     * @return      {boolean}             Always true  (?) 
     */    
    keymanweb._ControlBlur = function(e) {
      var Ltarg;  

      if(!keymanweb._Enabled) {
        return true;
      }

      e = keymanweb._GetEventObject(e);   // I2404 - Manage IE events in IFRAMEs
      Ltarg = util.eventTarget(e);
      if (Ltarg == null) {
        return true;
      }

      keymanweb._ActiveElement = null; // I3363 (Build 301)

      // Hide the touch device input caret, if applicable  I3363 (Build 301)
      if(device.touchable) {
        keymanweb.hideCaret();
      }
          
      if (Ltarg.nodeType == 3) { // defeat Safari bug
        Ltarg = Ltarg.parentNode;
      }

      if(Ltarg.tagName=='IFRAME') {
        Ltarg=Ltarg.contentWindow.document;
      }
        
      if (Ltarg.setSelectionRange) {                                           
        //Ltarg._KeymanWebSelectionStart = Ltarg.selectionStart;
        //Ltarg._KeymanWebSelectionEnd = Ltarg.selectionEnd;
        Ltarg._KeymanWebSelectionStart = Ltarg.value._kmwCodeUnitToCodePoint(Ltarg.selectionStart);  //I3319
        Ltarg._KeymanWebSelectionEnd = Ltarg.value._kmwCodeUnitToCodePoint(Ltarg.selectionEnd);  //I3319
        
      }
      
      ////keymanweb._SelectionControl = null;    
      keymanweb._BlurKeyboardSettings();

      // Now that we've handled all prior-element maintenance, update the 'last active element'.
      keymanweb._LastActiveElement = Ltarg;

      /* If the KeymanWeb UI is active as a user changes controls, all UI-based effects should be restrained to this control in case
      * the user is manually specifying languages on a per-control basis.
      */
      keymanweb._JustActivatedKeymanWebUI = 0;
      
      if(!keymanweb._IsActivatingKeymanWebUI) {
        keymanweb._NotifyKeyboard(0,Ltarg,0);  // I2187
      }

      e = keymanweb._GetEventObject(e);   // I2404 - Manage IE events in IFRAMEs  //TODO: is this really needed again????
      keymanweb.doControlBlurred(Ltarg,e,keymanweb._IsActivatingKeymanWebUI);

      // Hide the OSK when the control is blurred, unless the UI is being temporarily selected
      if(osk.ready && !keymanweb._IsActivatingKeymanWebUI) {
        osk._Hide(false);
      }

      return true;
    }

    /****************************************************************
     *  
     * Provide for external processing on events
     *    
     ***************************************************************/     
    
    /**
     * Function     doControlBlurred
     * Scope        Private
     * @param       {Object}            _target       element losing focus
     * @param       {Event}             _event        event object
     * @param       {(boolean|number)}  _isActivating activation state
     * @return      {boolean}      
     * Description  Execute external (UI) code needed on blur
     */       
    keymanweb.doControlBlurred = function(_target,_event,_isActivating)
    {
      var p={}; p['target']=_target; p['event']=_event; p['isActivating']=_isActivating;
      return util.callEvent('kmw.controlblurred',p);
    }

    /**
     * Function     doControlFocused
     * Scope        Private
     * @param       {Object}            _target         element gaining focus
     * @param       {Object}            _activeControl  currently active control
     * @return      {boolean}   
     * Description  Execute external (UI) code needed on focus
     */       
    keymanweb.doControlFocused = function(_target,_activeControl)
    {
      var p={}; p['target']=_target; p['activeControl']=_activeControl;  
      return util.callEvent('kmw.controlfocused',p);
    }
    
    /**
     * Execute external (UI) code needed on registering keyboard, used
     * to update each UIs language menu   
     *    
     * Note that the argument object is not at present used by any UI,
     * since the menu is always fully recreated when needed, but the arguments   
     * remain defined to allow for possible use in future (Aug 2014)
     *    
     * @param       {string}            _internalName
     * @param       {string}            _language
     * @param       {string}            _keyboardName
     * @param       {string}            _languageCode
     * @return      {boolean}   
     */       
    keymanweb.doKeyboardRegistered = function(_internalName,_language,_keyboardName,_languageCode)
    {
      var p={'internalName':_internalName,'language':_language,'keyboardName':_keyboardName,'languageCode':_languageCode};
      return util.callEvent('kmw.keyboardregistered',p);
    }
    
    /**
     * Execute external (UI) code to rebuild menu when deregistering keyboard
     *    
     * @return      {boolean}   
     */       

    keymanweb.doKeyboardUnregistered = function()
    {
      var p={};     
      return util.callEvent('kmw.keyboardregistered',p);    
    }
    
    /**
     * Execute external (UI) code needed on loading keyboard
     * 
     * @param       {string}            _internalName
     * @return      {boolean}   
     */       
    keymanweb.doKeyboardLoaded = function(_internalName)
    {
      var p={}; p['keyboardName']=_internalName; 
      return util.callEvent('kmw.keyboardloaded',p);
    }
      
    /**
     * Function     doBeforeKeyboardChange
     * Scope        Private
     * @param       {string}            _internalName
     * @param       {string}            _languageCode
     * @return      {boolean}   
     * Description  Execute external (UI) code needed before changing keyboard
     */       
    keymanweb.doBeforeKeyboardChange = function(_internalName,_languageCode)
    {
      var p={}; p['internalName']=_internalName; p['languageCode']=_languageCode;
      return util.callEvent('kmw.beforekeyboardchange',p);
    }

    /**
     * Execute external (UI) code needed *after* changing keyboard
     * 
     * @param       {string}            _internalName
     * @param       {string}            _languageCode
     * @param       {boolean=}           _indirect
     * @return      {boolean}   
     */       
    keymanweb.doKeyboardChange = function(_internalName,_languageCode,_indirect)
    {                      
      var p={}; p['internalName']=_internalName; p['languageCode']=_languageCode; 
      p['indirect']=(arguments.length > 2 ? _indirect : false);
      return util.callEvent('kmw.keyboardchange',p);
    }

    /**
     * Function     doUnloadOSK
     * Scope        Private
     * @return      {boolean}   
     * Description  Execute external (UI) code if any needed after unloading OSK (probably not required)
     */       
    keymanweb.doUnloadOSK = function()
    {
      var p={};
      return util.callEvent('kmw.unloadosk',p);
    }

    /**
     * Function     doLoadUI
     * Scope        Private
     * @return      {boolean}   
     * Description  Execute UI initialization code after loading the UI
     */       
    keymanweb.doLoadUI = function()
    {
      var p={};
      return util.callEvent('kmw.loaduserinterface',p);
    }

    /**
     * Function     doUnloadUI
     * Scope        Private
     * @return      {boolean}   
     * Description  Execute UI cleanup code before unloading the UI (may not be required?)
     */       
    keymanweb.doUnloadUI = function()
    {
      var p={};
      return util.callEvent('kmw.unloaduserinterface',p);
    }

    /*****************************************************************************
     *  
     * Provide for handling the initial focus event differently
     * The first focus event can happen before we get the WindowLoad, 
     * e.g. if the page activates a control on WindowLoad itself,
     * so trap that and run it through to the page 
     * 
     *****************************************************************************/

    /**
     * Function     _BubbledFocus
     * Scope        Private
     * @param       {Event}       e         Event object
     * Description  Respond to KMW receiving bubbled focus on event (TODO: may not be needed, not currently doing anything) 
     */    
    keymanweb._BubbledFocus = function(e) { /*KeymanWeb._WindowLoad(e);*/ }
      
    if (window.addEventListener)
      window.addEventListener('focus', keymanweb._BubbledFocus, true);  

    /**
     * Function     _GetEventKeyCode
     * Scope        Private
     * @param       {Event}       e         Event object
     * Description  Finds the key code represented by the event.
     */
    keymanweb._GetEventKeyCode = function(e) {
      if (e.keyCode) {
        return e.keyCode;
      } else if (e.which) {
        return e.which;
      } else {
        return null;
      }
    }

    /**
     * Function     _GetKeyEventProperties
     * Scope        Private
     * @param       {Event}       e         Event object
     * @param       {boolean=}    keyState  true if call results from a keyDown event, false if keyUp, undefined if keyPress
     * @return      {Object.<string,*>}     KMW keyboard event object: 
     * Description  Get object with target element, key code, shift state, virtual key state 
     *                Ltarg=target element
     *                Lcode=keyCode
     *                Lmodifiers=shiftState
     *                LisVirtualKeyCode e.g. ctrl/alt key
     *                LisVirtualKey     e.g. Virtual key or non-keypress event
     */    
    keymanweb._GetKeyEventProperties = function(e, keyState) {
      var s = new Object();
      e = keymanweb._GetEventObject(e);   // I2404 - Manage IE events in IFRAMEs
      s.Ltarg = util.eventTarget(e);
      if (s.Ltarg == null) {
        return null;
      }
      if(e.cancelBubble === true) {
        return null; // I2457 - Facebook meta-event generation mess -- two events generated for a keydown in Facebook contentEditable divs
      }      

      if (s.Ltarg.nodeType == 3) {// defeat Safari bug
        s.Ltarg = s.Ltarg.parentNode;
      }

      s.Lcode = keymanweb._GetEventKeyCode(e);
      if (s.Lcode == null) {
        return null;
      }
      
      // Stage 1 - track the true state of the keyboard's modifiers.
      var osk = keymanweb['osk'], prevModState = keymanweb.modStateFlags, curModState = 0x0000;
      var ctrlEvent = false, altEvent = false;
      
      switch(s.Lcode) {
        case osk.keyCodes['K_CTRL']:      // The 3 shorter "K_*CTRL" entries exist in some legacy keyboards.
        case osk.keyCodes['K_LCTRL']:
        case osk.keyCodes['K_RCTRL']:
        case osk.keyCodes.K_CONTROL:
        case osk.keyCodes.K_LCONTROL:
        case osk.keyCodes.K_RCONTROL:
          ctrlEvent = true;
          break;
        case osk.keyCodes['K_LMENU']:     // The 2 "K_*MENU" entries exist in some legacy keyboards.
        case osk.keyCodes['K_RMENU']:
        case osk.keyCodes.K_ALT:
        case osk.keyCodes.K_LALT:
        case osk.keyCodes.K_RALT:
          altEvent = true;
          break;
      }

      /**
       * Two separate conditions exist that should trigger chiral modifier detection.  Examples below use CTRL but also work for ALT.
       * 
       * 1.  The user literally just pressed CTRL, so the event has a valid `location` property we can utilize.  
       *     Problem: its layer isn't presently activated within the OSK.
       * 
       * 2.  CTRL has been held a while, so the OSK layer is valid, but the key event doesn't tell us the chirality of the active CTRL press.
       *     Bonus issue:  RAlt simulation may cause erasure of this location property, but it should ONLY be empty if pressed in this case.
       *     We default to the 'left' variants since they're more likely to exist and cause less issues with RAlt simulation handling.
       * 
       * In either case, `e.ctrlKey` is set to true, but as a result does nothing to tell us which case is active.
       * 
       * `e.location != 0` if true matches condition 1 and matches condition 2 if false.
       */

      curModState |= (e.shiftKey ? 0x10 : 0);      

      if(e.ctrlKey) {
        curModState |= ((e.location != 0 && ctrlEvent) ? 
          (e.location == 1 ? osk.modifierCodes.LCTRL : osk.modifierCodes.RCTRL) : // Condition 1
          prevModState & 0x0003);                                                       // Condition 2
      }
      if(e.altKey) {
        curModState |= ((e.location != 0 && altEvent) ? 
          (e.location == 1 ? osk.modifierCodes.LALT : osk.modifierCodes.RALT) :   // Condition 1
          prevModState & 0x000C);                                                       // Condition 2
      }

      // Stage 2 - detect state key information.  It can be looked up per keypress with no issue.
      s.Lstates = 0;
      
      if(e.getModifierState("CapsLock")) {
        s.Lstates = osk.modifierCodes.CAPS;
      } else {
        s.Lstates = osk.modifierCodes.NO_CAPS;
      }

      if(e.getModifierState("NumLock")) {
        s.Lstates |= osk.modifierCodes.NUM_LOCK;
      } else {
        s.Lstates |= osk.modifierCodes.NO_NUM_LOCK;
      }

      if(e.getModifierState("ScrollLock") || e.getModifierState("Scroll")) {  // "Scroll" for IE9.
        s.Lstates |= osk.modifierCodes.SCROLL_LOCK;
      } else {
        s.Lstates |= osk.modifierCodes.NO_SCROLL_LOCK;
      }

      // We need these states to be tracked as well for proper OSK updates.
      curModState |= s.Lstates;

      // Stage 3 - Set our modifier state tracking variable and perform basic AltGr-related management.
      s.LmodifierChange = keymanweb.modStateFlags != curModState;
      keymanweb.modStateFlags = curModState;

      // For European keyboards, not all browsers properly send both key-up events for the AltGr combo.
      var altGrMask = osk.modifierCodes.RALT | osk.modifierCodes.LCTRL;
      if((prevModState & altGrMask) == altGrMask && (curModState & altGrMask) != altGrMask) {
        // We just released AltGr - make sure it's all released.
        curModState &= ~ altGrMask;
      }
      // Perform basic filtering for Windows-based ALT_GR emulation on European keyboards.
      if(curModState & osk.modifierCodes.RALT) {
        curModState &= ~osk.modifierCodes.LCTRL;
      }

      // Stage 4 - map the modifier set to the appropriate keystroke's modifiers.
      if(keymanweb.isChiral()) {
        s.Lmodifiers = curModState & osk.modifierBitmasks.CHIRAL;

        // Note for future - embedding a kill switch here or in keymanweb.osk.emulatesAltGr would facilitate disabling
        // AltGr / Right-alt simulation.
        if(osk.emulatesAltGr() && (s.Lmodifiers & osk.modifierBitmasks.ALT_GR_SIM) == osk.modifierBitmasks.ALT_GR_SIM) {
          s.Lmodifiers ^= osk.modifierBitmasks.ALT_GR_SIM;
          s.Lmodifiers |= osk.modifierCodes.RALT;
        }
      } else {
        // No need to sim AltGr here; we don't need chiral ALTs.
        s.Lmodifiers = 
          (e.shiftKey ? 0x10 : 0) |
          ((curModState & (osk.modifierCodes.LCTRL | osk.modifierCodes.RCTRL)) ? 0x20 : 0) | 
          ((curModState & (osk.modifierCodes.LALT | osk.modifierCodes.RALT))   ? 0x40 : 0); 
      }

      // The 0x6F used to be 0x60 - this adjustment now includes the chiral alt and ctrl modifiers in that check.
      s.LisVirtualKeyCode = (typeof e.charCode != 'undefined' && e.charCode != null  &&  (e.charCode == 0 || (s.Lmodifiers & 0x6F) != 0));
      s.LisVirtualKey = s.LisVirtualKeyCode || e.type != 'keypress';
      
      return s;
    }

    /**
     * Function   _SelectionChange
     * Scope      Private
     * @return    {boolean} 
     * Description Respond to selection change event 
     */
    keymanweb._SelectionChange = function()
    {
      if(keymanweb._IgnoreNextSelChange)
      {
        keymanweb._IgnoreNextSelChange--;
      }
      else
      {
        var Ls=document.selection;
        if(Ls.type.toLowerCase()!='control') //  &&  document.selection.createRange().parentElement() == keymanweb._SelectionControl) //  &&  window.event.srcElement == keymanweb._SelectionControl)
        {
          var Lrange=Ls.createRange();
          if(!keymanweb._Selection || !keymanweb._Selection.isEqual(Lrange))
          {
            keymanweb._Selection = Lrange;

            /* Delete deadkeys for IE when certain keys pressed */
            kbdInterface.clearDeadkeys();
          }
        }
      }
      return true;
    }
    
    /**
     * Function     _NotifyKeyboard
     * Scope        Private
     * @param       {number}    _PCommand     event code (16,17,18) or 0
     * @param       {Object}    _PTarget      target element
     * @param       {number}    _PData        1 or 0    
     * Description  Notifies keyboard of keystroke or other event
     */    
    keymanweb._NotifyKeyboard = function(_PCommand,_PTarget,_PData)  // I2187
    {
      if(keymanweb._ActiveKeyboard != null && typeof(keymanweb._ActiveKeyboard['KNS']) == 'function') keymanweb._ActiveKeyboard['KNS'](_PCommand,_PTarget,_PData);
    }
    
    
    /**
     * Function     _KeyDown
     * Scope        Private
     * @param       {Event}       e     event
     * @return      {boolean}           
     * Description  Processes keydown event and passes data to keyboard. 
     */ 
    keymanweb._KeyDown = function(e) {
      var Ldv,eClass=''; 

      keymanweb._KeyPressToSwallow = 0;
      if(!keymanweb._Enabled || keymanweb._DisableInput || keymanweb._ActiveKeyboard == null) {
        return true;
      }

      // Prevent mapping element is readonly or tagged as kmw-disabled
      var el=util.eventTarget(e);
      if(device.touchable) {
        if(el && typeof el.kmwInput != 'undefined' && el.kmwInput == false) {
          return true;
        }
      } else if(el && el.className.indexOf('kmw-disabled') >= 0) {
        return true; 
      }
      
      // Or if OSK not yet ready (for any reason)
      if(!osk.ready) {
        return true;
      }
      
      // Get event properties  
      var Levent = keymanweb._GetKeyEventProperties(e, true);
      if(Levent == null) {
        return true;
      }

      switch(Levent.Lcode) {
        case 8: 
          kbdInterface.clearDeadkeys();
          break; // I3318 (always clear deadkeys after backspace) 
        case 16: //"K_SHIFT":16,"K_CONTROL":17,"K_ALT":18
        case 17: 
        case 18: 
        case 20: //"K_CAPS":20, "K_NUMLOCK":144,"K_SCROLL":145
        case 144:
        case 145:
          // For eventual integration - we bypass an OSK update for physical keystrokes when in touch mode.
          keymanweb._NotifyKeyboard(Levent.Lcode,Levent.Ltarg,1); 
          if(!device.touchable) {
            return osk._UpdateVKShift(Levent, Levent.Lcode-15, 1); // I2187
          } else {
            return true;
          }
      }

      if(Levent.LmodifierChange) {
        keymanweb._NotifyKeyboard(0,Levent.Ltarg,1); 
        osk._UpdateVKShift(Levent, 0, 1);
      }
      
      // I1207
      if((Ldv=Levent.Ltarg.ownerDocument)  &&  (Ldv=Ldv.selection)  &&  (Levent.Lcode<33 || Levent.Lcode>40)) {
        Ldv.createRange().select();
      }

      if(!window.event) {
        // I1466 - Convert the - keycode on mnemonic as well as positional layouts
        // FireFox, Mozilla Suite
        if(keymanweb._VKMap_FF_IE['k'+Levent.Lcode]) {
          Levent.Lcode=keymanweb._VKMap_FF_IE['k'+Levent.Lcode];
        }
      }
      //else 
      //{
      // Safari, IE, Opera?
      //}
      
      if(!keymanweb._ActiveKeyboard['KM']) {
        // Positional Layout

        var LeventMatched=0;
        /* 13/03/2007 MCD: Swedish: Start mapping of keystroke to US keyboard */
        var Lbase=keymanweb._VKMap[osk._BaseLayout];
        if(Lbase && Lbase['k'+Levent.Lcode]) {
          Levent.Lcode=Lbase['k'+Levent.Lcode];
        }
        /* 13/03/2007 MCD: Swedish: End mapping of keystroke to US keyboard */
        
        if(typeof(keymanweb._ActiveKeyboard['KM'])=='undefined'  &&  !(Levent.Lmodifiers & 0x60)) {
          // Support version 1.0 KeymanWeb keyboards that do not define positional vs mnemonic
          var Levent2={Lcode:keymanweb._USKeyCodeToCharCode(Levent),Ltarg:Levent.Ltarg,Lmodifiers:0,LisVirtualKey:0};
          if(kbdInterface.processKeystroke(util.physicalDevice, Levent2.Ltarg,Levent2)) {
            LeventMatched=1;
          }
        }
        
        LeventMatched = LeventMatched || kbdInterface.processKeystroke(util.physicalDevice,Levent.Ltarg,Levent);
        
        // Support backspace in simulated input DIV from physical keyboard where not matched in rule  I3363 (Build 301)
        if(Levent.Lcode == 8 && !LeventMatched && Levent.Ltarg.className != null && Levent.Ltarg.className.indexOf('keymanweb-input') >= 0) {
          kbdInterface.output(1,keymanweb._LastActiveElement,"");
        }
      } else {
        // Mnemonic layout
        if(Levent.Lcode == 8) { // I1595 - Backspace for mnemonic
          keymanweb._KeyPressToSwallow = 1;
          if(!kbdInterface.processKeystroke(util.physicalDevice,Levent.Ltarg,Levent)) {
            kbdInterface.output(1,keymanweb._LastActiveElement,""); // I3363 (Build 301)
          }
          return false;  //added 16/3/13 to fix double backspace on mnemonic layouts on desktop
        }
        else {
          keymanweb._KeyPressToSwallow = 0;
        }
      }

      if(!LeventMatched  &&  Levent.Lcode >= 96  &&  Levent.Lcode <= 111) {
        // Number pad, numlock on
  //      _Debug('KeyPress NumPad code='+Levent.Lcode+'; Ltarg='+Levent.Ltarg.tagName+'; LisVirtualKey='+Levent.LisVirtualKey+'; _KeyPressToSwallow='+keymanweb._KeyPressToSwallow+'; keyCode='+(e?e.keyCode:'nothing'));

        if(Levent.Lcode < 106) {
          var Lch = Levent.Lcode-48;
        } else {
          Lch = Levent.Lcode-64;
        }
        kbdInterface.output(0, Levent.Ltarg, String._kmwFromCharCode(Lch)); //I3319

        LeventMatched = 1;
      }
    
      if(LeventMatched) {
        if(e  &&  e.preventDefault) {
          e.preventDefault();
          e.stopPropagation();
        }
        keymanweb._KeyPressToSwallow = (e?keymanweb._GetEventKeyCode(e):0);
        return false;
      } else {
        keymanweb._KeyPressToSwallow = 0;
      }
      
      if(Levent.Lcode == 8) {
        /* Backspace - delete deadkeys, also special rule if desired? */
        // This is needed to prevent jumping to previous page, but why???  // I3363 (Build 301)
        if(Levent.Ltarg.className != null && Levent.Ltarg.className.indexOf('keymanweb-input') >= 0) {
          return false;
        }
      }

      if(typeof(Levent.Ltarg.base) != 'undefined') {
        // Simulated touch elements have no default text-processing - we need to rely on a strategy similar to
        // that of the OSK here.
        var ch = osk.defaultKeyOutput('',Levent.Lcode,Levent.Lmodifiers,false,Levent.Ltarg);
        if(ch) {
          kbdInterface.output(0, Levent.Ltarg, ch);
          return false;
        }
      }
      return true;
    }                

    /**
     * Function     _KeyPress
     * Scope        Private
     * @param       {Event}       e     event
     * @return      {boolean}           
     * Description Processes keypress event (does not pass data to keyboard)
     */       
    keymanweb._KeyPress = function(e) {
      if(e._kmw_block) { // A custom event property added for bugfix-oriented simulated keypress events.
        return false;
      }

      var Levent;
      if(!keymanweb._Enabled || keymanweb._DisableInput || keymanweb._ActiveKeyboard == null) {
        return true;
      }

      Levent = keymanweb._GetKeyEventProperties(e);
      if(Levent == null || Levent.LisVirtualKey) {
        return true;
      }

  //    _Debug('KeyPress code='+Levent.Lcode+'; Ltarg='+Levent.Ltarg.tagName+'; LisVirtualKey='+Levent.LisVirtualKey+'; _KeyPressToSwallow='+keymanweb._KeyPressToSwallow+'; keyCode='+(e?e.keyCode:'nothing'));

      /* I732 START - 13/03/2007 MCD: Swedish: Start positional keyboard layout code: prevent keystroke */
      if(!keymanweb._ActiveKeyboard['KM']) {
        if(!keymanweb._KeyPressToSwallow) {
          return true;
        }
        if(Levent.Lcode < 0x20 || (keymanweb._BrowserIsSafari  &&  (Levent.Lcode > 0xF700  &&  Levent.Lcode < 0xF900))) {
          return true;
        }
        e = keymanweb._GetEventObject(e);   // I2404 - Manage IE events in IFRAMEs
        if(e) {
          e.returnValue = false;
        }
        return false;
      }
      /* I732 END - 13/03/2007 MCD: Swedish: End positional keyboard layout code */
      
      if(keymanweb._KeyPressToSwallow || kbdInterface.processKeystroke(util.physicalDevice,Levent.Ltarg,Levent)) {
        keymanweb._KeyPressToSwallow=0;
        if(e  &&  e.preventDefault) {
          e.preventDefault();
          e.stopPropagation();
        }
        return false;
      }
      keymanweb._KeyPressToSwallow=0;
      return true;
    }

    /**
     * Function     _KeyUp
     * Scope        Private
     * @param       {Event}       e     event
     * @return      {boolean}           
     * Description Processes keyup event and passes event data to keyboard
     */       
    keymanweb._KeyUp = function(e) {
      var Levent = keymanweb._GetKeyEventProperties(e, false);
      if(Levent == null || !osk.ready) {
        return true;
      }

      switch(Levent.Lcode) {
        case 13:  
          if(Levent.Ltarg.nodeName == 'TEXTAREA') {
            break;
          }
        
          if(Levent.Ltarg.base && Levent.Ltarg.base.nodeName == 'TEXTAREA') {
            break;
          }

          // For input fields, move to next input element
          if(Levent.Ltarg.type == 'search' || Levent.Ltarg.type == 'submit') {
            Levent.Ltarg.form.submit();
          } else {
            keymanweb.moveToNext(false);
          }
          return true;        
                  
        case 16: //"K_SHIFT":16,"K_CONTROL":17,"K_ALT":18
        case 17: 
        case 18: 
        case 20: //"K_CAPS":20, "K_NUMLOCK":144,"K_SCROLL":145
        case 144:
        case 145:
          keymanweb._NotifyKeyboard(Levent.Lcode,Levent.Ltarg,0);
          if(!device.touchable) {
            return osk._UpdateVKShift(Levent, Levent.Lcode-15, 1);  // I2187
          } else {
            return true;
          }
      }
      
      if(Levent.LmodifierChange){
        keymanweb._NotifyKeyboard(0,Levent.Ltarg,0); 
        osk._UpdateVKShift(Levent, 0, 1);  // I2187
      }

      // I736 start
      var Ldv;
      if((Ldv=Levent.Ltarg.ownerDocument)  &&  (Ldv=Ldv.selection)  &&  Ldv.type != 'control') { // I1479 - avoid createRange on controls
        Ldv=Ldv.createRange();
        //if(Ldv.parentElement()==Levent.Ltarg) //I1505
        keymanweb._Selection = Ldv;
      }
      // I736 end
      
      return false;
    }
    
  //TODO: check return of _KeyUp - what happens if returning true or false ?? what if null returned?

    /**
    * Move focus to next (or previous) input or text area element on TAB
    *   Uses list of actual input elements
    *     
    *   Note that _ActiveElement on touch devices returns the DIV that overlays
    *   the input element, not the element itself.
    * 
    * @param      {number|boolean}  bBack     Direction to move (0 or 1)
    */
    keymanweb.moveToNext=function(bBack) {
      var i,t=keymanweb.sortedInputs, activeBase=keymanweb._ActiveElement;
      
      if(t.length == 0) {
        return;
      }

      // For touchable devices, get the base element of the DIV
      if(device.touchable) {
        activeBase=activeBase.base;
      }

      // Identify the active element in the list of inputs ordered by position
      for(i=0; i<t.length; i++) {          
        if(t[i] == activeBase) break;
      }   

      // Find the next (or previous) element in the list
      i = bBack ? i-1 : i+1;
      // Treat the list as circular, wrapping the index if necessary.
      i = i >= t.length ? i-t.length : i;
      i = i < 0 ? i+t.length : i;

      // Move to the selected element
      if(device.touchable) {                     
        // Set focusing flag to prevent OSK disappearing 
        keymanweb.focusing=true;
        var target=t[i]['kmw_ip'];

        // Focus if next element is non-mapped
        if(typeof(target) == 'undefined') {
          t[i].focus();
        } else { // Or reposition the caret on the input DIV if mapped
          keymanweb._ActiveElement=keymanweb._LastActiveElement=target;    
          keymanweb.setTextCaret(target,10000);                            
          keymanweb.scrollInput(target);   // mousedown check
          target.focus();
        } 
      } else { // Behaviour for desktop browsers
        t[i].focus();
      }    
    }          

    /**
     * Move focus to user-specified element
     * 
     *  @param  {string|Object}   e   element or element id
     *           
     **/
    keymanweb['moveToElement'] = function(e)
    {
      var i;
      
      if(typeof(e) == 'string') e=document.getElementById(e);
      
      if(device.touchable && e['kmw_ip'])
        e['kmw_ip'].focus();
      else
        e.focus();
    }

    /**
     * Change active keyboard to keyboard selected by (internal) name and language code
     * 
     *  Test if selected keyboard already loaded, and simply update active stub if so.
     *  Otherwise, insert a script to download and insert the keyboard from the repository
     *  or user-indicated file location. 
     * 
     * @param       {string}    PInternalName
     * @param       {string=}    PLgCode
     * @param       {boolean=}   saveCookie   
     */    
    keymanweb._SetActiveKeyboard = function(PInternalName,PLgCode,saveCookie)
    {
      var n,Ln;

      // Set default language code
      if(arguments.length < 2 || (!PLgCode)) {
        PLgCode='---'; 
      }

      // Check that the saved keyboard is currently registered
      for(n=0; n<keymanweb._KeyboardStubs.length; n++) {
        if(PInternalName == keymanweb._KeyboardStubs[n]['KI']) {
          if(PLgCode == keymanweb._KeyboardStubs[n]['KLC'] || PLgCode == '---') break;
        }
      }

      // Mobile device addition: force selection of the first keyboard if none set
      if(device.touchable && (PInternalName == '' || PInternalName == null || n >= keymanweb._KeyboardStubs.length))
      {
        PInternalName=keymanweb._KeyboardStubs[0]['KI']; PLgCode=keymanweb._KeyboardStubs[0]['KLC'];   
      }

      // Save name of keyboard (with language code) as a cookie
      if(arguments.length > 2 && saveCookie) keymanweb.saveCurrentKeyboard(PInternalName,PLgCode);

      // Check if requested keyboard and stub are currently active
      if(keymanweb._ActiveStub && keymanweb._ActiveKeyboard 
        && keymanweb._ActiveKeyboard['KI'] == PInternalName 
        && keymanweb._ActiveStub['KI'] == PInternalName     //this part of test should not be necessary, but keep anyway
        && keymanweb._ActiveStub['KLC'] == PLgCode
        && !keymanweb.mustReloadKeyboard                                 
        ) return;   

      // Check if current keyboard matches requested keyboard, but not stub
      if(keymanweb._ActiveKeyboard && (keymanweb._ActiveKeyboard['KI'] == PInternalName))
      {
        // If so, simply update the active stub
        for(Ln=0; Ln<keymanweb._KeyboardStubs.length; Ln++)
        {
          if((keymanweb._KeyboardStubs[Ln]['KI'] == PInternalName) && (keymanweb._KeyboardStubs[Ln]['KLC'] == PLgCode))
          {
            keymanweb._ActiveStub = keymanweb._KeyboardStubs[Ln]; 
            
            // Append a stylesheet for this keyboard for keyboard specific styles 
            // or if needed to specify an embedded font
            osk.appendStyleSheet();
            
            // Re-initializate OSK before returning if required
            if(keymanweb.mustReloadKeyboard) osk._Load();
            return;
          }
        }      
      } 
      keymanweb._ActiveKeyboard = null; keymanweb._ActiveStub = null;

      // Hide OSK and do not update keyboard list if using internal keyboard (desktops)
      if(PInternalName == '') {
        osk._Hide(false); 

        if(!keymanweb.isEmbedded) {
          util.wait(false);
        }

        return;
      }

      // Determine if the keyboard was previously loaded but is not active and use the prior load if so.
      for(Ln=0; Ln<keymanweb._Keyboards.length; Ln++)  // I1511 - array prototype extended
      {
        if(keymanweb._Keyboards[Ln]['KI'] == PInternalName)
        {
          keymanweb._ActiveKeyboard = keymanweb._Keyboards[Ln];
          keymanweb._SetTargDir(keymanweb._LastActiveElement);  // I2077 - LTR/RTL timing
        
          // and update the active stub
          for(var Ls=0; Ls<keymanweb._KeyboardStubs.length; Ls++)
          {
            if((keymanweb._KeyboardStubs[Ls]['KI'] == PInternalName) && 
              (keymanweb._KeyboardStubs[Ls]['KLC'] == PLgCode || PLgCode == '---'))
            {
              keymanweb._ActiveStub = keymanweb._KeyboardStubs[Ls]; break;
            }
          }
          break;
        }
      }

      if(keymanweb._ActiveKeyboard == null)
      {
        for(Ln=0; Ln<keymanweb._KeyboardStubs.length; Ln++)  // I1511 - array prototype extended
        {   
          if((keymanweb._KeyboardStubs[Ln]['KI'] == PInternalName) 
            && ((keymanweb._KeyboardStubs[Ln]['KLC'] == PLgCode) || (PLgCode == '---')))
          {
            // Force OSK display for CJK keyboards (keyboards using a pick list)
            if(keymanweb.isCJK(keymanweb._KeyboardStubs[Ln]) || device.touchable) osk._Enabled = 1;    
  
            // Create a script to load from the server - when it finishes loading, it will register itself, 
            //  detect that it is active, and focus as appropriate. The second test is needed to allow recovery from a failed script load

            // Ensure we're not already loading the keyboard.
            if(!keymanweb._KeyboardStubs[Ln].asyncLoader) {   
              // Always (temporarily) hide the OSK when loading a new keyboard, to ensure that a failure to load doesn't leave the current OSK displayed
              if(osk.ready) osk._Hide(false);
  
              var loadingStub = keymanweb._KeyboardStubs[Ln];
              // Tag the stub so that we don't double-load the keyboard!
              loadingStub.asyncLoader = {};

              var kbdName = loadingStub['KN'];
              var lngName = loadingStub['KL'];
              kbdName = kbdName.replace(/\s*keyboard\s*/i, '');

              // Setup our default error-messaging callback if it should be implemented.
              if(!keymanweb.isEmbedded) {  // No error messaging if we're in embedded mode.
                loadingStub.asyncLoader.callback = function(altString) {
                  
                  // Thanks, Closure errors.  
                  if(!keymanweb.isEmbedded) {
                    util.wait(false);
                    util.alert(altString || 'Sorry, the '+kbdName+' keyboard for '+lngName+' is not currently available.', function() {
                      keymanweb['setActiveKeyboard']('');
                    });
                  }

                  if(Ln > 0) {
                    var Ps = keymanweb._KeyboardStubs[0];
                    keymanweb._SetActiveKeyboard(Ps['KI'], Ps['KLC'], true);
                  }
                }
                loadingStub.asyncLoader.timer = window.setTimeout(loadingStub.asyncLoader.callback, 10000);
              }

              //Display the loading delay bar (Note: only append 'keyboard' if not included in name.) 
              if(!keymanweb.isEmbedded) {
                util.wait('Installing keyboard<br/>' + kbdName);
              }
              
              // Installing the script immediately does not work reliably if two keyboards are
              // loaded in succession if there is any delay in downloading the script.
              // It works much more reliably if deferred (KMEW-101, build 356)
              // The effect of a delay can also be tested, for example, by setting the timeout to 5000
              window.setTimeout(function(){keymanweb.installKeyboard(loadingStub);},0);
            }          
            keymanweb._ActiveStub=keymanweb._KeyboardStubs[Ln];
            return;
          }
        }
        keymanweb._SetTargDir(keymanweb._LastActiveElement);  // I2077 - LTR/RTL timing
      } 

      var Pk=keymanweb._ActiveKeyboard;  // I3319
      if(Pk !== null)  // I3363 (Build 301)
        String.kmwEnableSupplementaryPlane(Pk && ((Pk['KS'] && (Pk['KS'] == 1)) || (Pk['KN'] == 'Hieroglyphic'))); // I3319
      
      // Initialize the OSK (provided that the base code has been loaded)
      osk._Load();
    }

  /**
   * Install a keyboard script that has been downloaded from a keyboard server
   * 
   *  @param  {Object}  kbdStub   keyboard stub to be loaded.
   *    
   **/      
    keymanweb.installKeyboard = function(kbdStub)
    {
      var Lscript = util._CreateElement('SCRIPT');
      Lscript.charset="UTF-8";        // KMEW-89
      Lscript.type = 'text/javascript';

      var kbdFile = kbdStub['KF'];
      var kbdLang = kbdStub['KL'];
      var kbdName = kbdStub['KN'];


      // Add a handler for cases where the new <script> block fails to load.
      Lscript.addEventListener('error', function() {
        if(kbdStub.asyncLoader.timer !== null) {
          // Clear the timeout timer.
          window.clearTimeout(kbdStub.asyncLoader.timer);
          kbdStub.asyncLoader.timer = null;
        }

        // Do not output error messages when embedded.  (KMEA/KMEI)
        if(!keymanweb.isEmbedded) {
          // We already know the load has failed... why wait?
          kbdStub.asyncLoader.callback('Cannot find the ' + kbdName + ' keyboard for ' + kbdLang + '.');
          console.log('Error:  cannot find the', kbdName, 'keyboard for', kbdLang, 'at', kbdFile + '.');
        }
        kbdStub.asyncLoader = null;
      }, false);

      
      // The load event will activate a newly-loaded keyboard if successful and report an error if it is not.
      Lscript.addEventListener('load', function() {
        if(kbdStub.asyncLoader.timer !== null) {
          // Clear the timeout timer.
          window.clearTimeout(kbdStub.asyncLoader.timer);
          kbdStub.asyncLoader.timer = null;
        }

        // To determine if the load was successful, we'll need to check the keyboard array for our desired keyboard.
        // Test if keyboard already loaded
        var kbd = keymanweb._getKeyboardByID(kbdStub['KI']), Li;
        if(kbd) {  // Is cleared upon a successful load.
          
          //Activate keyboard, if it's still the active stub.
          if(kbdStub == keymanweb._ActiveStub) {
            keymanweb.doBeforeKeyboardChange(kbd['KI'],kbdStub['KLC']);
            keymanweb._ActiveKeyboard=kbd;

            if(keymanweb._LastActiveElement != null) 
            {
              keymanweb._JustActivatedKeymanWebUI = 1;
              keymanweb._SetTargDir(keymanweb._LastActiveElement);            
            }

            String.kmwEnableSupplementaryPlane(kbdStub && ((kbdStub['KS'] && (kbdStub['KS'] == 1)) || (kbd['KN'] == 'Hieroglyphic'))); // I3319 - SMP extension, I3363 (Build 301)
            keymanweb.saveCurrentKeyboard(kbd['KI'],kbdStub['KLC']);
          
            // Prepare and show the OSK for this keyboard
            osk._Load();

            // Remove the wait message, if defined
            if(!keymanweb.isEmbedded) {
              util.wait(false);
            }
          } // A handler portion for cases where the new <script> block loads, but fails to process.
        } else if(!keymanweb.isEmbedded) {  // Do not output error messages when embedded.  (KMEA/KMEI)
            kbdStub.asyncLoader.callback('Error registering the ' + kbdName + ' keyboard for ' + kbdLang + '.');
            console.log('Error registering the', kbdName, 'keyboard for', kbdLang + '.');
        }
        kbdStub.asyncLoader = null; 
      }, false);

      // IE likes to instantly start loading the file when assigned to an element, so we do this after the rest
      // of our setup.
      Lscript.src = keymanweb.getKeyboardPath(kbdFile);  

      try {                                  
        document.body.appendChild(Lscript);  
        }
      catch(ex) {                                                     
        document.getElementsByTagName('head')[0].appendChild(Lscript);
        }            
    }

    /**
     * Function     _getKeyboardByID
     * Scope        Private
     * @param       {string}  keyboardID
     * @return      {Object|null}
     * Description  Returns the internal, registered keyboard object - not the stub, but the keyboard itself.
     */
    keymanweb._getKeyboardByID = function(keyboardID) {
      var Li;
      for(Li=0; Li<keymanweb._Keyboards.length; Li++) {
        if(keyboardID == keymanweb._Keyboards[Li]['KI']) {
          return keymanweb._Keyboards[Li];
        }
      }

      return null;
    }

    /**
     * Function    isCJK
     * Scope       Public
     * @param      {Object=}  k0 
     * @return     {boolean}
     * Description Tests if active keyboard (or optional argument) uses a pick list (Chinese, Japanese, Korean, etc.)
     *             (This function accepts either keyboard structure.)   
     */    
    keymanweb['isCJK'] = function(k0)
    { 
      var k=keymanweb._ActiveKeyboard, lg=''; 

      if(arguments.length > 0) k = k0; 
      
      if(k)
      {
        if(typeof(k['KLC']) != 'undefined') lg = k['KLC'];
        else if(typeof(k['LanguageCode']) != 'undefined') lg = k['LanguageCode'];
      }
      
      return ((lg == 'cmn') || (lg == 'jpn') || (lg == 'kor'));
    }
    keymanweb.isCJK = keymanweb['isCJK']; // I3363 (Build 301)

    /**
     * Function     isChiral
     * Scope        Public
     * @param       {string|Object=}   k0
     * @return      {boolean}
     * Description  Tests if the active keyboard (or optional argument) uses chiral modifiers.
     */
    keymanweb.isChiral = keymanweb['isChiral'] = function(k0) {
      if(typeof(k0) == "string") {
        k0 = keymanweb._getKeyboardByID(k0);
      }

      return !!(keymanweb.getKeyboardModifierBitmask(k0) & keymanweb['osk'].modifierBitmasks.IS_CHIRAL);
    }

    /**
     * Function     getKeyboardModifierBitmask
     * Scope        Private
     * @param       {Object=}   k0
     * @return      {number}
     * Description  Obtains the currently-active modifier bitmask for the active keyboard.
     */
    keymanweb.getKeyboardModifierBitmask = function(k0) {
      var k=keymanweb._ActiveKeyboard;
      
      if(arguments.length > 0 && typeof k0 != 'undefined') {
        k = k0;
      }

      if(!k) {
        return 0x0000;
      }

      if(k['KMBM']) {
        return k['KMBM'];
      }

      return osk.modifierBitmasks['NON_CHIRAL'];
    }
    
    /**
     * Allow to change active keyboard by (internal) keyboard name
     * 
     * @param       {string}    PInternalName   Internal name
     * @param       {string}    PLgCode         Language code
     */    
    keymanweb['setActiveKeyboard'] = keymanweb.setActiveKeyboard = function(PInternalName,PLgCode) {
      //TODO: This does not make sense: the callbacks should be in _SetActiveKeyboard, not here,
      //      since this is always called FROM the UI, which should not need notification.
      //      If UI callbacks are needed at all, they should be within _SetActiveKeyboard  
      keymanweb.doBeforeKeyboardChange(PInternalName,PLgCode);     
      keymanweb._SetActiveKeyboard(PInternalName,PLgCode,true);    
      if(keymanweb._LastActiveElement != null) keymanweb._FocusLastActiveElement();
      // If we ever allow PLgCode to be set by default, we can auto-detect the language code
      // after the _SetActiveKeyboard call.
      // if(!PLgCode && keymanweb._ActiveStub) {
      //   PLgCode = keymanweb._ActiveStub['KLC'];
      // }
      keymanweb.doKeyboardChange(PInternalName,PLgCode);
    }
    
    /**
     * Function     getActiveKeyboard
     * Scope        Public
     * @return      {string}      Name of active keyboard
     * Description  Return internal name of currently active keyboard
     */    
    keymanweb['getActiveKeyboard'] = function()
    {
      if(keymanweb._ActiveKeyboard == null) return '';
      return keymanweb._ActiveKeyboard['KI'];
    }

    /**
     * Function    getActiveLanguage
     * Scope       Public
     * @return     {string}         language code
     * Description Return language code for currently selected language
     */    
    keymanweb['getActiveLanguage'] = keymanweb.getActiveLanguage = function()
    {
      if(keymanweb._ActiveStub == null) return '';
      return keymanweb._ActiveStub['KLC'];
    }

  //TODO: find all references to next three routines and disambiguate!!
    
    /**
     * Get keyboard meta data for the selected keyboard and language
     * 
     * @param       {string}    PInternalName     Internal name of keyboard
     * @param       {string=}   PlgCode           language code
     * @return      {Object}                      Details of named keyboard 
     *                                            
     **/    
    keymanweb['getKeyboard'] = function(PInternalName,PlgCode)
    {
      var Ln, Lrn;
      for(Ln=0; Ln<keymanweb._KeyboardStubs.length; Ln++)  
      {    
        Lrn = keymanweb._GetKeyboardDetail(keymanweb._KeyboardStubs[Ln]);
        if(Lrn['InternalName'] == PInternalName)
        { 
          if(arguments.length < 2) return Lrn;
          if(Lrn['LanguageCode'] == PlgCode) return Lrn;
        } 
      }
      return null;
    }

    /**
     * Function     GetKeyboardDetail
     * Scope        Private
     * @param       {string}    PInternalName     Internal name of keyboard
     * @return      {Object}                       Details of named keyboard 
     *
     * Description  Return keyboard details object
     */    
    keymanweb.GetKeyboardDetail = function(PInternalName)  // I2079 - GetKeyboardDetail function
    {
      var Lr=keymanweb['getKeyboards']();
      for(var Ln=0; Ln<Lr.length; Ln++)
        if(Lr[Ln]['InternalName'] == PInternalName) return Lr[Ln];
      return null;
    }
    
    /**
     * Get an associative array of keyboard identification strings
     *   This was defined as an array, so is kept that way, but  
     *   Javascript treats it as an object anyway 
     *    
     * @param       {Object}    Lkbd       Keyboard object
     * @return      {Object}               Copy of keyboard identification strings
     * 
     */    
    keymanweb._GetKeyboardDetail = function(Lkbd)   // I2078 - Full keyboard detail
    {
      var Lr={};  
      Lr['Name'] = Lkbd['KN'];
      Lr['InternalName'] =  Lkbd['KI'];
      Lr['LanguageName'] = Lkbd['KL'];  // I1300 - Add support for language names
      Lr['LanguageCode'] = Lkbd['KLC']; // I1702 - Add support for language codes, region names, region codes, country names and country codes
      Lr['RegionName'] = Lkbd['KR'];
      Lr['RegionCode'] = Lkbd['KRC'];
      Lr['CountryName'] = Lkbd['KC'];
      Lr['CountryCode'] = Lkbd['KCC'];
      Lr['KeyboardID'] = Lkbd['KD'];
      Lr['Font'] = Lkbd['KFont'];
      Lr['OskFont'] = Lkbd['KOskFont'];  
      return Lr;
    }
    
    /**
     * Get array of available keyboard stubs 
     * 
     * @return   {Array}     Array of available keyboards
     * 
     */    
    keymanweb['getKeyboards'] = function()
    {
      var Lr = [], Ln, Lstub, Lrn;

      for(Ln=0; Ln<keymanweb._KeyboardStubs.length; Ln++)  // I1511 - array prototype extended
      {    
        Lstub = keymanweb._KeyboardStubs[Ln];
        Lrn = keymanweb._GetKeyboardDetail(Lstub);  // I2078 - Full keyboard detail
        Lr=keymanweb._push(Lr,Lrn);
      } 
      return Lr;
    }
    
    /**
     * Function     _WindowUnload
     * Scope        Private
     * Description  Remove handlers before detaching KMW window  
     */    
    keymanweb._WindowUnload = function()
    {
      // Allow the UI to release its own resources
      keymanweb.doUnloadUI();
      
      // Allow the OSK to release its own resources
      if(osk.ready) osk._Unload(); // I3363 (Build 301)
      
      keymanweb._LastActiveElement = 0;
    }
    
      // Complete page initialization only after the page is fully loaded, including any embedded fonts
    // This avoids the need to use a timer to test for the fonts
    
    util.attachDOMEvent(window, 'load',function(e){
      //keymanweb.completeInitialization();
      // Always return to top of page after a page reload
      document.body.scrollTop=0;
      if(typeof document.documentElement != 'undefined') document.documentElement.scrollTop=0;
      },false);
    
    // Attach this handler to window unload event  
    util.attachDOMEvent(window, 'unload', keymanweb._WindowUnload,false);  // added fourth argument (default value)

    /**
     * Function     isKMWInput
     * Scope        Private
     * @param       {Element}   x   An element from the page.
     * @return      {boolean}      true if the element is viable for KMW attachment.
     * Description  Examines potential input elements to determine whether or not they are viable for KMW attachment.
     *              Also filters elements not supported for touch devices when device.touchable == true.
     */ 
    keymanweb.isKMWInput = function(x) {
      var c, lcTagName = x.tagName.toLowerCase();

      if(lcTagName == 'textarea') {
          return true;
      } else if(lcTagName == 'input' && x.type.toLowerCase() == 'text') {
        if(x.type == 'text' || x.type == 'search') {
          return true;  
        } 
      } else if(lcTagName == 'iframe' && !device.touchable) { // Do not allow iframe attachment if in 'touch' mode.
        try {
          if(x.contentWindow.document) {  // Only allow attachment if the iframe's internal document is valid.
            return true;
          }
        }
        catch(err) { /* Do not attempt to access iframes outside this site */ }
      } else if(x.isContentEditable && !device.touchable) { // Only allow contentEditable attachment outside of 'touch' mode.
        return true;
      }

      return false;     
    }

    /**
     * Function     isKMWDisabled
     * Scope        Private
     * @param       {Element}   x   An element from the page.
     * @return      {boolean}      true if the element's properties indicate a 'disabled' state.
     * Description  Examines attachable elements to determine their default enablement state.
     */ 
    keymanweb.isKMWDisabled = function(x) {
      var c = x.className, lcTagName = x.tagName.toLowerCase();

      if(x.readOnly) {
        return true;
      } else if(c && c.indexOf('kmw-disabled') >= 0) {
        return true;
      }

      return false;     
    }

    /**
     * Function     isAttached
     * Scope        Private
     * @param       {Element}   x   An element from the page.
     * @return      {boolean}       true if KMW is attached to the element, otherwise false.
     */
    keymanweb.isAttached = function(x) {
      return x._kmwAttachment ? true : false;
    }

    /**
     * Function     setupElementAttachment
     * Scope        Private
     * @param       {Element}   x   An element from the page valid for KMW attachment
     * Description  Establishes the base KeymanWeb data for newly-attached elements.
     *              Does not establish input hooks, which are instead handled during enablement.  
     */
    keymanweb.setupElementAttachment = function(x) {
      // The `_kmwAttachment` property tag maintains all relevant KMW-maintained data regarding the element.
      // It is disgarded upon de-attachment.
      x._kmwAttachment = {
        keyboard:       null,               // Tracks the control's independent keyboard selection, when applicable.
        touchEnabled:   device.touchable    // Tracks if the control has an aliased control for touch functionality.
                                            // (Necessary for managing the touch/non-touch event handlers.)
      };
    }

    /**
     * Function     clearElementAttachment
     * Scope        Private
     * @param       {Element}   x   An element from the page valid for KMW attachment
     * Description  Establishes the base KeymanWeb data for newly-attached elements.
     *              Does not establish input hooks, which are instead handled during enablement.  
     */
    keymanweb.clearElementAttachment = function(x) {
      // We need to clear the object when de-attaching; helps prevent memory leaks.
      x._kmwAttachment = null;
    }

    /**
     * Function     _GetDocumentEditables
     * Scope        Private
     * @param       {Element}     Pelem     HTML element
     * @return      {Array<Element>}        A list of potentially-editable controls.  Further filtering [as with isKMWInput() and
     *                                      isKMWDisabled()] is required.
     */
    keymanweb._GetDocumentEditables = function(Pelem) {
      var possibleInputs = [];

      if(Pelem.tagName) {
        var tagName = Pelem.tagName.toLowerCase();
        if(tagName == 'input' || tagName == 'textarea' || tagName == 'iframe') {
          possibleInputs.push(Pelem);
        }
      } else if(Pelem.nodeName == "#text") {
        return [];
      }

      // Constructing it like this also allows for individual element filtering for the auto-attach MutationObserver without errors.
      if(Pelem.getElementsByTagName) {
        /**
         * Function     LiTmp
         * Scope        Private
         * @param       {string}    _colon    type of element
         * @return      {Array<Element>}  array of elements of specified type                       
         * Description  Local function to get list of editable controls
         */    
        var LiTmp = function(_colon){
          return util.arrayFromNodeList(Pelem.getElementsByTagName(_colon));
        };

        // Note that isKMWInput() will block IFRAME elements as necessary for touch-based devices.
        possibleInputs = possibleInputs.concat(LiTmp('INPUT'), LiTmp('TEXTAREA'), LiTmp('IFRAME'));
      }
      
      // Not all active browsers may support the method, but only those that do would work with contenteditables anyway.
      if(Pelem.querySelectorAll) {
        possibleInputs = possibleInputs.concat(util.arrayFromNodeList(Pelem.querySelectorAll('[contenteditable]')));
      }
      
      if(Pelem.isContentEditable) {
        possibleInputs.push(Pelem);
      }

      return possibleInputs;
    }

    /**
     * Function     _SetupDocument
     * Scope        Private
     * @param       {Element}     Pelem - the root element of a document, including IFrame documents.
     * Description  Used to automatically attach KMW to editable controls, regardless of control path.
     */
    keymanweb._SetupDocument = function(Pelem) { // I1961
      var possibleInputs = keymanweb._GetDocumentEditables(Pelem);

      for(var Li = 0; Li < possibleInputs.length; Li++) {
        var input = possibleInputs[Li];

        // It knows how to handle pre-loaded iframes appropriately.
        keymanweb.attachToControl(possibleInputs[Li]);
      }
    }

        /**
     * Function     _ClearDocument
     * Scope        Private
     * @param       {Element}     Pelem - the root element of a document, including IFrame documents.
     * Description  Used to automatically detach KMW from editable controls, regardless of control path.
     *              Mostly used to clear out all controls of a detached IFrame.
     */
    keymanweb._ClearDocument = function(Pelem) { // I1961
      var possibleInputs = keymanweb._GetDocumentEditables(Pelem);

      for(var Li = 0; Li < possibleInputs.length; Li++) {
        var input = possibleInputs[Li];

        // It knows how to handle pre-loaded iframes appropriately.
        keymanweb.detachFromControl(possibleInputs[Li]);
      }
    }
    
    /**
     * Return a path that has is always terminated by a slash
     *    
     * @param   {string}  p folder path   
     * @return  {string}   
    **/      
    keymanweb.fixPath = function(p)
    {
      if(p.length == 0) return p;
      var q=p.substr(p.length-1,1);
      if(q == '/' || q == '\\') return p;
      return p+'/'; 
    }          


    /**
     * Function     Initialization
     * Scope        Public
     * @param       {Object}  arg     object array of user-defined properties
     * Description  KMW window initialization  
     */    
    keymanweb['init'] = keymanweb.init = function(arg) 
    { 
      var i,j,c,e,p,eTextArea,eInput,opt,dTrailer,ds;

      // Local function to convert relative to absolute URLs
      // with respect to the source path, server root and protocol 
      var fixPath = function(p) {
        if(p.length == 0) return p;
        
        // Add delimiter if missing
        if(p.substr(p.length-1,1) != '/') p = p+'/';

        // Absolute
        if((p.replace(/^(http)s?:.*/,'$1') == 'http') 
            || (p.replace(/^(file):.*/,'$1') == 'file'))
          return p;         
          
        // Absolute (except for protocol)
        if(p.substr(0,2) == '//')
          return keymanweb.protocol+p;
        
        // Relative to server root
        if(p.substr(0,1) == '/')
          return keymanweb.rootPath+p.substr(1);

        // Otherwise, assume relative to source path
        return keymanweb.srcPath+p;
      }            
      
      // Explicit (user-defined) parameter initialization       
      opt=keymanweb.options;
      if(typeof(arg) == 'object' && arg !== null)
      {
        for(p in opt)
        { 
          if(arg.hasOwnProperty(p)) opt[p] = arg[p];
        }
      }
    
      // Get default paths and device options
      if(opt['root'] != '') keymanweb.rootPath = fixPath(opt['root']); 
  
      // Keyboards and fonts are located with respect to the server root by default          
      //if(opt['keyboards'] == '') opt['keyboards'] = keymanweb.rootPath+'keyboard/';
      //if(opt['fonts'] == '') opt['fonts'] = keymanweb.rootPath+'font/';
    
      // Resources are located with respect to the engine by default 
      if(opt['resources'] == '') opt['resources'] = keymanweb.srcPath;
    
      // Convert resource, keyboard and font paths to absolute URLs
      opt['resources'] = fixPath(opt['resources']);
      opt['keyboards'] = fixPath(opt['keyboards']);
      opt['fonts'] = fixPath(opt['fonts']);    

      // Set element attachment type    
      if(opt['attachType'] == '') opt['attachType'] = 'auto';

  /*    

      // Only initialize options the first time init is called   
      if(typeof(keymanweb.options['resources']) == 'undefined') 
      {
        var root='',fontSource='',resources='',keyboards='';
            
        // Get values of global variables if defined 
        if(typeof(window['KeymanWeb_Root']) == 'string') root=window['KeymanWeb_Root'];
        if(typeof(window['KeymanWeb_Resources']) == 'string') resources=window['KeymanWeb_Resources'];
        if(typeof(window['KeymanWeb_Keyboards']) == 'string') keyboards=window['KeymanWeb_Keyboards'];
        if(typeof(window['KeymanWeb_FontUriBasePath']) == 'string') fontSource=window['KeymanWeb_FontUriBasePath'];
    
        var opt={};
        opt['root']=root;
        opt['resources']=resources;
        opt['keyboards']=keyboards;
        opt['fonts'] = fontSource;      

        if(typeof(window['KeymanWeb_AttachType']) == 'string') 
          opt['attachType']=window['KeymanWeb_AttachType'];
        else
        opt['attachType'] = (device.touchable ? 'manual' : 'auto');
  
        if(typeof(window['KeymanWeb_FloatUI']) == 'object') 
          opt['ui'] = window['KeymanWeb_FloatUI'];
        else
          opt['ui'] = '';
        
        if(device.touchable) opt['ui'] = 'none';
  
        keymanweb.options = opt;    
      }
      else
      {
        var opt=keymanweb.options;
      }
      
      // Update the option if required by a subsequent call
      if(arguments.length > 0 && typeof(arg)=='object' && arg != null)
      { 
        for(var p in opt)
        { 
          if(arg.hasOwnProperty(p)) opt[p] = arg[p];
        }
      }

      // Get default root path and device options
      if(opt['root'] == '') opt['root'] = keymanweb.rootPath;

      // Use root-relative paths for resources and keyboards unless set by page source
      if(opt['resources'] == '') opt['resources']=opt['root'];
      if(opt['keyboards'] == '') opt['keyboards']=opt['root']+'kbd/';
      if(opt['fonts'] == '') opt['fonts']=opt['root']+'font/';
  */   
      
      // Set default device options
      keymanweb.setDefaultDeviceOptions(opt);   
      
      // Only do remainder of initialization once!  
      if(keymanweb['initialized']) return;

      // Do not initialize until the document has been fully loaded
      if(document.readyState !== 'complete')
      {
        window.setTimeout(function(){keymanweb.init(arg);},50);
        return;
      }

      keymanweb._MasterDocument = window.document;

      /**
       * Initialization of touch devices and browser interfaces must be done 
       * after all resources are loaded, during final stage of initialization
       *        
       */            
      
      // Treat Android devices as phones if either (reported) screen dimension is less than 4" 
      if(device.OS == 'Android')
      {
        // Determine actual device characteristics  I3363 (Build 301)
        // TODO: device.dpi may no longer be needed - if so, get rid of it.
        device.dpi = util.getDPI(); //TODO: this will not work when called from HEAD!!
        device.formFactor=((screen.height < 4.0*device.dpi) || (screen.width < 4.0*device.dpi)) ? 'phone' : 'tablet';
      }

      if (window.removeEventListener)
        window.removeEventListener('focus', keymanweb._BubbledFocus, true);
    
      // Set exposed initialization flag member for UI (and other) code to use 
      keymanweb['initialized'] = 1;
  
      // Finish keymanweb and OSK initialization once all necessary resources are available
      osk.prepare();
    
      // Create and save the remote keyboard loading delay indicator
      util.prepareWait();

      // Register deferred keyboard stubs (addKeyboards() format)
      keymanweb.addKeyboardArray(keymanweb.deferredStubs);
      
      // KRS stubs (legacy format registration)    
      for(j=0; j<keymanweb.deferredKRS.length; j++) {
        kbdInterface.registerStub(keymanweb.deferredKRS[j]);
      }
    
      // Initialize the desktop UI
      keymanweb.initializeUI();
    
      // Register deferred keyboards 
      for(j=0; j<keymanweb.deferredKR.length; j++) {
        kbdInterface.registerKeyboard(keymanweb.deferredKR[j]);
      }
    
      // Exit initialization here if we're using an embedded code path.
      if(keymanweb.isEmbedded) {
        if(keymanweb._KeyboardStubs.length > 0) {
          // Select the first stub as our active keyboard.  This is set later for 'native' KMW.
          keymanweb._SetActiveKeyboard(keymanweb._KeyboardStubs[0]['KI'], keymanweb._KeyboardStubs[0]['KLC']);     
        }

        return;
      }

      // Determine the default font for mapped elements
      keymanweb.appliedFont=keymanweb.baseFont=keymanweb.getBaseFont();

      // Add orientationchange event handler to manage orientation changes on mobile devices
      // Initialize touch-screen device interface  I3363 (Build 301)
      if(device.touchable) {
        keymanweb.handleRotationEvents();
        keymanweb.setupTouchDevice();
      }    
      // Initialize browser interface

      if(keymanweb.options['attachType'] != 'manual') {
        keymanweb._SetupDocument(document.documentElement);
      }

      // Create an ordered list of all input and textarea fields
      keymanweb.listInputs();
    
      // Initialize the OSK and set default OSK styles
      // Note that this should *never* be called before the OSK has been initialized.
      // However, it possibly may be called before the OSK has been fully defined with the current keyboard, need to check.    
      //osk._Load(); 
      
      //document.body.appendChild(osk._Box); 

      //osk._Load(false);
      
      // I3363 (Build 301)
      if(device.touchable)
      {
        // Handle OSK touchend events (prevent propagation)
        osk._Box.addEventListener('touchend',function(e){e.stopPropagation();},false);

        // Add a blank DIV to the bottom of the page to allow the bottom of the page to be shown
        dTrailer=document.createElement('DIV'); ds=dTrailer.style;
        ds.width='100%';ds.height=(screen.width/2)+'px';
        document.body.appendChild(dTrailer);  
        
        // On Chrome, scrolling up or down causes the URL bar to be shown or hidden 
        // according to whether or not the document is at the top of the screen.
        // But when doing that, each OSK row top and height gets modified by Chrome
        // looking very ugly.  Itwould be best to hide the OSK then show it again 
        // when the user scroll finishes, but Chrome has no way to reliably report
        // the touch end event after a move. c.f. http://code.google.com/p/chromium/issues/detail?id=152913
        // The best compromise behaviour is simply to hide the OSK whenever any 
        // non-input and non-OSK element is touched.
        if(device.OS == 'Android' && navigator.userAgent.indexOf('Chrome') > 0)
        {
          keymanweb.hideOskWhileScrolling=function(e)
          {           
            if(typeof(osk._Box) == 'undefined') return;
            if(typeof(osk._Box.style) == 'undefined') return;

            // The following tests are needed to prevent the OSK from being hidden during normal input!
            p=e.target.parentNode;
            if(typeof(p) != 'undefined' && p != null)
            {
              if(p.className.indexOf('keymanweb-input') >= 0) return; 
              if(p.className.indexOf('kmw-key-') >= 0) return; 
              if(typeof(p.parentNode) != 'undefined')
              {
                p=p.parentNode;
                if(p.className.indexOf('keymanweb-input') >= 0) return; 
                if(p.className.indexOf('kmw-key-') >= 0) return; 
              }
            }          
            osk.hideNow(); 
          }        
          document.body.addEventListener('touchstart',keymanweb.hideOskWhileScrolling,false);
        } 
        else
        {          
          keymanweb.conditionallyHideOsk = function()
          {
            // Should not hide OSK if simply closing the language menu (30/4/15)
            if(keymanweb.hideOnRelease && !osk.lgList) osk.hideNow();
            keymanweb.hideOnRelease=false;
          }
          keymanweb.hideOskIfOnBody = function(e)
          {
            keymanweb.touchY=e.touches[0].screenY;
            keymanweb.hideOnRelease=true;
          }
          keymanweb.cancelHideIfScrolling = function(e)
          {
            var y=e.touches[0].screenY,y0=keymanweb.touchY;    
            if(y-y0 > 5 || y0-y < 5) keymanweb.hideOnRelease = false;
          }
          document.body.addEventListener('touchstart',keymanweb.hideOskIfOnBody,false);      
          document.body.addEventListener('touchmove',keymanweb.cancelHideIfScrolling,false);      
          document.body.addEventListener('touchend',keymanweb.conditionallyHideOsk,false);      
        } 
      }

      //document.body.appendChild(keymanweb._StyleBlock);

      // IE: call _SelectionChange when the user changes the selection 
      if(document.selection  &&  !keymanweb.legacy)
        util.attachDOMEvent(document, 'selectionchange', keymanweb._SelectionChange);
    
      // Restore and reload the currently selected keyboard, selecting a default keyboard if necessary.
      keymanweb.restoreCurrentKeyboard(); 

      /* Setup of handlers for dynamically-added and (eventually) dynamically-removed elements.
        * Reference: https://developer.mozilla.org/en/docs/Web/API/MutationObserver
        * 
        * We place it here so that it loads after most of the other UI loads, reducing the MutationObserver's overhead.
        * Of course, we only want to dynamically add elements if the user hasn't enabled the manual attachment option.
        */

      var observationTarget = document.querySelector('body'), observationConfig;
      if(keymanweb.options['attachType'] != 'manual') { //I1961
        keymanweb.mutationObserver = new MutationObserver(keymanweb._AutoAttachObserverCore);

        observationConfig = { childList: true, subtree: true};
        keymanweb.mutationObserver.observe(observationTarget, observationConfig);
      }

      /**
       * Setup of handlers for dynamic detection of the kmw-disabled class tag that controls enablement.
       */
      observationConfig = { subtree: true, attributes: true, attributeOldValue: true, attributeFilter: ['class', 'readonly']};
      new MutationObserver(keymanweb._EnablementMutationObserverCore).observe(observationTarget, observationConfig);

      // Set exposed initialization flag to 2 to indicate deferred initialization also complete
      keymanweb['initialized']=2;
    }

    keymanweb._EnablementMutationObserverCore = function(mutations) {
      for(var i=0; i < mutations.length; i++) {
        var mutation = mutations[i];

        // ( ? : ) needed as a null check.
        var disabledBefore = mutation.oldValue ? mutation.oldValue.indexOf('kmw-disabled') >= 0 : false;
        var disabledAfter = mutation.target.className.indexOf('kmw-disabled') >= 0;
        
        if(disabledBefore && !disabledAfter) {
          keymanweb._EnableControl(mutation.target);
        } else if(!disabledBefore && disabledAfter) {
          keymanweb._DisableControl(mutation.target);
        }

        // 'readonly' triggers on whether or not the attribute exists, not its value.
        if(!disabledAfter && mutation.attributeName == "readonly") {
          var readonlyBefore = mutation.oldValue ? mutation.oldValue != null : false;
          var readonlyAfter = mutation.target.readOnly;

          if(readonlyBefore && !readonlyAfter) {
            keymanweb._EnableControl(mutation.target);
          } else if(!readonlyBefore && readonlyAfter) {
            keymanweb._DisableControl(mutation.target);
          }
        }
      }
    }

    keymanweb._AutoAttachObserverCore = function(mutations) {
      var inputElementAdditions = [];
      var inputElementRemovals = [];

      for(var i=0; i < mutations.length; i++) {
        var mutation = mutations[i];
        
        for(var j=0; j < mutation.addedNodes.length; j++) {
          inputElementAdditions = inputElementAdditions.concat(keymanweb._GetDocumentEditables(mutation.addedNodes[j]));
        }          

        for(j = 0; j < mutation.removedNodes.length; j++) {
          inputElementRemovals = inputElementRemovals.concat(keymanweb._GetDocumentEditables(mutation.removedNodes[j]));
        }
      }

      for(var k = 0; k < inputElementAdditions.length; k++) {
        if(keymanweb.isKMWInput(inputElementAdditions[k])) { // Apply standard element filtering!
          keymanweb._MutationAdditionObserved(inputElementAdditions[k]);
        }
      }

      for(k = 0; k < inputElementRemovals.length; k++) {
        if(keymanweb.isKMWInput(inputElementRemovals[k])) { // Apply standard element filtering!
          keymanweb._MutationRemovalObserved(inputElementRemovals[k]);
        }
      }

      /* After all mutations have been handled, we need to recompile our .sortedInputs array, but only
        * if any have actually occurred.
        */
      if(inputElementAdditions.length || inputElementRemovals.length) {
        if(!device.touchable) {
          keymanweb.listInputs();
        } else if(device.touchable) {   // If something was added or removed, chances are it's gonna mess up our touch-based layout scheme, so let's update the touch elements.
          window.setTimeout(function() {
            keymanweb.listInputs();

            for(var k = 0; k < keymanweb.sortedInputs.length; k++) {
              if(keymanweb.sortedInputs[k]['kmw_ip']) {
                keymanweb.updateInput(keymanweb.sortedInputs[k]['kmw_ip']);
              }
            }
          }, 1);
        }
      }
    }

    /** 
     * Function     _MutationAdditionObserved
     * Scope        Private
     * @param       {Element}  Pelem     A page input, textarea, or iframe element.
     * Description  Used by the MutationObserver event handler to properly setup any elements dynamically added to the document post-initialization.
     * 
     */
    keymanweb._MutationAdditionObserved = function(Pelem) {
      if(Pelem.tagName.toLowerCase() == 'iframe' && !device.touchable) {
        //Problem:  the iframe is loaded asynchronously, and we must wait for it to load fully before hooking in.

        var attachFunctor = function() {  // Triggers at the same time as iframe's onload property, after its internal document loads.
          keymanweb.attachToControl(Pelem);
        };

        Pelem.addEventListener('load', attachFunctor);

        /* If the iframe has somehow already loaded, we can't expect the onload event to be raised.  We ought just
        * go ahead and perform our callback's contents.
        * 
        * keymanweb.attachToControl() is now idempotent, so even if our call 'whiffs', it won't cause long-lasting
        * problems.
        */
        if(Pelem.contentDocument.readyState == 'complete') {
          attachFunctor();
        }
      } else {
        keymanweb.attachToControl(Pelem);
      }  
    }

    // Used by the mutation event handler to properly decouple any elements dynamically removed from the document.
    keymanweb._MutationRemovalObserved = function(Pelem) {
      var element = Pelem;
      if(device.touchable) {
        keymanweb.disableTouchElement(Pelem);
      }

      keymanweb.disableInputElement(Pelem); // Remove all KMW event hooks, styling.
      keymanweb.clearElementAttachment(element);  // Memory management & auto de-attachment upon removal.
    }

    // Create an ordered list of all text and search input elements and textarea elements
    // except any tagged with class 'kmw-disabled'
    // TODO: email and url types should perhaps use default keyboard only
    keymanweb.listInputs = function()
    {
      var i,eList=[],
        t1=document.getElementsByTagName('INPUT'),
        t2=document.getElementsByTagName('TEXTAREA');

      for(i=0; i<t1.length; i++)
      { 
        switch(t1[i].type)
        {
          case 'text':
          case 'search':
          case 'email':
          case 'url':
            if(t1[i].className.indexOf('kmw-disabled') < 0)
              eList.push({ip:t1[i],x:util._GetAbsoluteX(t1[i]),y:util._GetAbsoluteY(t1[i])});
            break;    
        }
      }
      for(i=0; i<t2.length; i++)
      { 
        if(t2[i].className.indexOf('kmw-disabled') < 0)
          eList.push({ip:t2[i],x:util._GetAbsoluteX(t2[i]),y:util._GetAbsoluteY(t2[i])});
      }
      
      /**
       * Local function to sort by screen position
       * 
       * @param       {Object}     e1     first object
       * @param       {Object}     e2     second object
       * @return      {number}            y-difference between object positions, or x-difference if y values the same
       */       
      var xySort=function(e1,e2)
      {
        if(e1.y != e2.y) return e1.y-e2.y;
        return e1.x-e2.x;    
      }
      
      // Sort elements by Y then X
      eList.sort(xySort);
      
      // Create a new list of sorted elements
      var tList=[];
      for(i=0;i<eList.length;i++)
        tList.push(eList[i].ip);
    
      // Return the sorted element list
      keymanweb.sortedInputs=tList;
    }
    
    /**
     * Initialize the desktop user interface as soon as it is ready
    **/       
    keymanweb.initializeUI = function()
    {
      if(typeof(keymanweb['ui']['initialize'])=='function')
      {
        keymanweb['ui']['initialize']();
        // Display the OSK (again) if enabled, in order to set its position correctly after
        // adding the UI to the page 
        osk._Show();     
      }
      else
        window.setTimeout(keymanweb.initializeUI,1000);
    }      
    /**
     * Test if caret position is determined from the active element, or 
     * from the synthesized overlay element (touch devices)
     * 
     * @return  {boolean}
     **/          
    keymanweb.isPositionSynthesized = function()
    {
      return device.touchable;
    }
    
    /**
     * Function     _SelPos
     * Scope        Private
     * @param       {Object}  Pelem   Element
     * @return      {number}          Selection start
     * Description  Get start of selection (with supplementary plane modifications)
     */   
    keymanweb._SelPos = function(Pelem)
    {
      var Ldoc, Ldv, isMSIE=(util._GetIEVersion()<999); // I3363 (Build 301)

      if(keymanweb.isPositionSynthesized())
        return keymanweb.getTextCaret(Pelem);

      if(Pelem._KeymanWebSelectionStart) 
        return Pelem._KeymanWebSelectionStart;
      
      // Mozilla, IE9 
      else if (Pelem.setSelectionRange)  
        return Pelem.value.substr(0,Pelem.selectionStart)._kmwLength();        
    
      // contentEditable elements, Mozilla midas
      else if((Ldv=Pelem.ownerDocument)  &&  (Ldv=Ldv.defaultView)  &&  Ldv.getSelection
        &&  Pelem.ownerDocument.designMode.toLowerCase() == 'on') {
        var Lsel = Ldv.getSelection();
        if(Lsel.focusNode.nodeType == 3) 
          return Lsel.focusNode.substringData(0,Lsel.focusOffset)._kmwLength(); 
      }
      
      // IE8 and earlier
      else if(isMSIE)
      { 
        // Get position within input or textarea element       
        if(typeof(Pelem.value) == 'string') {
          var ss=keymanweb.getInputSelection(Pelem);               
          return Pelem.value.substr(0,ss.start)._kmwLength();        
        }
        
        // Get position within content-editable region
        if(Pelem.body) Ldoc=Pelem; else Ldoc=Pelem.ownerDocument;	// I1481 - integration with rich editors not working 100%

        if(Ldoc) Ldv=Ldoc.selection; else return 0;
            
        var Lrange = Ldv.createRange();
        Lrange.moveStart('textedit',-1);
        return Lrange.text._kmwLength();    
      }
      return 0;
    }  

    /*    Old code without SMP mods
    
    keymanweb._SelPos = function(Pelem)
    {
      var Ldv;
      if(Pelem._KeymanWebSelectionStart) return Pelem._KeymanWebSelectionStart;
      else if (Pelem.setSelectionRange)
        return Pelem.selectionStart;
      else if((Ldv=Pelem.ownerDocument)  &&  (Ldv=Ldv.defaultView)  &&  Ldv.getSelection  &&  Pelem.ownerDocument.designMode.toLowerCase() == 'on') //  &&  Pelem.tagName == 'HTML')
      {
        var Lsel = Ldv.getSelection();
        if(Lsel.focusNode.nodeType == 3) return Lsel.focusOffset;
      }
      return 0;
    }*/   
    
    /**
     * Function     getInputSelection
     * Scope        Private
     * @param       {Object}      el          element
     * @return      {Object.<string,number>}  selection start
     * Description Get input selection for all(?) browsers, per Tim Down
     *            http://stackoverflow.com/questions/3053542/how-to-get-the-start-and-end-points-of-selection-in-text-area/3053640#3053640 
     *            But only works for input fields, not for content editable fields!!!  
     **/            
    keymanweb.getInputSelection = function(el)
    { 
      var start = 0, end = 0, normalizedValue = '', range, textInputRange, len = 0, endRange; 
  
      if(typeof el.selectionStart == "number" && typeof el.selectionEnd == "number") { 
        start = el.selectionStart; end = el.selectionEnd; 
      } else { 
        range = document.selection.createRange(); 
  
        if(range && range.parentElement() == el) { 
          len = el.value.length; 
          normalizedValue = el.value.replace(/\r\n/g, "\n"); 
              
          // Create a working TextRange that lives only in the input 
          textInputRange = el.createTextRange(); 
          textInputRange.moveToBookmark(range.getBookmark()); 
  
          // Check if the start and end of the selection are at the very end of the input,
          // since moveStart/moveEnd doesn't return what we want in those cases 
          endRange = el.createTextRange(); 
          endRange.collapse(false); 
  
          if(textInputRange.compareEndPoints("StartToEnd", endRange) > -1) { 
            start = end = len; 
          } else { 
            start = -textInputRange.moveStart("character", -len); 
            start += normalizedValue.slice(0, start).split("\n").length - 1; 
  
            if(textInputRange.compareEndPoints("EndToEnd", endRange) > -1) { 
              end = len; 
            } else { 
              end = -textInputRange.moveEnd("character", -len); 
              end += normalizedValue.slice(0, end).split("\n").length - 1; 
            } 
          } 
        } 
      } 
      return {start: start, end: end}; 
    }
    // *** I3319 Supplementary Plane modifications - end new code
  
    /**
     * Set target element text direction (LTR or RTL), but only if the element is empty
     *    
     * If the element base directionality is changed after it contains content, unless all the text
     * has the same directionality, text runs will be re-ordered which is confusing and causes
     * incorrect caret positioning
     *    
     * @param       {Object}      Ptarg      Target element
     */    
    keymanweb._SetTargDir = function(Ptarg) {  
      var elDir=((keymanweb._ActiveKeyboard != null) && (keymanweb._ActiveKeyboard['KRTL'])) ? 'rtl' : 'ltr';  
      if(Ptarg) {
        if(device.touchable) {
          if(Ptarg.textContent.length == 0) {
            Ptarg.base.dir=Ptarg.dir=elDir;
            keymanweb.setTextCaret(Ptarg,10000);
          }
        } else {
          if(typeof Ptarg.value == "string") {
            if(Ptarg.value.length == 0) {
              Ptarg.dir=elDir;
            }
          } else if(typeof Ptarg.textContent == "string" && Ptarg.textContent.length == 0) { // As with contenteditable DIVs, for example.
            Ptarg.dir=elDir;
          }
        }
      }
    }
    
    /**
     * Reset OSK shift states when entering or exiting the active element
     **/    
    keymanweb._ResetVKShift = function()
    {
      if(!keymanweb._IsActivatingKeymanWebUI) 
      {
        if(osk._UpdateVKShift) osk._UpdateVKShift(null,15,0);  //this should be enabled !!!!! TODO
      }
    }

    /**
     * Function     addHotKey
     * Scope        Public
     * @param       {number}            keyCode
     * @param       {number}            shiftState
     * @param       {function(Object)}  handler
     * Description  Add hot key handler to array of document-level hotkeys triggered by key up event
     */
    keymanweb['addHotKey'] = keymanweb.addHotKey = function(keyCode,shiftState,handler)
    {
      // Test if existing handler for this code and replace it if so
      for(var i=0; i<keymanweb._HotKeys.length; i++)
      {
        if(keymanweb._HotKeys[i].Code == keyCode && keymanweb._HotKeys[i].Shift == shiftState)
        {
          keymanweb._HotKeys[i].Handler = handler; return;
        }
      }
      // Otherwise add it to the array
      keymanweb._HotKeys.push({Code:keyCode,Shift:shiftState,Handler:handler});
    }              

    /**
     * Function     removeHotKey
     * Scope        Public
     * @param       {number}        keyCode
     * @param       {number}        shiftState
     * Description  Remove a hot key handler from array of document-level hotkeys triggered by key up event
     */
    keymanweb['removeHotKey'] = keymanweb.removeHotKey = function(keyCode,shiftState)
    {
      for(var i=0; i<keymanweb._HotKeys.length; i++)
      {
        if(keymanweb._HotKeys[i].Code == keyCode && keymanweb._HotKeys[i].Shift == shiftState)
        {
          keymanweb._HotKeys.splice(i,1); return;
        }
      }
    }
                  
    /**
     * Function     _ProcessHotKeys
     * Scope        Private
     * @param       {Event}       e       event
     * Description  Passes control to handlers according to the hotkey pressed
     */
    keymanweb._ProcessHotKeys = function(e) {
      if(!e) {
        e = window.event;
      }

      var _Lcode = keymanweb._GetEventKeyCode(e);
      if(_Lcode == null) {
        return null;
      }
      
      // Removed testing of e.shiftKey==null  I3363 (Build 301)
      var _Lmodifiers = 
        (e.shiftKey ? 0x10 : 0) |
        (e.ctrlKey ? (e.ctrlLeft ? 0x20 : 0x20) : 0) | 
        (e.altKey ? (e.altLeft ? 0x40 : 0x40) : 0);

      for(var i=0; i<keymanweb._HotKeys.length; i++) {  
        if(_Lcode == keymanweb._HotKeys[i].Code) { 
          if(_Lmodifiers == keymanweb._HotKeys[i].Shift) { 
            keymanweb._HotKeys[i].Handler(); 
            e.returnValue = 0; 
            if(e && e.preventDefault) e.preventDefault(); 
            e.cancelBubble = true; 
            return false; 
          }
        }
      }
      return true;
    }

    util.attachDOMEvent(document, 'keyup', keymanweb._ProcessHotKeys,false);  

  /* TODO: why not use util.loadCookie and saveCookie?? */  
    
    /**
     * Function     saveCurrentKeyboard
     * Scope        Private
     * @param       {string}    PInternalName       name of keyboard
     * @param       {string}    PLgCode             language code   
     * Description Saves current keyboard as a cookie
     */    
    keymanweb.saveCurrentKeyboard = function(PInternalName,PLgCode)
    {        
      var s = "current="+PInternalName+":"+PLgCode; 
      util.saveCookie('KeymanWeb_Keyboard',{'current':PInternalName+':'+PLgCode});
    }

    /**
     * Restore the most recently used keyboard, if still available
     */    
    keymanweb.restoreCurrentKeyboard = function()
    {
      var stubs=keymanweb._KeyboardStubs,i,n=stubs.length;

      // Do nothing if no stubs loaded
      if(stubs.length < 1) return;

      // If no saved keyboard, default to US English, else first loaded stub
      var d=keymanweb.getSavedKeyboard();            
      var t=d.split(':'); 

      // Identify the stub with the saved keyboard
      t=d.split(':'); 
      if(t.length < 2) t[1]='';

      // This loop is needed to select the correct stub when several apply to a given keyboard
      // TODO: There should be a better way!
      for(i=0; i<n; i++)
      {
        if(stubs[i]['KI'] == t[0] && (stubs[i]['KLC'] == t[1] || t[1] == '')) break;
      }
    
      // Sets the default stub (as specified above with the `getSavedKeyboard` call) as active.
      // if((i < n) || (device.touchable && (keymanweb._ActiveKeyboard == null)))
      if((i < n) || (keymanweb._ActiveKeyboard == null))
      {
        keymanweb._SetActiveKeyboard(t[0],t[1],false);
        keymanweb.globalKeyboard = t[0];
        keymanweb.globalLanguageCode = t[1];

        keymanweb.doKeyboardChange(t[0],t[1]);        // And update the UI if necessary
      }
    } 

    /**
     * Gets the cookie for the name and language code of the most recently active keyboard
     * 
     *  Defaults to US English, but this needs to be user-set in later revision (TODO)      
     * 
     * @return      {string}          InternalName:LanguageCode 
     **/    
    keymanweb['getSavedKeyboard'] = keymanweb.getSavedKeyboard = function()
    {  
      var v=util.loadCookie('KeymanWeb_Keyboard');
      
      if(typeof(v['current']) != 'string') return 'Keyboard_us:eng';    
      
      // Check that the requested keyboard is included in the available keyboard stubs
      var n,stubs=keymanweb._KeyboardStubs,kd;
      for(n=0; n<stubs.length; n++)
      {
        kd=stubs[n]['KI']+':'+stubs[n]['KLC'];
        if(kd == v['current']) return kd;
      }
      // Default to US English if available (but don't assume it is first)
      for(n=0; n<stubs.length; n++)
      {
        kd=stubs[n]['KI']+':'+stubs[n]['KLC'];
        if(kd == 'Keyboard_us:eng') return kd;
      }
      
      // Otherwise use the first keyboard stub
      if(stubs.length > 0) return stubs[0]['KI']+':'+stubs[0]['KLC'];
      
      // Or US English if no stubs loaded (should never happen)
      return 'Keyboard_us:eng';    
    }

    util.attachDOMEvent(window, 'focus', keymanweb._ResetVKShift,false);  // I775
    util.attachDOMEvent(window, 'blur', keymanweb._ResetVKShift,false);   // I775
    
    // Initialize supplementary plane string extensions
    String.kmwEnableSupplementaryPlane(false);    

  })();
}
<|MERGE_RESOLUTION|>--- conflicted
+++ resolved
@@ -317,7 +317,6 @@
          * If we 'just activated' the KeymanWeb UI, we need to save the new keyboard change as appropriate.
          * If not, we need to activate the control's preferred keyboard.
          */
-<<<<<<< HEAD
         keymanweb._FocusKeyboardSettings(false);
         
         // Always do the common focus stuff, instantly returning if we're in an editable iframe.
@@ -326,34 +325,6 @@
         if(keymanweb._CommonFocusHelper(target)) {
           return;
         };
-=======
-        if(keymanweb._LastActiveElement._kmwAttachment.keyboard != null) {      
-          keymanweb.setActiveKeyboard(keymanweb._LastActiveElement._kmwAttachment.keyboard, 
-            keymanweb._LastActiveElement._kmwAttachment.languageCode); 
-        } else { 
-          keymanweb.setActiveKeyboard(keymanweb.globalKeyboard, keymanweb.globalLanguageCode);
-        }
-        
-        //TODO: the logic of the following line doesn't look right!!  Both variables are true, but that doesn't make sense!
-        //_Debug(keymanweb._IsIEEditableIframe(Ltarg,1) + '...' +keymanweb._IsMozillaEditableIframe(Ltarg,1));
-        if(!keymanweb._IsIEEditableIframe(target,1) || !keymanweb._IsMozillaEditableIframe(target,1))
-        {
-          keymanweb._DisableInput = 1; return;
-        }
-        keymanweb._DisableInput = 0;
-    
-        if(!keymanweb._JustActivatedKeymanWebUI)
-        {
-          kbdInterface.clearDeadkeys();
-          keymanweb._NotifyKeyboard(0,target,1);  // I2187
-        }
-      
-        if(!keymanweb._JustActivatedKeymanWebUI  &&  keymanweb._SelectionControl != target)
-          keymanweb._IsActivatingKeymanWebUI = 0;
-        keymanweb._JustActivatedKeymanWebUI = 0;
-    
-        keymanweb._SelectionControl = target;
->>>>>>> f874c045
       }
 
       /**
@@ -2485,22 +2456,7 @@
       // Always do the common focus stuff, instantly returning if we're in an editable iframe.
       if(keymanweb._CommonFocusHelper(Ltarg)) {
         return true;
-<<<<<<< HEAD
       };
-=======
-      }
-      keymanweb._DisableInput = 0;
-
-      if(!keymanweb._JustActivatedKeymanWebUI)
-      {
-        kbdInterface.clearDeadkeys();
-        keymanweb._NotifyKeyboard(0,Ltarg,1);  // I2187
-      }
-    
-      if(!keymanweb._JustActivatedKeymanWebUI  &&  keymanweb._SelectionControl != Ltarg)
-        keymanweb._IsActivatingKeymanWebUI = 0;
-      keymanweb._JustActivatedKeymanWebUI = 0;
->>>>>>> f874c045
 
       Ltarg._KeymanWebSelectionStart = Ltarg._KeymanWebSelectionEnd = null; // I3363 (Build 301)
 
