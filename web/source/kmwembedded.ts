// Since 'web' compilation is the path recognized by VSCode, we need to make references here to prevent TS errors.
/// <reference path="kmwstring.ts" />  // Includes KMW string extension declarations.
// References the base Keyman object (and consequently, the rest of the core objects).
/// <reference path="kmwbase.ts" />

// KeymanWeb 11.0
// Copyright 2019 SIL International

/*****************************************/
/*                                       */
/*   Embedded application-specific code  */
/*                                       */
/*****************************************/

namespace com.keyman.osk {
    // Send the subkey array to iOS, with centre,top of base key position
  /**
   * Create a popup key array natively 
   * 
   * @param {Object}  key   base key element
   */            
  VisualKeyboard.prototype.touchHold = function(this: VisualKeyboard, key: KeyElement) { 
    let util = com.keyman.singleton.util;       
    if(key['subKeys'] && (typeof(window['oskCreatePopup']) == 'function')) {
      var xBase=util._GetAbsoluteX(key)-util._GetAbsoluteX(this.kbdDiv)+key.offsetWidth/2,
          yBase=util._GetAbsoluteY(key)-util._GetAbsoluteY(this.kbdDiv);      
      
      if(util.device.formFactor == 'phone') {
        this.prependBaseKey(key);
      }

      this.popupBaseKey = key;
      this.popupPending=true;      
      window['oskCreatePopup'](key['subKeys'], xBase, yBase, key.offsetWidth, key.offsetHeight);
    }
  };

  VisualKeyboard.prototype.optionKey = function(this: VisualKeyboard, e: KeyElement, keyName: string, keyDown: boolean) {
    let keyman = com.keyman.singleton;

    if(keyName.indexOf('K_LOPT') >= 0) {
      if(keyDown) {
        this.menuEvent = e;
        if(typeof keyman['showKeyboardList'] == 'function') {
          keyman['showKeyboardList']();
        }
      } else {
        if(this.menuEvent) {
          this.highlightKey(this.menuEvent, false);
        }
        if(typeof(window['menuKeyUp']) == 'function') {
          window['menuKeyUp']();
        }
        this.menuEvent = null;
      }
    } else if(keyName.indexOf('K_ROPT') >= 0) {
      if(keyDown) {
        this.highlightKey(e,false);            
        if(typeof keyman['hideKeyboard'] == 'function') {
          keyman['hideKeyboard']();
        }
      }
    }
  };

  // Send the key details to KMEI or KMEA for showing or hiding the native-code keytip
  VisualKeyboard.prototype.showKeyTip = function(this: VisualKeyboard, key: KeyElement, on: boolean) {
    let util = com.keyman.singleton.util;
    var tip = this.keytip,
        showPreview = window['oskCreateKeyPreview'],
        clearPreview = window['oskClearKeyPreview'];

    if(tip == null || (key == tip.key && on == tip.state)) {
      return;
    }

    if(on && (typeof showPreview == 'function')) {
      var xBase=util._GetAbsoluteX(key)-util._GetAbsoluteX(this.kbdDiv)+key.offsetWidth/2,
          yBase=util._GetAbsoluteY(key)-util._GetAbsoluteY(this.kbdDiv), kc;

      // Find key text element
      for(var i=0; i<key.childNodes.length; i++) {
        kc = key.childNodes[i];
        if(util.hasClass(kc,'kmw-key-text')) {
          break;
        }
      }
        
      if(key.className.indexOf('kmw-key-default') >= 0 && key.id.indexOf('K_SPACE') < 0) {
        showPreview(xBase,yBase,key.offsetWidth,key.offsetHeight,kc.innerHTML);
      }
    } else if(!on && (typeof clearPreview == 'function')) {
      if(this.touchCount == 0 || key == null) {
        clearPreview();
      }
    }

    tip.key = key;
    tip.state = on;
  };

  // Create a keytip (dummy call - actual keytip handled by native code)
  VisualKeyboard.prototype.createKeyTip = function(this: VisualKeyboard) {
    if(com.keyman.singleton.util.device.formFactor == 'phone') {
      this.keytip = {key:null, state:false};
    }
  };

  /**
   * Adjust the absolute height of each keyboard element after a rotation - modified for KMEI, 13/11/14
   *    
   **/      
  VisualKeyboard.prototype.adjustHeights=function(this: VisualKeyboard): boolean {
    let keyman = com.keyman.singleton;
    let osk = keyman.osk;
    let _Box = osk._Box;
    let util = keyman.util;
    let device = util.device;

    if(!_Box || !this.kbdDiv || !this.kbdDiv.firstChild || !this.kbdDiv.firstChild.firstChild.childNodes) {
      return false;
    }

    var layers=_Box.firstChild.firstChild.childNodes,
        nRows=layers[0].childNodes.length,
        oskHeight=osk.getHeight(),
        rowHeight=Math.floor(oskHeight/nRows),
        nLayer,nRow,rs,keys,nKeys,nKey,key,ks,j,pad=4,fs=1.0;

    if(device.OS == 'Android' && 'devicePixelRatio' in window) {
      rowHeight = rowHeight/window.devicePixelRatio;
    }

    oskHeight=nRows*rowHeight;

    var b: HTMLElement = osk._Box, bs=b.style;
    bs.height=bs.maxHeight=(oskHeight+3)+'px';
    b = <HTMLElement> b.firstChild.firstChild;
    bs=b.style;
    bs.height=bs.maxHeight=(oskHeight+3)+'px';
    pad = Math.round(0.15*rowHeight);

    var resizeLabels=(device.OS == 'iOS' && device.formFactor == 'phone' && util.landscapeView());
 
    for(nLayer=0;nLayer<layers.length; nLayer++) {
      // Check the heights of each row, in case different layers have different row counts.
      nRows=layers[nLayer].childNodes.length;
      (<HTMLElement> layers[nLayer]).style.height=(oskHeight+3)+'px';

      for(nRow=0; nRow<nRows; nRow++) {
        rs=(<HTMLElement> layers[nLayer].childNodes[nRow]).style;
        rs.bottom=(nRows-nRow-1)*rowHeight+'px';
        rs.maxHeight=rs.height=rowHeight+'px';
        keys=layers[nLayer].childNodes[nRow].childNodes;
        nKeys=keys.length;
        for(nKey=0;nKey<nKeys;nKey++) {
          key=keys[nKey];
          // Must set the height of the text DIV, not the label (if any)
          for(j=0;j<key.childNodes.length;j++) {
            if(util.hasClass(key.childNodes[j],'kmw-key')) {
              break;
            }
          }
          ks=key.childNodes[j].style;
          ks.bottom=rs.bottom;
          ks.height=ks.minHeight=(rowHeight-pad)+'px';
                          
          // Rescale keycap labels on iPhone (iOS 7)
          if(resizeLabels && (j > 0)) key.childNodes[0].style.fontSize='6px';
        }
      }
    }

    return true;
  };
}

(function() {
  // Declare KeymanWeb and related objects
  var keymanweb=window['keyman'], osk: com.keyman.osk.OSKManager = keymanweb['osk'],util=keymanweb['util'],device=util.device;
  var Layouts = com.keyman.osk.Layouts;
  var kbdInterface=keymanweb['interface'];

  // Allow definition of application name
  keymanweb.options['app']='';
  
  // Flag to control refreshing of a keyboard that is already loaded
  keymanweb.mustReloadKeyboard = true;
  
  // Skip full page initialization - skips native-mode only code
  keymanweb.isEmbedded = true;

  com.keyman.osk.VisualKeyboard.prototype.popupDelay = 400;  // Delay must be less than native touch-hold delay 
  
  // Set default device options
  keymanweb.setDefaultDeviceOptions = function(opt) {
    opt['attachType'] = 'manual';
    device.app=opt['app'];
    device.touchable=true; 
    device.formFactor='phone'; 
    if(navigator && navigator.userAgent && navigator.userAgent.indexOf('iPad') >= 0) device.formFactor='tablet';
    if(device.app.indexOf('Mobile') >= 0) device.formFactor='phone';
    if(device.app.indexOf('Tablet') >= 0) device.formFactor='tablet';
    device.browser='native';
  };
  
  // Get default style sheet path
  keymanweb.getStyleSheetPath = function(ssName) {
    return keymanweb.rootPath+ssName;
  };

  // Get KMEI, KMEA keyboard path (overrides default function, allows direct app control of paths)
  keymanweb.getKeyboardPath = function(Lfilename, packageID) {
    return Lfilename + "?v=" + (new Date()).getTime(); /*cache buster*/
  };

  // Establishes keyboard namespacing.
  keymanweb.namespaceID = function(Pstub) {
    if(typeof(Pstub['KP']) != 'undefined') {
      // An embedded use case wants to utilize package-namespacing.
      Pstub['KI'] = Pstub['KP'] + "::" + Pstub['KI'];
    }
  }

  // In conjunction with the KeyboardManager's installKeyboard method and script IDs, preserves a keyboard's
  // namespaced ID.
  keymanweb.preserveID = function(Pk) {
    var trueID;

    // Find the currently-executing script tag; KR is called directly from each keyboard's definition script.
    if(document.currentScript) {
      trueID = document.currentScript.id;
    } else {
      var scripts = document.getElementsByTagName('script');
      var currentScript = scripts[scripts.length-1];

      trueID = currentScript.id;
    }

    // Final check that the script tag is valid and appropriate for the loading keyboard.
    if(trueID.indexOf(Pk['KI']) != -1) {
      Pk['KI'] = trueID;  // Take the script's version of the ID, which may include package namespacing.
    } else {
      console.error("Error when registering keyboard:  current SCRIPT tag's ID does not match!");
    }
  }

    /**
   * Force reload of resource
   * 
   *  @param  {string}  s unmodified URL
   *  @return {string}    modified URL
   */
  util.unCached = function(s) {
    var t=(new Date().getTime());
    s = s + '?v=' + t;
    return s;
  };
  
  util.wait = function() {
    // Empty stub - this function should not be implemented or used within embedded code routes.
    console.warn("util.wait() call attempted in embedded mode!");  // Sends log message to embedding app.
  };

  util.alert = function() {
    // Empty stub - this function should not be implemented or used within embedded code routes.
    console.warn("util.alert() call attempted in embedded mode!");  // Sends log message to embedding app.
  };
 
  // TODO: This needs to be discussed with Serkan - can possibly get context without any reference to Pelem?? 
  
  /**
   * Get (uncached) keyboard context for a specified range, relative to caret
   * 
   * @param       {number}      n       Number of characters to move back from caret
   * @param       {number}      ln      Number of characters to return
   * @param       {Object}      Pelem   Element to work with (must be currently focused element)
   * @return      {string}              Context string 
   * 
   * Example     [abcdef|ghi] as INPUT, with the caret position marked by |:
   *             KC(2,1,Pelem) == "e"
   *             KC(3,3,Pelem) == "def"
   *             KC(10,10,Pelem) == "abcdef"  i.e. return as much as possible of the requested string
   */    
  keymanweb.KC_ = function(n, ln, Pelem) 
  {
    var Ldv, Ldoc;
    if(Pelem.body) Ldoc=Pelem; else Ldoc=Pelem.ownerDocument; // I1481 - use Ldoc to get the ownerDocument when no selection is found
   
    if(Ldoc  &&  (Ldv=Ldoc.defaultView)  &&  Ldv.getSelection  &&
      (Ldoc.designMode.toLowerCase() == 'on' || Pelem.contentEditable == 'true' || Pelem.contentEditable == 'plaintext-only' || Pelem.contentEditable === '')) //  &&  Pelem.tagName == 'HTML')  &&  Pelem.tagName == 'HTML')
      // I2457 - support contentEditable elements in mozilla, webkit
    {
      /* Mozilla midas html editor and editable elements */
      var Lsel = Ldv.getSelection();
      if(Lsel.focusNode.nodeType == 3)
      {
        if(Lsel.focusOffset > 2*n)  // I3319 SMP extension
          return Lsel.focusNode.substringData(Lsel.focusOffset - 2*n, 2*n)._kmwSubstr(-n)._kmwSubstr(0,ln); // I3319
        else
          return Lsel.focusNode.substringData(0, Lsel.focusOffset)._kmwSubstr(-n)._kmwSubstr(0,ln);         // I3319
      }
      else
        return "";
    }
    else if (Pelem.setSelectionRange)
    {
      /* Mozilla other controls */
      var LselectionStart, LselectionEnd;
      if(Pelem._KeymanWebSelectionStart) 
      {
        LselectionStart = Pelem._KeymanWebSelectionStart;
        LselectionEnd = Pelem._KeymanWebSelectionEnd;
        //KeymanWeb._Debug('KeymanWeb.KC: _KeymanWebSelectionStart=TRUE LselectionStart='+LselectionStart+'; LselectionEnd='+LselectionEnd);
      }
      else
      {
        if(keymanweb._CachedSelectionStart === null || Pelem.selectionStart !== keymanweb._LastCachedSelection) // I3319, KMW-1
        {
          keymanweb._LastCachedSelection = Pelem.selectionStart; // KMW-1
          keymanweb._CachedSelectionStart = Pelem.value._kmwCodeUnitToCodePoint(Pelem.selectionStart); // I3319
          keymanweb._CachedSelectionEnd = Pelem.value._kmwCodeUnitToCodePoint(Pelem.selectionEnd);     // I3319
        }
        LselectionStart = keymanweb._CachedSelectionStart; // I3319
        LselectionEnd = keymanweb._CachedSelectionEnd;     // I3319           
      }
      if(LselectionStart < n)
      {
        // Looking for context before start of text buffer so return non-characters to pad result
        var tempContext = Array(n-LselectionStart+1).join("\uFFFE") + Pelem.value._kmwSubstr(0,LselectionStart);
        return tempContext._kmwSubstr(0,ln); 
      }
//dbg(n+' '+ln+' '+Pelem.value._kmwSubstring(LselectionStart-n,LselectionStart-n+ln));
      return Pelem.value._kmwSubstring(LselectionStart-n,LselectionStart-n+ln); //I3319, KMW-1
    }

    return "";
  };

  /**
   * Refresh element content after change of text (if required)
   * 
   *  @param  {Object}  Pelem   input element
   */         
  keymanweb.refreshElementContent = function(Pelem) 
  {
    if('ontextchange' in keymanweb) keymanweb['ontextchange'](Pelem);
  };

  /**
   * Set target element text direction (LTR or RTL): not functional for KMEI, KMEA
   *    
   * @param       {Object}      Ptarg      Target element
   */    
  keymanweb.domManager._SetTargDir = function(Ptarg){};
  
  /**
   * Align input fields (should not be needed with KMEI, KMEA)
   * 
   *  @param  {object}   eleList    A list of specific elements to align.  If nil, selects all elements.
   * 
   **/
  keymanweb.alignInputs = function(eleList: HTMLElement[]) {};

  /**
   * Use rotation events to adjust OSK element positions and scaling if necessary
   */     
  keymanweb.handleRotationEvents = function() {};
  
  /**
   * Caret position always determined from the active (but hidden) element
   * 
   * @return  {boolean}
   **/          
  keymanweb.isPositionSynthesized = function()
  {
    return false;
  };

  /**
   * correctOSKTextSize handles rotation event -- currently rebuilds keyboard and adjusts font sizes
   */
  keymanweb['correctOSKTextSize']=function() {
    if(osk.vkbd.adjustHeights()) {
      osk._Load();
    }
  };

  /**
   * Function called by iOS when a device-implemented keyboard popup is displayed or hidden
   * 
   *  @param  {boolean}  isVisible
   *     
   **/                
  keymanweb['popupVisible'] = function(isVisible)
  {
    osk.vkbd.popupVisible = isVisible;
  };

  /**
   *  Return position of language menu key to KeymanTouch
   *  
   *  @return  {string}      comma-separated x,y,w,h of language menu key
   *  
   **/
  keymanweb['touchMenuPos'] = function()
  {
    if(osk.vkbd.lgKey == null) {
      return '';
    }

    var key: HTMLElement = osk.vkbd.lgKey;
    // A CSS change of kmd-key-square from position:fixed to position:static was needed
    // for Android 4.3 to display the OSK correctly, but resulted in the position of
    // the menu key not being returned correctly.  The following line gets the 
    // key element, instead of the key-square element, fixes this.  It should be 
    // removed again when the key-square elements are all removed as planned.
    if(typeof key.firstChild != 'undefined' && key.firstChild != null && util.hasClass(key.firstChild,'kmw-key')) {
      key = <HTMLElement> key.firstChild;
    }

    var w=key.offsetWidth, 
        h=key.offsetHeight,
        x=util._GetAbsoluteX(key) - util._GetAbsoluteX(osk.vkbd.kbdDiv) + w/2,
        y=util._GetAbsoluteY(key) - util._GetAbsoluteY(osk.vkbd.kbdDiv);

    return x+','+y+','+w+','+h;
  };
  
 /**
   *  Accept an external key ID (from KeymanTouch) and pass to the keyboard mapping
   *  
   *  @param  {string}  keyName   key identifier
   **/            
  keymanweb['executePopupKey'] = function(keyName: string) {
      let Processor = (<KeymanBase> keymanweb).textProcessor;

      var origArg = keyName;
      if(!keymanweb.keyboardManager.activeKeyboard || !osk.vkbd) {
        return false;
      }

      /* Clear any pending (non-popup) key */
      osk.vkbd.keyPending = null;

      // Changes for Build 353 to resolve KMEI popup key issues      
      keyName=keyName.replace('popup-',''); //remove popup prefix if present (unlikely)      
      
      var t=keyName.split('-'),layer=(t.length>1?t[0]:osk.vkbd.layerId);
      keyName=t[t.length-1];
      if(layer == 'undefined') layer=osk.vkbd.layerId;
              
      var Lelem=keymanweb.domManager.getLastActiveElement(),Lkc,keyShiftState=Processor.getModifierState(layer);
      
      keymanweb.domManager.initActiveElement(Lelem);

      var nextLayer: string;

      // This should be set if we're within this method... but it's best to guard against nulls here, just in case.
      if(osk.vkbd.popupBaseKey && osk.vkbd.popupBaseKey['key']) {
        // This is set with the base key of our current subkey elsewhere within the engine.
        var baseKey: com.keyman.osk.OSKKeySpec = osk.vkbd.popupBaseKey['key'].spec;
        var found = false;

        if(baseKey.id == keyName) {
          nextLayer = baseKey.nextlayer;
          found = true;
        } else {
          // Search for the specified subkey so we can retrieve its useful properties.
          // It should be within the popupBaseKey's subkey list.
          for(let subKey of baseKey.sk) {
            if(subKey.id == keyName) {
              nextLayer = subKey.nextlayer;
              found = true;
              break;
            }
          }
        }

        if(!found) {
          console.warn("Could not find subkey '" + origArg + "' under the current base key '" + baseKey.id + "'!");
        }
      } else {
        console.warn("No base key exists for the subkey being executed: '" + origArg + "'");
      }
      
      // Process modifier key action
      if(Processor.selectLayer(keyName)) {
        return true;      
      }

      let Codes = com.keyman.text.Codes;
      let modifierCodes = Codes.modifierCodes;
      
      // Check the virtual key 
      Lkc = {Ltarg:Lelem,Lmodifiers:0,Lstates:0, Lcode: Codes.keyCodes[keyName],LisVirtualKey:true};

      // Set the flags for the state keys.
      Lkc.Lstates |= Processor.stateKeys['K_CAPS']    ? modifierCodes['CAPS'] : modifierCodes['NO_CAPS'];
      Lkc.Lstates |= Processor.stateKeys['K_NUMLOCK'] ? modifierCodes['NUM_LOCK'] : modifierCodes['NO_NUM_LOCK'];
      Lkc.Lstates |= Processor.stateKeys['K_SCROLL']  ? modifierCodes['SCROLL_LOCK'] : modifierCodes['NO_SCROLL_LOCK'];

      // Set LisVirtualKey to false to ensure that nomatch rule does fire for U_xxxx keys
      if(keyName.substr(0,2) == 'U_') Lkc.isVirtualKey=false;

      // Get code for non-physical keys
      if(typeof Lkc.Lcode == 'undefined') {
          Lkc.Lcode = keymanweb.textProcessor.getVKDictionaryCode(keyName);
          if (!Lkc.Lcode) {
              // Special case for U_xxxx keys
              Lkc.Lcode = 1;
          }
      }

      //if(!Lkc.Lcode) return false;  // Value is now zero if not known (Build 347)
      //Build 353: revert to prior test to try to fix lack of KMEI output, May 1, 2014      
      if(isNaN(Lkc.Lcode) || !Lkc.Lcode) { 
        // Addresses modifier SHIFT keys.
        if(nextLayer) {
          Processor.selectLayer(keyName, nextLayer);
        }
        return false;
      }

      // Define modifiers value for sending to keyboard mapping function
      Lkc.Lmodifiers = keyShiftState;
      let modifierBitmasks = Codes.modifierBitmasks;

      // Handles modifier states when the OSK is emulating rightalt through the leftctrl-leftalt layer.
      if((Lkc.Lmodifiers & modifierBitmasks['ALT_GR_SIM']) == modifierBitmasks['ALT_GR_SIM'] && Layouts.emulatesAltGr()) {
          Lkc.Lmodifiers &= ~modifierBitmasks['ALT_GR_SIM'];
          Lkc.Lmodifiers |= modifierCodes['RALT'];
      }

      Lkc.vkCode=Lkc.Lcode;

      // Pass this key code and state to the keyboard program
      if(!keymanweb.keyboardManager.activeKeyboard ||  Lkc.Lcode == 0) return false;
      
      // If key is mapped, return true
      if(kbdInterface.processKeystroke(util.device, Lelem, Lkc)) {
        // Make sure we don't affect the current layer until the keystroke has been processed!
        if(nextLayer) {
          Processor.selectLayer(keyName, nextLayer);
        }

        return true;
      }

      keymanweb.processDefaultMapping(Lkc.Lcode, keyShiftState, Lelem, keyName);

      if(nextLayer) {
        // Final nextLayer check.
        Processor.selectLayer(keyName, nextLayer);
      }

      return true;
  };

  /**
   *  API endpoint for hardware keystroke events from Android external keyboards
   *  
   *  @param  {number}  code   key identifier
   *  @param  {number}  shift  shift state (0x01=left ctrl 0x02=right ctrl 0x04=left alt 0x08=right alt
   *                                        0x10=shift 0x20=ctrl 0x40=alt)
   *  @param  {number}  lstates lock state (0x0200=no caps 0x0400=num 0x0800=no num 0x1000=scroll 0x2000=no scroll locks)
   **/            
  keymanweb['executeHardwareKeystroke'] = function(code, shift, lstates = 0) {
    if(!keymanweb.keyboardManager.activeKeyboard || code == 0) {
      return false;
    }

    // Clear any pending (non-popup) key
    osk.vkbd.keyPending = null;
            
    var Lelem = keymanweb.domManager.getLastActiveElement();
    
    keymanweb.domManager.initActiveElement(Lelem);

    // Check the virtual key 
    var Lkc: com.keyman.text.KeyEvent = {
      Ltarg: keymanweb.domManager.getActiveElement(),
      Lmodifiers: shift,
      vkCode: code,
      Lcode: code,
      Lstates: lstates,
      LisVirtualKey: true,
      LisVirtualKeyCode: false
    }; 

    try {
      // Pass this key code and state to the keyboard program
      // If key is mapped, return true
      if(kbdInterface.processKeystroke(util.physicalDevice, Lelem, Lkc)) {
        return true;
      }

      return keymanweb.processDefaultMapping(Lkc.Lcode, shift, Lelem, '');
    } catch (err) {
      console.error(err.message, err);
      return false;
    }
  };

  /**
   * Process default mapping only if necessary (last resort)
   *  @param  {number}  code   key identifier
   *  @param  {number}  shift  shift state (0x01=left ctrl 0x02=right ctrl 0x04=left alt 0x08=right alt
   *                                        0x10=shift 0x20=ctrl 0x40=alt)
   *  @param  {Object}  Lelem   element to output to
   *  @param  {string}  keyName
   *  @return {boolean}         true if key code successfully processed
   */
  keymanweb.processDefaultMapping = function(code, shift, Lelem, keyName) {
<<<<<<< HEAD
    let Codes = com.keyman.text.Codes;
    if (code == Codes.keyCodes.K_SPACE) {
      kbdInterface.output(0, Lelem, ' ');
      return true;
    } else if (code == Codes.keyCodes.K_BKSP) {
=======
    // Default handling for external keys.
    // Intentionally not assigning K_TAB or K_ENTER so KMW will pass them back
    // to the mobile apps to handle (insert characters or navigate forms).
    if (code == osk.keyCodes.K_SPACE) {
      kbdInterface.output(0, Lelem, ' ');
      return true;
    } else if (code == osk.keyCodes.K_BKSP) {
>>>>>>> 6586346f
      kbdInterface.defaultBackspace();
      return true;
    } else if (code == Codes.keyCodes.K_oE2) {
      // Using defaults of English US layout for the 102nd key
      if (shift == Codes.modifierCodes['SHIFT']) {
        kbdInterface.output(0, Lelem, '|');
      } else {
        kbdInterface.output(0, Lelem, '\\');
      }
      return true;
    }

<<<<<<< HEAD
    var ch = keymanweb.textProcessor.defaultKeyOutput(keyName, code, shift, false, undefined);
=======
    // Determine the character from the OSK
    var ch = osk.defaultKeyOutput(keyName, code, shift, false, undefined);
>>>>>>> 6586346f
    if(ch) {
      kbdInterface.output(0, Lelem, ch);
      return true;
    }

    return false;
  }
})();<|MERGE_RESOLUTION|>--- conflicted
+++ resolved
@@ -612,21 +612,15 @@
    *  @return {boolean}         true if key code successfully processed
    */
   keymanweb.processDefaultMapping = function(code, shift, Lelem, keyName) {
-<<<<<<< HEAD
     let Codes = com.keyman.text.Codes;
+
+    // Default handling for external keys.
+    // Intentionally not assigning K_TAB or K_ENTER so KMW will pass them back
+    // to the mobile apps to handle (insert characters or navigate forms).
     if (code == Codes.keyCodes.K_SPACE) {
       kbdInterface.output(0, Lelem, ' ');
       return true;
     } else if (code == Codes.keyCodes.K_BKSP) {
-=======
-    // Default handling for external keys.
-    // Intentionally not assigning K_TAB or K_ENTER so KMW will pass them back
-    // to the mobile apps to handle (insert characters or navigate forms).
-    if (code == osk.keyCodes.K_SPACE) {
-      kbdInterface.output(0, Lelem, ' ');
-      return true;
-    } else if (code == osk.keyCodes.K_BKSP) {
->>>>>>> 6586346f
       kbdInterface.defaultBackspace();
       return true;
     } else if (code == Codes.keyCodes.K_oE2) {
@@ -639,12 +633,8 @@
       return true;
     }
 
-<<<<<<< HEAD
+    // Determine the character from the OSK
     var ch = keymanweb.textProcessor.defaultKeyOutput(keyName, code, shift, false, undefined);
-=======
-    // Determine the character from the OSK
-    var ch = osk.defaultKeyOutput(keyName, code, shift, false, undefined);
->>>>>>> 6586346f
     if(ch) {
       kbdInterface.output(0, Lelem, ch);
       return true;
