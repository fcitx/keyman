// Since 'web' compilation is the path recognized by VSCode, we need to make references here to prevent TS errors.
// Includes KMW string extension declarations.
/// <reference path="text/kmwstring.ts" />
// References the base Keyman object (and consequently, the rest of the core objects).
/// <reference path="kmwbase.ts" />

// KeymanWeb 11.0
// Copyright 2019 SIL International

/*****************************************/
/*                                       */
/*   Embedded application-specific code  */
/*                                       */
/*****************************************/

namespace com.keyman.osk {
  // Send the subkey array to iOS, with centre,top of base key position
  /**
   * Create a popup key array natively 
   * 
   * @param {Object}  key   base key element
   */            
  VisualKeyboard.prototype.touchHold = function(this: VisualKeyboard, key: KeyElement) {
    let util = com.keyman.singleton.util;
    if(key['subKeys'] && (typeof(window['oskCreatePopup']) == 'function')) {
      let bannerHeight : number = com.keyman.singleton.osk.getBannerHeight();
      var xBase = dom.Utils.getAbsoluteX(key) - dom.Utils.getAbsoluteX(this.kbdDiv) + key.offsetWidth/2,
          yBase = dom.Utils.getAbsoluteY(key) /*- dom.Utils.getAbsoluteY(this.kbdDiv)*/ /*+ bannerHeight*/;
      
      if(util.device.formFactor == 'phone') {
        this.prependBaseKey(key);
      }

      this.popupBaseKey = key;
      this.popupPending=true;
      window['oskCreatePopup'](key['subKeys'], xBase, yBase, key.offsetWidth, key.offsetHeight);
    }
  };

  VisualKeyboard.prototype.optionKey = function(this: VisualKeyboard, e: KeyElement, keyName: string, keyDown: boolean) {
    let keyman = com.keyman.singleton;

    if(keyName.indexOf('K_LOPT') >= 0) {
      if(keyDown) {
        this.menuEvent = e;
        if(typeof keyman['showKeyboardList'] == 'function') {
          keyman['showKeyboardList']();
        }
      } else {
        if(this.menuEvent) {
          this.highlightKey(this.menuEvent, false);
        }
        if(typeof(window['menuKeyUp']) == 'function') {
          window['menuKeyUp']();
        }
        this.menuEvent = null;
      }
    } else if(keyName.indexOf('K_ROPT') >= 0) {
      if(keyDown) {
        this.highlightKey(e,false);            
        if(typeof keyman['hideKeyboard'] == 'function') {
          keyman['hideKeyboard']();
        }
      }
    }
  };

  // Send the key details to KMEI or KMEA for showing or hiding the native-code keytip
  VisualKeyboard.prototype.showKeyTip = function(this: VisualKeyboard, key: KeyElement, on: boolean) {
    let util = com.keyman.singleton.util;
    var tip = this.keytip,
        showPreview = window['oskCreateKeyPreview'],
        clearPreview = window['oskClearKeyPreview'];

    if(tip == null || (key == tip.key && on == tip.state)) {
      return;
    }

    if(on && (typeof showPreview == 'function')) {
      let bannerHeight : number = com.keyman.singleton.osk.getBannerHeight();
      var xBase = dom.Utils.getAbsoluteX(key) - dom.Utils.getAbsoluteX(this.kbdDiv) + key.offsetWidth/2,
          yBase = dom.Utils.getAbsoluteY(key) /*- dom.Utils.getAbsoluteY(this.kbdDiv) + bannerHeight*/,
          kc;

      // Find key text element
      for(var i=0; i<key.childNodes.length; i++) {
        kc = key.childNodes[i];
        if(util.hasClass(kc,'kmw-key-text')) {
          break;
        }
      }
        
      if(key.className.indexOf('kmw-key-default') >= 0 && key.id.indexOf('K_SPACE') < 0) {
        showPreview(xBase, yBase, key.offsetWidth, key.offsetHeight, kc.innerHTML);
      }
    } else if(!on && (typeof clearPreview == 'function')) {
      if(this.touchCount == 0 || key == null) {
        clearPreview();
      }
    }

    tip.key = key;
    tip.state = on;
  };

  // Create a keytip (dummy call - actual keytip handled by native code)
  VisualKeyboard.prototype.createKeyTip = function(this: VisualKeyboard) {
    if(com.keyman.singleton.util.device.formFactor == 'phone') {
      this.keytip = {key:null, state:false};
    }
  };

  SuggestionManager.prototype.platformHold = function(this: SuggestionManager, suggestionObj: BannerSuggestion, isCustom: boolean) {
    // Parallels VisualKeyboard.prototype.touchHold, but for predictive suggestions instead of keystrokes.
    let suggestionEle = suggestionObj.div;

    // Need to know if it's a <keep> option or not!

    var xBase = dom.Utils.getAbsoluteX(suggestionEle) - dom.Utils.getAbsoluteX(suggestionEle.parentElement) + suggestionEle.offsetWidth/2,
        yBase = dom.Utils.getAbsoluteY(suggestionEle) - dom.Utils.getAbsoluteY(suggestionEle.parentElement);

    window['suggestionPopup'](suggestionObj.suggestion, isCustom, xBase, yBase, suggestionEle.offsetWidth, suggestionEle.offsetHeight);
  }
}

namespace com.keyman.text {
  let nativeForBaseKeys = DefaultOutput.forBaseKeys;

  // Overrides the 'native'-mode implementation with in-app friendly defaults prioritized over 'native' defaults.
<<<<<<< HEAD
  DefaultOutput.forBaseKeys = function(Lkc: KeyEvent): string {
    // Note:  this assumes Lelem is properly attached and has an element interface.
    // Currently true in the Android and iOS apps.
=======
  DefaultOutput.forBaseKeys = function(Lkc: KeyEvent, keyShiftState: number): string {
>>>>>>> 50dbccf5
    let Codes = com.keyman.text.Codes;
    let code = Lkc.Lcode;

    // Intentionally not assigning K_TAB or K_ENTER so KMW will pass them back
    // to the mobile apps to handle (insert characters or navigate forms).
    if (code == Codes.keyCodes.K_oE2) {
      // Using defaults of English US layout for the 102nd key
      if (Lkc.Lmodifiers == Codes.modifierCodes['SHIFT']) {
        return '|';
      } else {
        return '\\';
      }
    }

    // Use 'native'-mode defaults, determining the character from the OSK
<<<<<<< HEAD
    return nativeForBaseKeys(Lkc); // is a static method, so no .call (which implies a need for `this`.)
=======
    return nativeForBaseKeys(Lkc, keyShiftState);
>>>>>>> 50dbccf5
  }
}

(function() {
  // Declare KeymanWeb and related objects
  var keymanweb=window['keyman'], osk: com.keyman.osk.OSKManager = keymanweb['osk'],util=keymanweb['util'],device=util.device;
  var dom = com.keyman.dom;
  var Layouts = com.keyman.osk.Layouts;
  var kbdInterface=keymanweb['interface'];

  // Allow definition of application name
  keymanweb.options['app']='';
  
  // Flag to control refreshing of a keyboard that is already loaded
  keymanweb.mustReloadKeyboard = true;
  
  // Skip full page initialization - skips native-mode only code
  keymanweb.isEmbedded = true;

  com.keyman.osk.VisualKeyboard.prototype.popupDelay = 400;  // Delay must be less than native touch-hold delay 
  
  // Set default device options
  keymanweb.setDefaultDeviceOptions = function(opt) {
    opt['attachType'] = 'manual';
    device.app=opt['app'];
    device.touchable=true; 
    device.formFactor='phone'; 
    if(navigator && navigator.userAgent && navigator.userAgent.indexOf('iPad') >= 0) device.formFactor='tablet';
    if(device.app.indexOf('Mobile') >= 0) device.formFactor='phone';
    if(device.app.indexOf('Tablet') >= 0) device.formFactor='tablet';
    device.browser='native';
  };
  
  // Get default style sheet path
  keymanweb.getStyleSheetPath = function(ssName) {
    return keymanweb.rootPath+ssName;
  };

  // Get KMEI, KMEA keyboard path (overrides default function, allows direct app control of paths)
  keymanweb.getKeyboardPath = function(Lfilename, packageID) {
    return Lfilename + "?v=" + (new Date()).getTime(); /*cache buster*/
  };

  // Establishes keyboard namespacing.
  keymanweb.namespaceID = function(Pstub) {
    if(typeof(Pstub['KP']) != 'undefined') {
      // An embedded use case wants to utilize package-namespacing.
      Pstub['KI'] = Pstub['KP'] + "::" + Pstub['KI'];
    }
  }

  // In conjunction with the KeyboardManager's installKeyboard method and script IDs, preserves a keyboard's
  // namespaced ID.
  keymanweb.preserveID = function(Pk) {
    var trueID;

    // Find the currently-executing script tag; KR is called directly from each keyboard's definition script.
    if(document.currentScript) {
      trueID = document.currentScript.id;
    } else {
      var scripts = document.getElementsByTagName('script');
      var currentScript = scripts[scripts.length-1];

      trueID = currentScript.id;
    }

    // Final check that the script tag is valid and appropriate for the loading keyboard.
    if(trueID.indexOf(Pk['KI']) != -1) {
      Pk['KI'] = trueID;  // Take the script's version of the ID, which may include package namespacing.
    } else {
      console.error("Error when registering keyboard:  current SCRIPT tag's ID does not match!");
    }
  }

    /**
   * Force reload of resource
   * 
   *  @param  {string}  s unmodified URL
   *  @return {string}    modified URL
   */
  util.unCached = function(s) {
    var t=(new Date().getTime());
    s = s + '?v=' + t;
    return s;
  };
  
  util.wait = function() {
    // Empty stub - this function should not be implemented or used within embedded code routes.
    console.warn("util.wait() call attempted in embedded mode!");  // Sends log message to embedding app.
  };

  util.alert = function() {
    // Empty stub - this function should not be implemented or used within embedded code routes.
    console.warn("util.alert() call attempted in embedded mode!");  // Sends log message to embedding app.
  };

  /**
   * Refresh element content after change of text (if required)
   * 
   *  @param  {Object}  Pelem   input element
   */         
  keymanweb.refreshElementContent = function(Pelem) 
  {
    if('ontextchange' in keymanweb) keymanweb['ontextchange'](Pelem);
  };

  /**
   * Set target element text direction (LTR or RTL): not functional for KMEI, KMEA
   *    
   * @param       {Object}      Ptarg      Target element
   */    
  keymanweb.domManager._SetTargDir = function(Ptarg){};
  
  /**
   * Align input fields (should not be needed with KMEI, KMEA)
   * 
   *  @param  {object}   eleList    A list of specific elements to align.  If nil, selects all elements.
   * 
   **/
  keymanweb.alignInputs = function(eleList: HTMLElement[]) {};

  /**
   * Use rotation events to adjust OSK element positions and scaling if necessary
   */     
  keymanweb.handleRotationEvents = function() {};
  
  /**
   * Caret position always determined from the active (but hidden) element
   * 
   * @return  {boolean}
   **/          
  keymanweb.isPositionSynthesized = function()
  {
    return false;
  };

  /**
   * correctOSKTextSize handles rotation event -- currently rebuilds keyboard and adjusts font sizes
   */
  keymanweb['correctOSKTextSize']=function() {
    if(osk && osk.vkbd && osk.vkbd.adjustHeights()) {
      osk._Load();
    }
  };

  /**
   * Register a lexical model
   * 
   * @param {com.keyman.text.prediction.ModelSpec} model  Spec of the lexical model
   */
  keymanweb['registerModel']=function(model: com.keyman.text.prediction.ModelSpec) {
    keymanweb.modelManager.register(model);
  };

  keymanweb['showNewSuggestions'] = function() {
    let keyman = com.keyman.singleton;

    if(keyman['osk'].banner['activeBanner'] instanceof com.keyman.osk.SuggestionBanner) {
      let banner = keyman['osk'].banner['activeBanner'];
      banner.rotateSuggestions();
    }
  }

  /**
   * Function called by Android and iOS when a device-implemented keyboard popup is displayed or hidden
   * 
   *  @param  {boolean}  isVisible
   *     
   **/
  keymanweb['popupVisible'] = function(isVisible)
  {
    osk.vkbd.popupVisible = isVisible;
  };

  /**
   *  Return position of language menu key to KeymanTouch
   *  
   *  @return  {string}      comma-separated x,y,w,h of language menu key
   *  
   **/
  keymanweb['touchMenuPos'] = function()
  {
    if(osk.vkbd.lgKey == null) {
      return '';
    }

    var key: HTMLElement = osk.vkbd.lgKey;
    // A CSS change of kmd-key-square from position:fixed to position:static was needed
    // for Android 4.3 to display the OSK correctly, but resulted in the position of
    // the menu key not being returned correctly.  The following line gets the 
    // key element, instead of the key-square element, fixes this.  It should be 
    // removed again when the key-square elements are all removed as planned.
    if(typeof key.firstChild != 'undefined' && key.firstChild != null && util.hasClass(key.firstChild,'kmw-key')) {
      key = <HTMLElement> key.firstChild;
    }

    var w=key.offsetWidth, 
        h=key.offsetHeight,
        // Since the full OSKManager '_Box' is displayed within the keyboards' WebViews,
        // these calculations should be performed with respect to that, rather than osk.vkbd.kbdDiv.
        x=dom.Utils.getAbsoluteX(key) - dom.Utils.getAbsoluteX(osk._Box) + w/2,
        y=dom.Utils.getAbsoluteY(key) - dom.Utils.getAbsoluteY(osk._Box);

    return x+','+y+','+w+','+h;
  };
  
 /**
   *  Accept an external key ID (from KeymanTouch) and pass to the keyboard mapping
   *  
   *  @param  {string}  keyName   key identifier
   **/            
  keymanweb['executePopupKey'] = function(keyName: string) {
      let processor = (<KeymanBase> keymanweb).textProcessor;

      var origArg = keyName;
      if(!keymanweb.keyboardManager.activeKeyboard || !osk.vkbd) {
        return false;
      }

      /* Clear any pending (non-popup) key */
      osk.vkbd.keyPending = null;

      // Changes for Build 353 to resolve KMEI popup key issues      
      keyName=keyName.replace('popup-',''); //remove popup prefix if present (unlikely)      
      
      var t=keyName.split('-'),layer=(t.length>1?t[0]:osk.vkbd.layerId);
      keyName=t[t.length-1];
      if(layer == 'undefined') layer=osk.vkbd.layerId;
      
      
      // Note:  this assumes Lelem is properly attached and has an element interface.
      // Currently true in the Android and iOS apps.
      var Lelem=keymanweb.domManager.getLastActiveElement(),Lkc,keyShiftState=processor.getModifierState(layer);
      
      keymanweb.domManager.initActiveElement(Lelem);

      var nextLayer: string;

      // This should be set if we're within this method... but it's best to guard against nulls here, just in case.
      if(osk.vkbd.popupBaseKey && osk.vkbd.popupBaseKey['key']) {
        // This is set with the base key of our current subkey elsewhere within the engine.
        var baseKey: com.keyman.osk.OSKKeySpec = osk.vkbd.popupBaseKey['key'].spec;
        var found = false;

        if(baseKey.id == keyName) {
          nextLayer = baseKey.nextlayer;
          found = true;
        } else {
          // Search for the specified subkey so we can retrieve its useful properties.
          // It should be within the popupBaseKey's subkey list.
          for(let subKey of baseKey.sk) {
            if(subKey.id == keyName) {
              // ... to consider:  why are we not just taking the keyspec wholesale right here?
              nextLayer = subKey.nextlayer;
              found = true;
              break;
            }
          }
        }

        if(!found) {
          console.warn("Could not find subkey '" + origArg + "' under the current base key '" + baseKey.id + "'!");
        }
      } else {
        console.warn("No base key exists for the subkey being executed: '" + origArg + "'");
      }
      
      // Process modifier key action
      if(processor.selectLayer(keyName)) {
        return true;      
      }

      let Codes = com.keyman.text.Codes;
      
      // Check the virtual key 
      Lkc = {
        Ltarg: com.keyman.text.Processor.getOutputTarget(Lelem),
        Lmodifiers: keyShiftState,
        Lstates: 0,
        Lcode: Codes.keyCodes[keyName],
        LisVirtualKey: true,
        kName: keyName,
        kNextLayer: nextLayer
      };

      // While we can't source the base KeyEvent properties for embedded subkeys the same way as native,
      // we can handle many other pre-processing steps the same way with this common method.
      processor.commonClickEventPreprocessing(Lkc);

      //if(!Lkc.Lcode) return false;  // Value is now zero if not known (Build 347)
      //Build 353: revert to prior test to try to fix lack of KMEI output, May 1, 2014      
      if(isNaN(Lkc.Lcode) || !Lkc.Lcode) { 
        // Addresses modifier SHIFT keys.
        if(nextLayer) {
          processor.selectLayer(keyName, nextLayer);
        }
        return false;
      }

      Lkc.vkCode=Lkc.Lcode;

      // Now that we have a valid key event, hand it off to the Processor for execution.
      // This allows the Processor to also handle any predictive-text tasks necessary.
      return processor.processKeyEvent(Lkc, true);
  };

  /**
   *  API endpoint for hardware keystroke events from Android external keyboards
   *  
   *  @param  {number}  code   key identifier
   *  @param  {number}  shift  shift state (0x01=left ctrl 0x02=right ctrl 0x04=left alt 0x08=right alt
   *                                        0x10=shift 0x20=ctrl 0x40=alt)
   *  @param  {number}  lstates lock state (0x0200=no caps 0x0400=num 0x0800=no num 0x1000=scroll 0x2000=no scroll locks)
   **/            
  keymanweb['executeHardwareKeystroke'] = function(code, shift, lstates = 0) {
    let keyman = com.keyman.singleton;
    if(!keyman.keyboardManager.activeKeyboard || code == 0) {
      return false;
    }

    // Clear any pending (non-popup) key
    osk.vkbd.keyPending = null;
    
    // Note:  this assumes Lelem is properly attached and has an element interface.
    // Currently true in the Android and iOS apps.
    var Lelem = keymanweb.domManager.getLastActiveElement();
    
    keyman.domManager.initActiveElement(Lelem);

    // Check the virtual key 
    var Lkc: com.keyman.text.KeyEvent = {
      Ltarg: com.keyman.text.Processor.getOutputTarget(keyman.domManager.getActiveElement()),
      Lmodifiers: shift,
      vkCode: code,
      Lcode: code,
      Lstates: lstates,
      LisVirtualKey: true,
      kName: ''
    }; 

    try {
      // Now that we've manually constructed a proper keystroke-sourced KeyEvent, pass control
      // off to the processor for its actual execution.
      return keyman.textProcessor.processKeyEvent(Lkc); // Lack of second argument -> `usingOSK == false`
    } catch (err) {
      console.error(err.message, err);
      return false;
    }
  };
})();<|MERGE_RESOLUTION|>--- conflicted
+++ resolved
@@ -127,13 +127,7 @@
   let nativeForBaseKeys = DefaultOutput.forBaseKeys;
 
   // Overrides the 'native'-mode implementation with in-app friendly defaults prioritized over 'native' defaults.
-<<<<<<< HEAD
   DefaultOutput.forBaseKeys = function(Lkc: KeyEvent): string {
-    // Note:  this assumes Lelem is properly attached and has an element interface.
-    // Currently true in the Android and iOS apps.
-=======
-  DefaultOutput.forBaseKeys = function(Lkc: KeyEvent, keyShiftState: number): string {
->>>>>>> 50dbccf5
     let Codes = com.keyman.text.Codes;
     let code = Lkc.Lcode;
 
@@ -149,11 +143,7 @@
     }
 
     // Use 'native'-mode defaults, determining the character from the OSK
-<<<<<<< HEAD
-    return nativeForBaseKeys(Lkc); // is a static method, so no .call (which implies a need for `this`.)
-=======
-    return nativeForBaseKeys(Lkc, keyShiftState);
->>>>>>> 50dbccf5
+    return nativeForBaseKeys(Lkc);
   }
 }
 
