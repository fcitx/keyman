/// <reference path="kmwexthtml.ts" />  // Includes KMW-added property declaration extensions for HTML elements.
/// <reference path="kmwtypedefs.ts" /> // Includes type definitions for basic KMW types.
/// <reference path="kmwbase.ts" />

/***
   KeymanWeb 10.0
   Copyright 2017 SIL International
***/

/**
 * Cache of context storing and retrieving return values from KC
 * Must be reset prior to each keystroke and after any text changes
 * MCD 3/1/14   
 **/         
class CachedContext {
  _cache: string[][] = [];
  
  reset(): void { 
    this._cache = []; 
  }

  get(n: number, ln: number): string { 
    // return null; // uncomment this line to disable context caching
    if(typeof this._cache[n] == 'undefined') {
      return null;
    } else if(typeof this._cache[n][ln] == 'undefined') {
      return null;
    }
    return this._cache[n][ln];
  }

  set(n: number, ln: number, val: string): void { 
    if(typeof this._cache[n] == 'undefined') { 
      this._cache[n] = []; 
    } 
    this._cache[n][ln] = val; 
  }
};

// Defines the base Deadkey-tracking object.
class Deadkey {
  p: number;  // Position of deadkey
  d: number;  // Numerical id of the deadkey
  matched: number;

  constructor(pos: number, id: number) {
    this.p = pos;
    this.d = id;
  }

  match(p: number, d: number): boolean {
    var result:boolean = (this.p == p && this.d == d);
    this.matched = result ? 1 : 0;

    return result;
  }

  set(): void {
    this.matched = 1;
  }

  reset(): void {
    this.matched = 0;
  }
}

class BeepData {
  e: HTMLElement;
  c: string;

  constructor(e: HTMLElement) {
    this.e = e;
    this.c = e.style.backgroundColor;
  }

  reset(): void {
    this.e.style.backgroundColor = this.c;
  }
}

class KeyboardInterface {
  keymanweb: KeymanBase;
  cachedContext: CachedContext = new CachedContext();

  TSS_LAYER:    number = 33;
  TSS_PLATFORM: number = 31;

  _AnyIndices:  number[] = [];    // AnyIndex - array of any/index match indices
  _BeepObjects: BeepData[] = [];  // BeepObjects - maintains a list of active 'beep' visual feedback elements
  _BeepTimeout: number = 0;       // BeepTimeout - a flag indicating if there is an active 'beep'. 
                                  // Set to 1 if there is an active 'beep', otherwise leave as '0'.
  _DeadKeys: Deadkey[] = [];      // DeadKeys - array of matched deadkeys

  constructor(kmw: KeymanBase) {
    this.keymanweb = kmw;
  }

  /**
   * Function     KSF
   * Scope        Public
   * Description  Save keyboard focus
   */    
  saveFocus(): void {
    DOMEventHandlers.states._IgnoreNextSelChange = 1;
  }
    
  /**
   * Function     KT
   * Scope        Public
   * @param       {string}      Ptext     Text to insert
   * @param       {?number}     PdeadKey  Dead key number, if any (???)
   * @return      {boolean}               true if inserted
   * Description  Insert text into active control
   */    
  insertText(Ptext: string, PdeadKey:number): boolean {
    this.resetContextCache();
    //_DebugEnter('InsertText');
    var Lelem: Document|HTMLElement = this.keymanweb.domManager.getLastActiveElement(), Ls, Le, Lkc, Lv=false;
    if(Lelem != null) {
      Ls=Lelem._KeymanWebSelectionStart;
      Le=Lelem._KeymanWebSelectionEnd;

      this.keymanweb.uiManager.setActivatingUI(true);
      DOMEventHandlers.states._IgnoreNextSelChange = 100;
      this.keymanweb.domManager.focusLastActiveElement();
      
      if(Lelem.ownerDocument && Lelem instanceof Lelem.ownerDocument.defaultView.HTMLIFrameElement 
          && this.keymanweb.domManager._IsMozillaEditableIframe(Lelem, 0)) {
        Lelem = (<any>Lelem).documentElement;  // I3363 (Build 301)
      }
<<<<<<< HEAD
=======

>>>>>>> fff7e95b
      Lelem._KeymanWebSelectionStart=Ls;
      Lelem._KeymanWebSelectionEnd=Le;
      DOMEventHandlers.states._IgnoreNextSelChange = 0;
      if(Ptext!=null) {
        this.output(0, Lelem, Ptext);
      }
      if((typeof(PdeadKey)!=='undefined') && (PdeadKey !== null)) {
        this.deadkeyOutput(0, Lelem, PdeadKey);
      }
      Lelem._KeymanWebSelectionStart=null;
      Lelem._KeymanWebSelectionEnd=null;
      Lv=true;
    }
    //_DebugExit('InsertText');
    return Lv;
  }
  
  /**
   * Function     registerKeyboard  KR                    
   * Scope        Public
   * @param       {Object}      Pk      Keyboard  object
   * Description  Register and load the keyboard
   */    
  registerKeyboard(Pk): void {
    this.keymanweb.keyboardManager._registerKeyboard(Pk);
  }

  /**
   * Add the basic keyboard parameters (keyboard stub) to the array of keyboard stubs
   * If no language code is specified in a keyboard it cannot be registered, 
   * and a keyboard stub must be registered before the keyboard is loaded 
   * for the keyboard to be usable.
   * 
   * @param       {Object}      Pstub     Keyboard stub object
   * @return      {?number}               1 if already registered, else null
   */    
  registerStub(Pstub): number {
    return this.keymanweb.keyboardManager._registerStub(Pstub);
  }

  /**
   * Get *cached or uncached* keyboard context for a specified range, relative to caret
   * 
   * @param       {number}      n       Number of characters to move back from caret
   * @param       {number}      ln      Number of characters to return
   * @param       {Object}      Pelem   Element to work with (must be currently focused element)
   * @return      {string}              Context string 
   * 
   * Example     [abcdef|ghi] as INPUT, with the caret position marked by |:
   *             KC(2,1,Pelem) == "e"
   *             KC(3,3,Pelem) == "def"
   *             KC(10,10,Pelem) == "abcdef"  i.e. return as much as possible of the requested string
   */    
  
  context(n: number, ln:number, Pelem:HTMLElement): string {
    var v = this.cachedContext.get(n, ln);
    if(v !== null) {
      return v;
    }
    
    var r = this.keymanweb.KC_(n, ln, Pelem);
    this.cachedContext.set(n, ln, r);
    return r;
  }
  
  /**
   * Function     nul           KN    
   * Scope        Public
   * @param       {number}      n       Length of context to check
   * @param       {Object}      Ptarg   Element to work with (must be currently focused element)
   * @return      {boolean}             True if length of context is less than or equal to n
   * Description  Test length of context, return true if the length of the context is less than or equal to n
   * 
   * Example     [abc|def] as INPUT, with the caret position marked by |:
   *             KN(3,Pelem) == TRUE
   *             KN(2,Pelem) == FALSE
   *             KN(4,Pelem) == TRUE
   */    
  nul(n: number, Ptarg: HTMLElement): boolean {
    var cx=this.context(n+1, 1, Ptarg);
    
    // With #31, the result will be a replacement character if context is empty.
    return cx === "\uFFFE";
  }

  /**
   * Function     contextMatch  KCM   
   * Scope        Public
   * @param       {number}      n       Number of characters to move back from caret
   * @param       {Object}      Ptarg   Focused element
   * @param       {string}      val     String to match
   * @param       {number}      ln      Number of characters to return
   * @return      {boolean}             True if selected context matches val
   * Description  Test keyboard context for match
   */    
  contextMatch(n: number, Ptarg: HTMLElement, val: string, ln: number): boolean {
    //KeymanWeb._Debug('KeymanWeb.KCM(n='+n+', Ptarg, val='+val+', ln='+ln+'): return '+(kbdInterface.context(n,ln,Ptarg)==val)); 
    var cx=this.context(n, ln, Ptarg);
    if(cx === val) {
      return true; // I3318
    }
    this._DeadkeyResetMatched(); // I3318
    return false;
  }

  /**
   * Function     KIK      
   * Scope        Public
   * @param       {Object}  e   keystroke event
   * @return      {boolean}     true if keypress event
   * Description  Test if event as a keypress event
   */    
  isKeypress(e: KeyEvent):boolean {
    if(this.keymanweb.keyboardManager.activeKeyboard['KM']) {   // I1380 - support KIK for positional layouts
      return !e.LisVirtualKey;             // will now return true for U_xxxx keys, but not for T_xxxx keys
    } else {
      return this.keymanweb.keyMapManager._USKeyCodeToCharCode(e) ? true : false; // I1380 - support KIK for positional layouts
    }
  }
  
  /**
   * Function     keyMatch      KKM      
   * Scope        Public
   * @param       {Object}      e           keystroke event
   * @param       {number}      Lruleshift
   * @param       {number}      Lrulekey
   * @return      {boolean}                 True if key matches rule
   * Description  Test keystroke with modifiers against rule
   */    
  keyMatch(e: KeyEvent, Lruleshift:number, Lrulekey:number): boolean {
    var retVal = false; // I3318
    var keyCode = (e.Lcode == 173 ? 189 : e.Lcode);  //I3555 (Firefox hyphen issue)

    var bitmask = this.keymanweb.keyboardManager.getKeyboardModifierBitmask();

    if(e.vkCode > 255) {
      keyCode = e.vkCode; // added to support extended (touch-hold) keys for mnemonic layouts
    }
      
    if(e.LisVirtualKey || keyCode > 255) {
      if((Lruleshift & 0x4000) == 0x4000 || (keyCode > 255)) { // added keyCode test to support extended keys
        retVal = ((Lrulekey == keyCode) && ((Lruleshift & bitmask) == e.Lmodifiers)); //I3318, I3555
      }
    } else if((Lruleshift & 0x4000) == 0) {
      retVal = (keyCode == Lrulekey); // I3318, I3555
    }
    if(!retVal) {
      this._DeadkeyResetMatched();  // I3318
    }
    return retVal; // I3318
  };

  /**
   * Function     stateMatch    KSM
   * Scope        Public
   * @param       {Object}      e       keystroke event
   * @param       {number}      Lstate  
   * Description  Test keystroke against state key rules
   */
  stateMatch(e: KeyEvent, Lstate: number) {
    return ((Lstate & e.Lstates) == Lstate);
  }

  /**
   * Function     keyInformation  KKI
   * Scope        Public
   * @param       {Object}      e
   * @return      {Object}              Object with event's virtual key flag, key code, and modifiers
   * Description  Get object with extended key event information
   */    
  keyInformation(e: KeyEvent): KeyInformation {
    var ei = new KeyInformation();
    ei['vk'] = e.LisVirtualKey;
    ei['code'] = e.Lcode;
    ei['modifiers'] = e.Lmodifiers;
    return ei;
  };
  
  /**
   * Function     deadkeyMatch  KDM      
   * Scope        Public
   * @param       {number}      n       current cursor position
   * @param       {Object}      Ptarg   target element
   * @param       {number}      d       deadkey
   * @return      {boolean}             True if deadkey found selected context matches val
   * Description  Match deadkey at current cursor position
   */    
  deadkeyMatch(n: number, Ptarg: HTMLElement, d: number): boolean {
    if(this._DeadKeys.length == 0) {
      return false; // I3318
    }

    var sp=this._SelPos(Ptarg);
    n = sp - n;
    for(var i = 0; i < this._DeadKeys.length; i++) {
      if(this._DeadKeys[i].match(n, d)) {
        this._DeadKeys[i].set();
        return true; // I3318
      }
    }
    this._DeadkeyResetMatched(); // I3318

    return false;
  }
  
  /**
   * Function     beepReset   KBR      
   * Scope        Public
   * Description  Reset/terminate beep or flash (not currently used: Aug 2011)
   */    
  beepReset(): void {
    this.resetContextCache();

    var Lbo;
    this._BeepTimeout = 0;
    for(Lbo=0;Lbo<this._BeepObjects.length;Lbo++) { // I1511 - array prototype extended
      this._BeepObjects[Lbo].reset();
    }
    this._BeepObjects = [];
  }
    
  /**
   * Function     beep          KB      
   * Scope        Public
   * @param       {Object}      Pelem     element to flash
   * Description  Flash body as substitute for audible beep
   */    
  beep(Pelem: HTMLElement|Document): void {
    this.resetContextCache();
    
    var Pdoc = Pelem as Document;  // Shorthand for following if, which verifies if it actually IS a Document.
    if(Pdoc.defaultView && Pelem instanceof Pdoc.defaultView.Document) {
      Pelem=Pdoc.body; // I1446 - beep sometimes fails to flash when using OSK and rich control
    }

    Pelem = Pelem as HTMLElement; // After previous block, true.
    
    if(!Pelem.style || typeof(Pelem.style.backgroundColor)=='undefined') {
      return;
    }

    for(var Lbo=0; Lbo<this._BeepObjects.length; Lbo++) { // I1446 - beep sometimes fails to return background color to normal
                                                                // I1511 - array prototype extended
      if(this._BeepObjects[Lbo].e == Pelem) {
        return;
      }
    }
    
    this._BeepObjects = this.keymanweb._push(this._BeepObjects, new BeepData(Pelem));
    Pelem.style.backgroundColor = '#000000';
    if(this._BeepTimeout == 0) {
      this._BeepTimeout = 1;
      window.setTimeout(this.beepReset.bind(this), 50);
    }
  }
  
  /**
   * Function     any           KA      
   * Scope        Public
   * @param       {number}      n     character position (index) 
   * @param       {string}      ch    character to find in string
   * @param       {string}      s     'any' string   
   * @return      {boolean}           True if character found in 'any' string, sets index accordingly
   * Description  Test for character matching
   */    
  any(n: number, ch: string, s:string): boolean {
    if(ch == '') {
      return false;
    }
    var Lix = s._kmwIndexOf(ch); //I3319
    this._AnyIndices[n] = Lix;
    return Lix >= 0;
  }
  
  /**
   * Function     output        KO  
   * Scope        Public
   * @param       {number}      dn      number of characters to overwrite
   * @param       {Object}      Pelem   element to output to 
   * @param       {string}      s       string to output   
   * Description  Keyboard output
   */    
  output(dn: number, Pelem, s:string): void {
    this.resetContextCache();
    
    // KeymanTouch for Android uses direct insertion of the character string
    if('oninserttext' in this.keymanweb) {
      this.keymanweb['oninserttext'](dn,s);
    }

    var Ldoc: Document;
    if(Pelem.body) {
      Ldoc=Pelem;
    } else {
      Ldoc=Pelem.ownerDocument;	// I1481 - integration with rich editors not working 100%
    }
    var Li, Ldv;
  
    if(Pelem.className.indexOf('keymanweb-input') >= 0) {
      var t=this.keymanweb.touchAliasing.getTextBeforeCaret(Pelem);
      if(dn > 0) {
        t=t._kmwSubstr(0,t._kmwLength()-dn)+s; 
      } else {
        t=t+s;
      }
      
      this.keymanweb.touchAliasing.setTextBeforeCaret(Pelem,t);
      return;
    }
  
    if (Ldoc  &&  (Ldv=Ldoc.defaultView)  &&  Ldv.getSelection  &&  
        (Ldoc.designMode.toLowerCase() == 'on' || Pelem.contentEditable == 'true' || Pelem.contentEditable == 'plaintext-only' || Pelem.contentEditable === '')      
      ) { // I2457 - support contentEditable elements in mozilla, webkit
      /* Editable iframe and contentEditable elements for mozilla */
      var _IsEditableIframe = Ldoc.designMode.toLowerCase() == 'on';
      if(_IsEditableIframe) {
        var _CacheableCommands = this._CacheCommands(Ldoc);
      }
    
      var Lsel = Ldv.getSelection();
      var LselectionStart = Lsel.focusNode.nodeValue ? Lsel.focusNode.substringData(0,Lsel.focusOffset)._kmwLength() : 0;  // I3319
      
      if(!Lsel.isCollapsed) {
        Lsel.deleteFromDocument();  // I2134, I2192
      }
      //KeymanWeb._Debug('KO: focusOffset='+Lsel.focusOffset+', dn='+dn+', s='+s+' focusNode.type='+Lsel.focusNode.nodeType+', focusNode.parentNode.tagName='+(Lsel.focusNode.parentNode?Lsel.focusNode.parentNode.tagName:'NULL') );

      var Lrange = Lsel.getRangeAt(0);
      if(dn > 0) {
        Lrange.setStart(Lsel.focusNode, Lsel.focusOffset - Lsel.focusNode.nodeValue.substr(0,Lsel.focusOffset)._kmwSubstr(-dn).length); // I3319
        Lrange.deleteContents();
      }

      //KeymanWeb._Debug('KO: focusOffset='+Lsel.focusOffset+', dn='+dn+', s='+s+' focusNode.type='+Lsel.focusNode.nodeType+', focusNode.parentNode.tagName='+(Lsel.focusNode.parentNode?Lsel.focusNode.parentNode.tagName:'NULL') );

      if(s._kmwLength() > 0) { // I2132 - exception if s.length > 0, I3319
        if(Lsel.focusNode.nodeType == 3) {
          // I2134, I2192
          // Already in a text node
          //KeymanWeb._Debug('KO: Already in a text node, adding "'+s+'": '+Lsel.focusOffset + '-> '+Lsel.toString());
          var LfocusOffset = Lsel.focusOffset;
          //KeymanWeb._Debug('KO: node.text="'+Lsel.focusNode.data+'", node.length='+Lsel.focusNode.length);
          Lsel.focusNode.insertData(Lsel.focusOffset, s);
          try {
            Lsel.extend(Lsel.focusNode, LfocusOffset + s.length); 
          } catch(e) {
            // Chrome (through 4.0 at least) throws an exception because it has not synchronised its content with the selection.  scrollIntoView synchronises the content for selection
            Lsel.focusNode.parentNode.scrollIntoView();
            Lsel.extend(Lsel.focusNode, LfocusOffset + s.length);
          }
        } else {
          // Create a new text node - empty control
          //KeymanWeb._Debug('KO: Creating a new text node for "'+s+'"');
          var n = Ldoc.createTextNode(s);
          Lrange.insertNode(n);
          Lsel.extend(n,s.length);
        }
      }

      if(_IsEditableIframe) {
        this._CacheCommandsReset(Ldoc, _CacheableCommands, null);// I2457 - support contentEditable elements in mozilla, webkit
      }
      
      Lsel.collapseToEnd();

      // Adjust deadkey positions 
      if(dn >= 0) {
        this._DeadkeyDeleteMatched();                                  // I3318
        this._DeadkeyAdjustPos(LselectionStart, -dn + s._kmwLength()); // I3318
      } // Internet Explorer   (including IE9)   
    } else if (Pelem.setSelectionRange) {                                        
      var LselectionStart, LselectionEnd;
            
      if(Pelem._KeymanWebSelectionStart != null) {// changed to allow a value of 0
        LselectionStart = Pelem._KeymanWebSelectionStart;
        LselectionEnd = Pelem._KeymanWebSelectionEnd;
      } else {
        LselectionStart = Pelem.value._kmwCodeUnitToCodePoint(Pelem.selectionStart);  // I3319
        LselectionEnd = Pelem.value._kmwCodeUnitToCodePoint(Pelem.selectionEnd);      // I3319
      }
      
      var LscrollTop, LscrollLeft;
      if(Pelem.type.toLowerCase() == 'textarea' && typeof(Pelem.scrollTop) != 'undefined') {
        LscrollTop = Pelem.scrollTop; LscrollLeft = Pelem.scrollLeft;
      }

      if(dn < 0) {// Don't delete, leave context alone (dn = -1)
        Pelem.value = Pelem.value._kmwSubstring(0,LselectionStart) + s + Pelem.value._kmwSubstring(LselectionEnd);    //I3319
        dn = 0;
      } else if(LselectionStart < dn) {
        Pelem.value = s + Pelem.value._kmwSubstring(LselectionEnd); //I3319
      } else {
        Pelem.value = Pelem.value._kmwSubstring(0,LselectionStart-dn) + s + Pelem.value._kmwSubstring(LselectionEnd); //I3319
      }

      // Adjust deadkey positions 
      if(dn >= 0) {
        this._DeadkeyDeleteMatched(); // I3318
        this._DeadkeyAdjustPos(LselectionStart, -dn + s._kmwLength()); // I3318,I3319
      }

      if (typeof(LscrollTop) != 'undefined') {
        Pelem.scrollTop = LscrollTop;
        Pelem.scrollLeft = LscrollLeft;
      } 
      var caretPos=LselectionStart-dn+s._kmwLength();                   // I3319
      var caretPosUnits=Pelem.value._kmwCodePointToCodeUnit(caretPos);  // I3319
      
      Pelem.setSelectionRange(caretPosUnits,caretPosUnits);             // I3319
      Pelem._KeymanWebSelectionStart = null; Pelem._KeymanWebSelectionEnd = null;      
    }

    // Refresh element content after change (if needed)
    if(typeof(this.keymanweb.refreshElementContent) == 'function') {
      this.keymanweb.refreshElementContent(Pelem);
    }
  }
  
  /**
   * Function     deadkeyOutput KDO      
   * Scope        Public
   * @param       {number}      Pdn     no of character to overwrite (delete) 
   * @param       {Object}      Pelem   element to output to 
   * @param       {number}      Pd      deadkey id
   * Description  Record a deadkey at current cursor position, deleting Pdn characters first
   */    
  deadkeyOutput(Pdn: number, Pelem: HTMLElement|Document, Pd: number): void {
    this.resetContextCache();

    if(Pdn >= 0) {
      this.output(Pdn,Pelem,"");  //I3318 corrected to >=
    }

    var Lc: Deadkey = new Deadkey(this._SelPos(Pelem as HTMLElement), Pd);

    this._DeadKeys=this.keymanweb._push(this._DeadKeys,Lc);      
    //    _DebugDeadKeys(Pelem, 'KDeadKeyOutput: dn='+Pdn+'; deadKey='+Pd);
  }

  /**
   * Function     indexOutput   KIO      
   * Scope        Public
   * @param       {number}      Pdn     no of character to overwrite (delete) 
   * @param       {string}      Ps      string
   * @param       {number}      Pn      index
   * @param       {Object}      Pelem   element to output to 
   * Description  Output a character selected from the string according to the offset in the index array
   */    
  indexOutput(Pdn: number, Ps: string, Pn: number, Pelem: HTMLElement): void {
    this.resetContextCache();
    if(this._AnyIndices[Pn-1] < Ps._kmwLength()) {                        //I3319
      this.output(Pdn,Pelem,Ps._kmwCharAt(this._AnyIndices[Pn-1]));  //I3319
    }
  }

  /**
   * Function     _CacheCommands
   * Scope        Private
   * @param       {Object}    _Document
   * @return      {Array.<string>}        List of style commands that are cacheable
   * Description  Build reate list of styles that can be applied in iframes
   */    
  private _CacheCommands = function(_Document: Document): StyleCommand[] { // I1204 - style application in IFRAMEs, I2192, I2134, I2192   
    //var _CacheableBackColor='backcolor';

    var _CacheableCommands=[
      new StyleCommand('backcolor',1), new StyleCommand('fontname',1), new StyleCommand('fontsize',1), 
      new StyleCommand('forecolor',1), new StyleCommand('bold',0), new StyleCommand('italic',0), 
      new StyleCommand('strikethrough',0), new StyleCommand('subscript',0),
      new StyleCommand('superscript',0), new StyleCommand('underline',0)
    ];
    if(_Document.defaultView) {
      this.keymanweb._push(_CacheableCommands,['hilitecolor',1]);
    }
      
    for(var n=0;n < _CacheableCommands.length; n++) { // I1511 - array prototype extended
      //KeymanWeb._Debug('Command:'+_CacheableCommands[n][0]);
      this.keymanweb._push(_CacheableCommands[n], _CacheableCommands[n][1] ?
          _Document.queryCommandValue(_CacheableCommands[n][0]) :
          _Document.queryCommandState(_CacheableCommands[n][0]));
    }
    return _CacheableCommands;
  }
  
  /**
   * Function     _CacheCommandReset
   * Scope        Private
   * @param       {Object} _Document
   *             _CacheableCommands
   *             _func      
   * Description  Restore styles in IFRAMEs (??)
   */    
  private _CacheCommandsReset = function(_Document: HTMLDocument, _CacheableCommands: StyleCommand[], _func: () => void): void {
    for(var n=0;n < _CacheableCommands.length; n++) { // I1511 - array prototype extended
      //KeymanWeb._Debug('ResetCacheCommand:'+_CacheableCommands[n][0]+'='+_CacheableCommands[n][2]);
      if(_CacheableCommands[n][1]) {
        if(_Document.queryCommandValue(_CacheableCommands[n][0]) != _CacheableCommands[n][2]) {
          if(_func) {
            _func();
          }
          _Document.execCommand(_CacheableCommands[n][0], false, _CacheableCommands[n][2]);
        }
      } else if(_Document.queryCommandState(_CacheableCommands[n][0]) != _CacheableCommands[n][2]) {
        if(_func) {
          _func();
        }
        //KeymanWeb._Debug('executing command '+_CacheableCommand[n][0]);
        _Document.execCommand(_CacheableCommands[n][0], false, null);
      }
    }
  }
  
  /**
   * KIFS compares the content of a system store with a string value 
   * 
   * @param       {number}      systemId    ID of the system store to test (only TSS_LAYER currently supported)
   * @param       {string}      strValue    String value to compare to
   * @param       {Object}      Pelem       Currently active element (may be needed by future tests)     
   * @return      {boolean}                 True if the test succeeds 
   */       
  ifStore(systemId: number, strValue: string, Pelem: HTMLElement): boolean {
    var result=true;
    if(systemId == this.TSS_LAYER) {
      result = (this.keymanweb.osk.layerId === strValue);
    } else if(systemId == this.TSS_PLATFORM) {
      var i,constraint,constraints=strValue.split(' ');
      for(i=0; i<constraints.length; i++) {
        constraint=constraints[i].toLowerCase();
        switch(constraint) {
          case 'touch':
          case 'hardware':
            if(this.keymanweb.util.activeDevice.touchable != (constraint == 'touch')) {
              result=false;
            }
        }

        switch(constraint) {
          case 'windows':
          case 'android':
          case 'ios':
          case 'macosx':
          case 'linux':
            if(this.keymanweb.util.activeDevice.OS.toLowerCase() != constraint) {
              result=false;
            }
        }

        switch(constraint) {
          case 'tablet':
          case 'phone':
          case 'desktop':
            if(this.keymanweb.util.activeDevice.formFactor != constraint) {
              result=false;
            }
        }

        switch(constraint) {
          case 'web':
            if(this.keymanweb.util.activeDevice.browser == 'native') {
              result=false; // web matches anything other than 'native'
            }
            break;
          case 'native':
          case 'ie':
          case 'chrome':
          case 'firefox':
          case 'safari':
          case 'opera':
            if(this.keymanweb.util.activeDevice.browser != constraint) {
              result=false;
            }
        }
      }
    }
    return result; //Moved from previous line, now supports layer selection, Build 350 
  }

  /**
   * KSETS sets the value of a system store to a string  
   * 
   * @param       {number}      systemId    ID of the system store to set (only TSS_LAYER currently supported)
   * @param       {string}      strValue    String to set as the system store content 
   * @param       {Object}      Pelem       Currently active element (may be needed in future tests)     
   * @return      {boolean}                 True if command succeeds
   *                                        (i.e. for TSS_LAYER, if the layer is successfully selected)
   */    
  setStore(systemId: number, strValue: string, Pelem: HTMLElement): boolean {
    this.resetContextCache();
    if(systemId == this.TSS_LAYER) {
      return this.keymanweb.osk.showLayer(strValue);     //Buld 350, osk reference now OK, so should work
    } else {
      return false;
    }
  }

  /**
   * Load an option store value from a cookie or default value
   * 
   * @param       {string}      kbdName     keyboard internal name
   * @param       {string}      storeName   store (option) name, embedded in cookie name
   * @param       {string}      dfltValue   default value
   * @return      {string}                  current or default option value   
   */    
  loadStore(kbdName: string, storeName:string, dfltValue:string): string {
    this.resetContextCache();
    var cName='KeymanWeb_'+kbdName+'_Option_'+storeName,cValue=this.keymanweb.util.loadCookie(cName);
    if(typeof cValue[storeName] != 'undefined') {
      return decodeURI(cValue[storeName]);
    } else {
      return dfltValue;
    }
  }

  /**
   * Save an option store value to a cookie 
   * 
   * @param       {string}      storeName   store (option) name, embedded in cookie name
   * @param       {string}      optValue    option value to save
   * @return      {boolean}                 true if save successful
   */    
  saveStore(storeName:string, optValue:string): boolean {
    this.resetContextCache();
    var kbd=this.keymanweb.keyboardManager.activeKeyboard;
    if(!kbd || typeof kbd['KI'] == 'undefined' || kbd['KI'] == '') {
      return false;
    }
    
    var cName='KeymanWeb_'+kbd['KI']+'_Option_'+storeName, cValue=encodeURI(optValue);

    this.keymanweb.util.saveCookie(cName,cValue);
    return true;
  }

  resetContextCache(): void {
    this.cachedContext.reset();
  }
  
  // I3318 - deadkey changes START
  /**
   * Function     _DeadkeyResetMatched
   * Scope        Private
   * Description  Clear all matched deadkey flags
   */       
  _DeadkeyResetMatched(): void {                   
    var Li, _Dk = this._DeadKeys;
    for(Li = 0; Li < _Dk.length; Li++) {
      (<Deadkey>_Dk[Li]).reset();
    }
  }

  /**
   * Function     _DeadkeyDeleteMatched
   * Scope        Private
   * Description  Delete matched deadkeys from context
   */       
  _DeadkeyDeleteMatched(): void {              
    var Li, _Dk = this._DeadKeys;
    for(Li = 0; Li < _Dk.length; Li++) {
      if(_Dk[Li].matched) {
        _Dk.splice(Li,1);
      }
    }
  }

  /**
   * Function     _DeadkeyAdjustPos
   * Scope        Private
   * @param       {number}      Lstart      start position in context
   * @param       {number}      Ldelta      characters to adjust by   
   * Description  Adjust saved positions of deadkeys in context
   */       
  _DeadkeyAdjustPos(Lstart: number, Ldelta: number): void {
    var Li, _Dk = this._DeadKeys;
    for(Li = 0; Li < _Dk.length; Li++) {
      if(_Dk[Li].p > Lstart) {
        _Dk[Li].p += Ldelta;
      }
    }
  }

  clearDeadkeys = function(): void {
    this._DeadKeys = [];
  }
  // I3318 - deadkey changes END

  /**
   * Function     processKeystroke
   * Scope        Private
   * @param       {Object}        device      The device object properties to be utilized for this keystroke.
   * @param       {Object}        element     The page element receiving input
   * @param       {Object}        keystroke   The input keystroke (with its properties) to be mapped by the keyboard.
   * Description  Encapsulates calls to keyboard input processing.
   * @returns     {number}        0 if no match is made, otherwise 1.
   */
  processKeystroke(device, element: HTMLElement, keystroke:KeyEvent|LegacyKeyEvent) {
    // Clear internal state tracking data from prior keystrokes.
    (<any>this.keymanweb)._CachedSelectionStart = null; // I3319     
    this._DeadkeyResetMatched();       // I3318    
    this.resetContextCache();

    // Ensure the settings are in place so that KIFS/ifState activates and deactivates
    // the appropriate rule(s) for the modeled device.
    this.keymanweb.util.activeDevice = device;

    // Calls the start-group of the active keyboard.
    return this.keymanweb.keyboardManager.activeKeyboard['gs'](element, keystroke);
  }
  
  /**
   * Legacy entry points (non-standard names)- included only to allow existing IME keyboards to continue to be used
   */
  ['getLastActiveElement'](): HTMLElement {
    return this.keymanweb.domManager.getLastActiveElement(); 
  }

  ['focusLastActiveElement'](): void { 
    this.keymanweb.domManager.focusLastActiveElement(); 
  }

  //The following entry points are defined but should not normally be used in a keyboard, as OSK display is no longer determined by the keyboard
  ['hideHelp'](): void {
    this.keymanweb.osk._Hide(true);
  }

  ['showHelp'](Px: number, Py: number): void {
    this.keymanweb.osk._Show(Px,Py);
  }

  ['showPinnedHelp'](): void {
    this.keymanweb.osk.userPositioned=true; 
    this.keymanweb.osk._Show(-1,-1);
  }

  resetContext() {
    this.keymanweb.osk.layerId = 'default';

    this.clearDeadkeys();
    this.resetContextCache();
    this.resetVKShift();

    this.keymanweb.osk._Show();
  };

  /**
   * Function     _SelPos
   * Scope        Private
   * @param       {Object}  Pelem   Element
   * @return      {number}          Selection start
   * Description  Get start of selection (with supplementary plane modifications)
   */   
  _SelPos(Pelem: HTMLElement) {
    var Ldoc: Document, Ldv: Window, isMSIE=(this.keymanweb.util._GetIEVersion()<999); // I3363 (Build 301)

    if((<any>this.keymanweb).isPositionSynthesized())
      return this.keymanweb.touchAliasing.getTextCaret(Pelem);

    if(Pelem._KeymanWebSelectionStart) {
      return Pelem._KeymanWebSelectionStart;
    } else if ((Ldoc = Pelem.ownerDocument) && (Ldv=Ldoc.defaultView)) {
      // Mozilla, IE9 
      if(Pelem instanceof Ldv.HTMLInputElement || Pelem instanceof Ldv.HTMLTextAreaElement) {
        if(Pelem.setSelectionRange) {
          return Pelem.value.substr(0, Pelem.selectionStart)._kmwLength();
        } // contentEditable elements, Mozilla midas
      } else if(Ldv.getSelection &&  Pelem.ownerDocument.designMode.toLowerCase() == 'on') {
        var Lsel = Ldv.getSelection();
        if(Lsel.focusNode.nodeType == 3) 
          return (Lsel.focusNode as Text).substringData(0,Lsel.focusOffset)._kmwLength(); 
      }
    }
    

  
    
    return 0;
  }

  /**
   * Reset OSK shift states when entering or exiting the active element
   **/    
  resetVKShift() {
    if(!this.keymanweb.uiManager.isActivating) 
    {
      if(this.keymanweb.osk._UpdateVKShift) {
        this.keymanweb.osk._UpdateVKShift(null,15,0);  //this should be enabled !!!!! TODO
      }
    }
  }
}<|MERGE_RESOLUTION|>--- conflicted
+++ resolved
@@ -128,10 +128,7 @@
           && this.keymanweb.domManager._IsMozillaEditableIframe(Lelem, 0)) {
         Lelem = (<any>Lelem).documentElement;  // I3363 (Build 301)
       }
-<<<<<<< HEAD
-=======
-
->>>>>>> fff7e95b
+      
       Lelem._KeymanWebSelectionStart=Ls;
       Lelem._KeymanWebSelectionEnd=Le;
       DOMEventHandlers.states._IgnoreNextSelChange = 0;
