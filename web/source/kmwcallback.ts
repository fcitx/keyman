/// <reference path="kmwexthtml.ts" />  // Includes KMW-added property declaration extensions for HTML elements.
/// <reference path="kmwtypedefs.ts" /> // Includes type definitions for basic KMW types.
/// <reference path="kmwbase.ts" />

/***
   KeymanWeb 10.0
   Copyright 2017 SIL International
***/

namespace com.keyman {
  /*
  * Type alias definitions to reflect the parameters of the fullContextMatch() callback (KMW 10+).
  * No constructors or methods since keyboards will not utilize the same backing prototype, and
  * property names are shorthanded to promote minification.
  */

  type PlainKeyboardStore = string;

  // TODO:  Implement the new 'store object-orientation proposal.
  export type KeyboardStoreElement = (string|{'d': number});
  export type ComplexKeyboardStore = KeyboardStoreElement[]; 

  type KeyboardStore = PlainKeyboardStore | ComplexKeyboardStore;
  type RuleChar = string;

  class RuleDeadkey {
    /** Discriminant field - 'd' for Deadkey.
     */
    ['t']: 'd';

    /**
     * Value:  the deadkey's ID.
     */
    ['d']: number; // For 'd'eadkey; also reflects the Deadkey class's 'd' property.
  }

  class ContextAny {
    /** Discriminant field - 'a' for `any()`.
     */
    ['t']: 'a';

    /**
     * Value:  the store to search.
     */
    ['a']: KeyboardStore; // For 'a'ny statement.
  }

  class RuleIndex {
    /** Discriminant field - 'i' for `index()`.
     */
    ['t']: 'i';
    
    /**
     * Value:  {'s': the Store from which to output, 'o': the Offset into the current rule's context.}
     */
    ['i']: {'s': KeyboardStore, 'o': number}; // For 'i'ndex statement.
  }

  class ContextEx {
    /** Discriminant field - 'c' for `context()`.
     */
    ['t']: 'c';
    
    /**
     * Value:  The offset into the current rule's context to be matched.
     */
    ['c']: number; // For 'c'ontext statement.
  }

  type ContextNonCharEntry = RuleDeadkey | ContextAny | RuleIndex | ContextEx;
  type ContextEntry = RuleChar | ContextNonCharEntry;

  /**
   * Cache of context storing and retrieving return values from KC
   * Must be reset prior to each keystroke and after any text changes
   * MCD 3/1/14   
   **/         
  class CachedContext {
    _cache: string[][];
    
    reset(): void { 
      this._cache = []; 
    }

    get(n: number, ln: number): string { 
      // return null; // uncomment this line to disable context caching
      if(typeof this._cache[n] == 'undefined') {
        return null;
      } else if(typeof this._cache[n][ln] == 'undefined') {
        return null;
      }
      return this._cache[n][ln];
    }

    set(n: number, ln: number, val: string): void { 
      if(typeof this._cache[n] == 'undefined') { 
        this._cache[n] = []; 
      } 
      this._cache[n][ln] = val; 
    }
  };

  type CachedExEntry = {valContext: (string|number)[], deadContext: Deadkey[]};
  /** 
   * An extended version of cached context storing designed to work with 
   * `fullContextMatch` and its helper functions.
   */
  class CachedContextEx {
    _cache: CachedExEntry[][];
    
    reset(): void {
      this._cache = [];
    }

    get(n: number, ln: number): CachedExEntry {
      // return null; // uncomment this line to disable context caching
      if(typeof this._cache[n] == 'undefined') {
        return null;
      } else if(typeof this._cache[n][ln] == 'undefined') {
        return null;
      }
      return this._cache[n][ln];
    }

    set(n: number, ln: number, val: CachedExEntry): void { 
      if(typeof this._cache[n] == 'undefined') { 
        this._cache[n] = []; 
      } 
      this._cache[n][ln] = val; 
    }
  };

  // Defines the base Deadkey-tracking object.
  class Deadkey {
    p: number;  // Position of deadkey
    d: number;  // Numerical id of the deadkey
    o: number;  // Ordinal value of the deadkey (resolves same-place conflicts)
    matched: number;

    static ordinalSeed: number = 0;

    constructor(pos: number, id: number) {
      this.p = pos;
      this.d = id;
      this.o = Deadkey.ordinalSeed++;
    }

    match(p: number, d: number): boolean {
      var result:boolean = (this.p == p && this.d == d);

      return result;
    }

    set(): void {
      this.matched = 1;
    }

    reset(): void {
      this.matched = 0;
    }

    before(other: Deadkey): boolean {
      return this.o < other.o;
    }
  }

  class BeepData {
    e: HTMLElement;
    c: string;

    constructor(e: HTMLElement) {
      this.e = e;
      this.c = e.style.backgroundColor;
    }

    reset(): void {
      this.e.style.backgroundColor = this.c;
    }
  }

  export class KeyboardInterface {
    keymanweb: KeymanBase;
    cachedContext: CachedContext = new CachedContext();
    cachedContextEx: CachedContextEx = new CachedContextEx();

    TSS_LAYER:    number = 33;
    TSS_PLATFORM: number = 31;

    _AnyIndices:  number[] = [];    // AnyIndex - array of any/index match indices
    _BeepObjects: BeepData[] = [];  // BeepObjects - maintains a list of active 'beep' visual feedback elements
    _BeepTimeout: number = 0;       // BeepTimeout - a flag indicating if there is an active 'beep'. 
                                    // Set to 1 if there is an active 'beep', otherwise leave as '0'.
    _DeadKeys: Deadkey[] = [];      // DeadKeys - array of matched deadkeys

    constructor(kmw: KeymanBase) {
      this.keymanweb = kmw;
    }

    /**
     * Function     KSF
     * Scope        Public
     * Description  Save keyboard focus
     */    
    saveFocus(): void {
      DOMEventHandlers.states._IgnoreNextSelChange = 1;
    }
      
    /**
     * Function     KT
     * Scope        Public
     * @param       {string}      Ptext     Text to insert
     * @param       {?number}     PdeadKey  Dead key number, if any (???)
     * @return      {boolean}               true if inserted
     * Description  Insert text into active control
     */    
    insertText(Ptext: string, PdeadKey:number): boolean {
      this.resetContextCache();
      //_DebugEnter('InsertText');
      var Lelem: Document|HTMLElement = this.keymanweb.domManager.getLastActiveElement(), Ls, Le, Lkc, Lv=false;
      if(Lelem != null) {
        Ls=Lelem._KeymanWebSelectionStart;
        Le=Lelem._KeymanWebSelectionEnd;

        this.keymanweb.uiManager.setActivatingUI(true);
        DOMEventHandlers.states._IgnoreNextSelChange = 100;
        this.keymanweb.domManager.focusLastActiveElement();
        
        if(Lelem.ownerDocument && Lelem instanceof Lelem.ownerDocument.defaultView.HTMLIFrameElement 
            && this.keymanweb.domManager._IsMozillaEditableIframe(Lelem, 0)) {
          Lelem = (<any>Lelem).documentElement;  // I3363 (Build 301)
        }
        
        Lelem._KeymanWebSelectionStart=Ls;
        Lelem._KeymanWebSelectionEnd=Le;
        DOMEventHandlers.states._IgnoreNextSelChange = 0;
        if(Ptext!=null) {
          this.output(0, Lelem, Ptext);
        }
        if((typeof(PdeadKey)!=='undefined') && (PdeadKey !== null)) {
          this.deadkeyOutput(0, Lelem, PdeadKey);
        }
        Lelem._KeymanWebSelectionStart=null;
        Lelem._KeymanWebSelectionEnd=null;
        Lv=true;
      }
      //_DebugExit('InsertText');
      return Lv;
    }
    
    /**
     * Function     registerKeyboard  KR                    
     * Scope        Public
     * @param       {Object}      Pk      Keyboard  object
     * Description  Register and load the keyboard
     */    
    registerKeyboard(Pk): void {
      this.keymanweb.keyboardManager._registerKeyboard(Pk);
    }

    /**
     * Add the basic keyboard parameters (keyboard stub) to the array of keyboard stubs
     * If no language code is specified in a keyboard it cannot be registered, 
     * and a keyboard stub must be registered before the keyboard is loaded 
     * for the keyboard to be usable.
     * 
     * @param       {Object}      Pstub     Keyboard stub object
     * @return      {?number}               1 if already registered, else null
     */    
    registerStub(Pstub): number {
      return this.keymanweb.keyboardManager._registerStub(Pstub);
    }

    /**
     * Get *cached or uncached* keyboard context for a specified range, relative to caret
     * 
     * @param       {number}      n       Number of characters to move back from caret
     * @param       {number}      ln      Number of characters to return
     * @param       {Object}      Pelem   Element to work with (must be currently focused element)
     * @return      {string}              Context string 
     * 
     * Example     [abcdef|ghi] as INPUT, with the caret position marked by |:
     *             KC(2,1,Pelem) == "e"
     *             KC(3,3,Pelem) == "def"
     *             KC(10,10,Pelem) == "abcdef"  i.e. return as much as possible of the requested string
     */    
    
    context(n: number, ln:number, Pelem:HTMLElement): string {
      var v = this.cachedContext.get(n, ln);
      if(v !== null) {
        return v;
      }
      
      var r = this.keymanweb.KC_(n, ln, Pelem);
      this.cachedContext.set(n, ln, r);
      return r;
    }
    
    /**
     * Function     nul           KN    
     * Scope        Public
     * @param       {number}      n       Length of context to check
     * @param       {Object}      Ptarg   Element to work with (must be currently focused element)
     * @return      {boolean}             True if length of context is less than or equal to n
     * Description  Test length of context, return true if the length of the context is less than or equal to n
     * 
     * Example     [abc|def] as INPUT, with the caret position marked by |:
     *             KN(3,Pelem) == TRUE
     *             KN(2,Pelem) == FALSE
     *             KN(4,Pelem) == TRUE
     */    
    nul(n: number, Ptarg: HTMLElement): boolean {
      var cx=this.context(n+1, 1, Ptarg);
      
      // With #31, the result will be a replacement character if context is empty.
      return cx === "\uFFFE";
    }

    /**
     * Function     contextMatch  KCM   
     * Scope        Public
     * @param       {number}      n       Number of characters to move back from caret
     * @param       {Object}      Ptarg   Focused element
     * @param       {string}      val     String to match
     * @param       {number}      ln      Number of characters to return
     * @return      {boolean}             True if selected context matches val
     * Description  Test keyboard context for match
     */    
    contextMatch(n: number, Ptarg: HTMLElement, val: string, ln: number): boolean {
      //KeymanWeb._Debug('KeymanWeb.KCM(n='+n+', Ptarg, val='+val+', ln='+ln+'): return '+(kbdInterface.context(n,ln,Ptarg)==val)); 
      var cx=this.context(n, ln, Ptarg);
      if(cx === val) {
        return true; // I3318
      }
      this._DeadkeyResetMatched(); // I3318
      return false;
    }

    /**
     * Builds the *cached or uncached* keyboard context for a specified range, relative to caret
     * 
     * @param       {number}      n       Number of characters to move back from caret
     * @param       {number}      ln      Number of characters to return
     * @param       {Object}      Pelem   Element to work with (must be currently focused element)
     * @return      {Array}               Context array (of strings and numbers) 
     */
    private _BuildExtendedContext(n: number, ln: number, Ptarg: HTMLElement): CachedExEntry {
      var cache = this.cachedContextEx.get(n, ln); 
      if(cache !== null) {
        return cache;
      } else {
        // By far the easiest way to correctly build what we want is to start from the right and work to what we need.
        // We may have done it for a similar cursor position before.
        cache = this.cachedContextEx.get(n, n);
        if(cache === null) {
          // First, let's make sure we have a cloned, sorted copy of the deadkey array.
          this._DeadKeys.sort(function(a: Deadkey, b: Deadkey) {
            // We want descending order, so we want 'later' deadkeys first.
            if(a.p != b.p) {
              return b.p - a.p;
            } else {
              return b.o - a.o;
            }
          });

          var unmatchedDeadkeys = [].concat(this._DeadKeys);

          // Time to build from scratch!
          var index = 0;
          cache = { valContext: [], deadContext: []};
          while(cache.valContext.length < n) {
            // As adapted from `deadkeyMatch`.
            var sp=this._SelPos(Ptarg);
            var deadPos = sp - index;
            if(unmatchedDeadkeys.length > 0 && unmatchedDeadkeys[0].p == deadPos) {
              // Take the deadkey.
              cache.deadContext[n-cache.valContext.length-1] = unmatchedDeadkeys[0];
              cache.valContext = [unmatchedDeadkeys[0].d].concat(cache.valContext);
              unmatchedDeadkeys.splice(0, 1);
            } else {
              // Take the character.  We get "\ufffe" if it doesn't exist.
              var kc = this.context(++index, 1, Ptarg);
              cache.valContext = ([kc] as (string|number)[]).concat(cache.valContext);
            }
          }
          this.cachedContextEx.set(n, n, cache);
        }

        // Now that we have the cache...
        var subCache = cache;
        subCache.valContext = subCache.valContext.slice(0, ln);
        for(var i=0; i < subCache.valContext.length; i++) {
          if(subCache[i] == '\ufffe') {
            subCache.valContext.splice(0, 1);
            subCache.deadContext.splice(0, 1);
          }
        }

        if(subCache.valContext.length == 0) {
          subCache.valContext = ['\ufffe'];
          subCache.deadContext = [];
        }

        this.cachedContextEx.set(n, ln, subCache);

        return subCache;
      }
    }

    /**
     * Function       fullContextMatch    KFCM
     * Scope          Private
     * @param         {number}    n       Number of characters to move back from caret
     * @param         {Object}    Ptarg   Focused element
     * @param         {Array}     rule    An array of ContextEntries to match.
     * @return        {boolean}           True if the fully-specified rule context matches the current KMW state.
     * 
     * A KMW 10+ function designed to bring KMW closer to Keyman Desktop functionality,
     * near-directly modeling (externally) the compiled form of Desktop rules' context section.
     */
    fullContextMatch(n: number, Ptarg: HTMLElement, rule: ContextEntry[]): boolean {
      // Stage one:  build the context index map.
      var fullContext = this._BuildExtendedContext(n, rule.length, Ptarg);
      var context = fullContext.valContext;
      var deadContext = fullContext.deadContext;

      var mismatch = false;

      var assertNever = function(x: never): never {
        // Could be accessed by improperly handwritten calls to `fullContextMatch`.
        throw new Error("Unexpected object in fullContextMatch specification: " + x);
      }

      // Stage two:  time to match against the rule specified.
      for(var i=0; i < rule.length; i++) {
        if(typeof rule[i] == 'string') {
          var str = rule[i] as string;
          if(str != context[i]) {
            mismatch = true;
            break;
          }
        } else {
          // TypeScript needs a cast to this intermediate type to do its discriminated union magic.
          var r = rule[i] as ContextNonCharEntry;
          switch(r.t) {
            case 'd':
              // We still need to set a flag here; 
              if(r['d'] != context[i]) {
                mismatch = true;
              } else {
                deadContext[i].set();
              }
              break;
            case 'a':
              // TODO:  Remove the `string` requirement.
              var lookup = (typeof(context[i]) == 'string' ? context[i] as string : {'d': context[i] as number});
              if(!this.any(i, lookup, r.a)) {
                mismatch = true;
              } else if(deadContext[i] !== undefined) {
                deadContext[i].set();
              }
              break;
            case 'i':
              var ch = this._Index(r.i.s, r.i.o);

              if(ch !== undefined && (typeof(ch) == 'string' ? ch : ch.d) !== context[i]) {
                mismatch = true;
              } else if(deadContext[i] !== undefined) {
                deadContext[i].set();
              }
              break;
            case 'c':            
              if(context[r.c - 1] != context[i]) {
                mismatch = true;
              } else if(deadContext[i] !== undefined) {
                deadContext[i].set();
              }
              break;
            default:
              assertNever(r);
          }
        }

        if(mismatch) {
          break;
        }
      }

      if(mismatch) {
        // Reset the matched 'any' indices, if any.
        this._DeadkeyResetMatched();
        this._AnyIndices = [];
      }

      return !mismatch;
    }

    /**
     * Function     KIK      
     * Scope        Public
     * @param       {Object}  e   keystroke event
     * @return      {boolean}     true if keypress event
     * Description  Test if event as a keypress event
     */    
    isKeypress(e: KeyEvent):boolean {
      if(this.keymanweb.keyboardManager.activeKeyboard['KM']) {   // I1380 - support KIK for positional layouts
        return !e.LisVirtualKey;             // will now return true for U_xxxx keys, but not for T_xxxx keys
      } else {
        return this.keymanweb.keyMapManager._USKeyCodeToCharCode(e) ? true : false; // I1380 - support KIK for positional layouts
      }
    }
    
    /**
     * Function     keyMatch      KKM      
     * Scope        Public
     * @param       {Object}      e           keystroke event
     * @param       {number}      Lruleshift
     * @param       {number}      Lrulekey
     * @return      {boolean}                 True if key matches rule
     * Description  Test keystroke with modifiers against rule
     */    
    keyMatch(e: KeyEvent, Lruleshift:number, Lrulekey:number): boolean {
      var retVal = false; // I3318
      var keyCode = (e.Lcode == 173 ? 189 : e.Lcode);  //I3555 (Firefox hyphen issue)

      var bitmask = this.keymanweb.keyboardManager.getKeyboardModifierBitmask();
      var modifierBitmask = bitmask & this.keymanweb.osk.modifierBitmasks["ALL"];
      var stateBitmask = bitmask & this.keymanweb.osk.stateBitmasks["ALL"];

      if(e.vkCode > 255) {
        keyCode = e.vkCode; // added to support extended (touch-hold) keys for mnemonic layouts
      }
        
      if(e.LisVirtualKey || keyCode > 255) {
        if((Lruleshift & 0x4000) == 0x4000 || (keyCode > 255)) { // added keyCode test to support extended keys
          retVal = ((Lrulekey == keyCode) && ((Lruleshift & modifierBitmask) == e.Lmodifiers)); //I3318, I3555
          retVal = retVal && this.stateMatch(e, Lruleshift & stateBitmask);
        }
      } else if((Lruleshift & 0x4000) == 0) {
        retVal = (keyCode == Lrulekey); // I3318, I3555
      }
      if(!retVal) {
        this._DeadkeyResetMatched();  // I3318
      }
      return retVal; // I3318
    };

    /**
     * Function     stateMatch    KSM
     * Scope        Public
     * @param       {Object}      e       keystroke event
     * @param       {number}      Lstate  
     * Description  Test keystroke against state key rules
     */
    stateMatch(e: KeyEvent, Lstate: number) {
      return ((Lstate & e.Lstates) == Lstate);
    }

    /**
     * Function     keyInformation  KKI
     * Scope        Public
     * @param       {Object}      e
     * @return      {Object}              Object with event's virtual key flag, key code, and modifiers
     * Description  Get object with extended key event information
     */    
    keyInformation(e: KeyEvent): KeyInformation {
      var ei = new KeyInformation();
      ei['vk'] = e.LisVirtualKey;
      ei['code'] = e.Lcode;
      ei['modifiers'] = e.Lmodifiers;
      return ei;
    };

    /**
     * Function     deadkeyMatch  KDM      
     * Scope        Public
     * @param       {number}      n       current cursor position
     * @param       {Object}      Ptarg   target element
     * @param       {number}      d       deadkey
     * @return      {boolean}             True if deadkey found selected context matches val
     * Description  Match deadkey at current cursor position
     */    
    deadkeyMatch(n: number, Ptarg: HTMLElement, d: number): boolean {
      if(this._DeadKeys.length == 0) {
        return false; // I3318
      }

      var sp=this._SelPos(Ptarg);
      n = sp - n;
      for(var i = 0; i < this._DeadKeys.length; i++) {
        // Don't re-match an already-matched deadkey.  It's possible to have two identical 
        // entries, and they should be kept separately.
        if(this._DeadKeys[i].match(n, d) && !this._DeadKeys[i].matched) {
          this._DeadKeys[i].set();
          // Assumption:  since we match the first possible entry in the array, we
          // match the entry with the lower ordinal - the 'first' deadkey in the position.
          return true; // I3318
        }
      }
      this._DeadkeyResetMatched(); // I3318

      return false;
    }
    
    /**
     * Function     beepReset   KBR      
     * Scope        Public
     * Description  Reset/terminate beep or flash (not currently used: Aug 2011)
     */    
    beepReset(): void {
      this.resetContextCache();

      var Lbo;
      this._BeepTimeout = 0;
      for(Lbo=0;Lbo<this._BeepObjects.length;Lbo++) { // I1511 - array prototype extended
        this._BeepObjects[Lbo].reset();
      }
      this._BeepObjects = [];
    }
      
    /**
     * Function     beep          KB      
     * Scope        Public
     * @param       {Object}      Pelem     element to flash
     * Description  Flash body as substitute for audible beep
     */    
    beep(Pelem: HTMLElement|Document): void {
      this.resetContextCache();
      
      var Pdoc = Pelem as Document;  // Shorthand for following if, which verifies if it actually IS a Document.
      if(Pdoc.defaultView && Pelem instanceof Pdoc.defaultView.Document) {
        Pelem=Pdoc.body; // I1446 - beep sometimes fails to flash when using OSK and rich control
      }

      Pelem = Pelem as HTMLElement; // After previous block, true.
      
      if(!Pelem.style || typeof(Pelem.style.backgroundColor)=='undefined') {
        return;
      }

      for(var Lbo=0; Lbo<this._BeepObjects.length; Lbo++) { // I1446 - beep sometimes fails to return background color to normal
                                                                  // I1511 - array prototype extended
        if(this._BeepObjects[Lbo].e == Pelem) {
          return;
        }
      }
      
      this._BeepObjects = this.keymanweb._push(this._BeepObjects, new BeepData(Pelem));
      Pelem.style.backgroundColor = '#000000';
      if(this._BeepTimeout == 0) {
        this._BeepTimeout = 1;
        window.setTimeout(this.beepReset.bind(this), 50);
      }
    }

    _ExplodeStore(store: KeyboardStore): ComplexKeyboardStore {
      if(typeof(store) == 'string') {
        var kbdTag = this.keymanweb.keyboardManager.getActiveKeyboardTag();

        // Is the result cached?
        if(kbdTag.stores[store]) {
          return kbdTag.stores[store];
        }

        // Nope, so let's build its cache.
        var result: ComplexKeyboardStore = [];
        for(var i=0; i < store._kmwLength(); i++) {
          result.push(store._kmwCharAt(i));
        }

        // Cache the result for later!
        kbdTag.stores[store] = result;
        return result;
      } else {
        return store;
      }
    }
    
    /**
     * Function     any           KA      
     * Scope        Public
     * @param       {number}      n     character position (index) 
     * @param       {string}      ch    character to find in string
     * @param       {string}      s     'any' string   
     * @return      {boolean}           True if character found in 'any' string, sets index accordingly
     * Description  Test for character matching
     */    
    any(n: number, ch: KeyboardStoreElement, s: KeyboardStore): boolean {
      if(ch == '') {
        return false;
      }
      
      s = this._ExplodeStore(s);
      var Lix = -1;
      for(var i=0; i < s.length; i++) {
        if(typeof(s[i]) == 'string') {
          if(s[i] == ch) {
            Lix = i;
            break;
          }
        } else if(s[i]['d'] === ch['d']) {
          Lix = i;
          break;
        }
      }
      this._AnyIndices[n] = Lix;
      return Lix >= 0;
    }

    /**
     * Function     _Index
     * Scope        Public 
     * @param       {string}      Ps      string
     * @param       {number}      Pn      index
     * Description  Returns the character from a store string according to the offset in the index array
     */
    _Index(Ps: KeyboardStore, Pn: number): KeyboardStoreElement {        
      Ps = this._ExplodeStore(Ps);

      if(this._AnyIndices[Pn-1] < Ps.length) {   //I3319
        return Ps[this._AnyIndices[Pn-1]];
      } else {
        /* Should not be possible for a compiled keyboard, but may arise 
        * during the development of handwritten keyboards.
        */
        console.warn("Unmatched contextual index() statement detected in rule with index " + Pn + "!");
        return "";
      }
    }

    /**
     * Function     indexOutput   KIO
     * Scope        Public
     * @param       {number}      Pdn     no of character to overwrite (delete)
     * @param       {string}      Ps      string
     * @param       {number}      Pn      index
     * @param       {Object}      Pelem   element to output to
     * Description  Output a character selected from the string according to the offset in the index array
     */
    indexOutput(Pdn: number, Ps: KeyboardStore, Pn: number, Pelem: HTMLElement): void {
      this.resetContextCache();

      var indexChar = this._Index(Ps, Pn);
      if(indexChar !== "") {
        if(typeof indexChar == 'string' ) {
          this.output(Pdn,Pelem,indexChar);  //I3319
        } else {
          this.deadkeyOutput(Pdn, Pelem, indexChar['d']);
        }
      } 
    }
    
    
    /**
     * Function     deleteContext KDC  
     * Scope        Public
     * @param       {number}      dn      number of context entries to overwrite
     * @param       {Object}      Pelem   element to output to 
     * @param       {string}      s       string to output   
     * Description  Keyboard output
     */
    deleteContext(dn: number, Pelem): void {
      var context: CachedExEntry;

      // We want to control exactly which deadkeys get removed.
      if(dn > 0) {
        context = this._BuildExtendedContext(dn, dn, Pelem);
        for(var i=0; i < context.deadContext.length; i++) {
          var dk = context.deadContext[i];

          if(dk) {
            // Remove deadkey in context.
            var index = this._DeadKeys.indexOf(dk);
            this._DeadKeys.splice(index, 1);

            // Reduce our reported context size.
            dn--;
          }
        }
      }

      // If a matched deadkey hasn't been deleted, we don't WANT to delete it.
      this._DeadkeyResetMatched();

      // Why reinvent the wheel?  Delete the remaining characters by 'inserting a blank string'.
      this.output(dn, Pelem, '');
    }

    /**
     * Function     output        KO  
     * Scope        Public
     * @param       {number}      dn      number of characters to overwrite
     * @param       {Object}      Pelem   element to output to 
     * @param       {string}      s       string to output   
     * Description  Keyboard output
     */
    output(dn: number, Pelem, s:string): void {
      this.resetContextCache();
      
      // KeymanTouch for Android uses direct insertion of the character string
      if('oninserttext' in this.keymanweb) {
        this.keymanweb['oninserttext'](dn,s);
      }

      var Ldoc: Document;
      if(Pelem.body) {
        Ldoc=Pelem;
      } else {
        Ldoc=Pelem.ownerDocument;	// I1481 - integration with rich editors not working 100%
      }
<<<<<<< HEAD
      var Li, Ldv;
    
      if(Pelem.className.indexOf('keymanweb-input') >= 0) {
        var t=this.keymanweb.touchAliasing.getTextBeforeCaret(Pelem);
        if(dn > 0) {
          t=t._kmwSubstr(0,t._kmwLength()-dn)+s; 
        } else {
          t=t+s;
        }
        
        this.keymanweb.touchAliasing.setTextBeforeCaret(Pelem,t);

        // Adjust deadkey positions
        this._DeadkeyDeleteMatched(); // I3318
        if(dn >= 0) {        
          this._DeadkeyAdjustPos(this._SelPos(Pelem), -dn + s._kmwLength()); // I3318,I3319
        }
        return;
=======

      if((dn >= 0 || s) && Pelem == DOMEventHandlers.states.activeElement) {
        // Record that we've made an edit.
        DOMEventHandlers.states.changed = true;
      }
      return;
    }
  
    if (Ldoc  &&  (Ldv=Ldoc.defaultView)  &&  Ldv.getSelection  &&  
        (Ldoc.designMode.toLowerCase() == 'on' || Pelem.contentEditable == 'true' || Pelem.contentEditable == 'plaintext-only' || Pelem.contentEditable === '')      
      ) { // I2457 - support contentEditable elements in mozilla, webkit
      /* Editable iframe and contentEditable elements for mozilla */
      var _IsEditableIframe = Ldoc.designMode.toLowerCase() == 'on';
      if(_IsEditableIframe) {
        var _CacheableCommands = this._CacheCommands(Ldoc);
>>>>>>> f5cbcd05
      }
    
      if (Ldoc  &&  (Ldv=Ldoc.defaultView)  &&  Ldv.getSelection  &&  
          (Ldoc.designMode.toLowerCase() == 'on' || Pelem.contentEditable == 'true' || Pelem.contentEditable == 'plaintext-only' || Pelem.contentEditable === '')      
        ) { // I2457 - support contentEditable elements in mozilla, webkit
        /* Editable iframe and contentEditable elements for mozilla */
        var _IsEditableIframe = Ldoc.designMode.toLowerCase() == 'on';
        if(_IsEditableIframe) {
          var _CacheableCommands = this._CacheCommands(Ldoc);
        }
      
        var Lsel = Ldv.getSelection();
        var LselectionStart = Lsel.focusNode.nodeValue ? Lsel.focusNode.substringData(0,Lsel.focusOffset)._kmwLength() : 0;  // I3319
        
        if(!Lsel.isCollapsed) {
          Lsel.deleteFromDocument();  // I2134, I2192
        }
        //KeymanWeb._Debug('KO: focusOffset='+Lsel.focusOffset+', dn='+dn+', s='+s+' focusNode.type='+Lsel.focusNode.nodeType+', focusNode.parentNode.tagName='+(Lsel.focusNode.parentNode?Lsel.focusNode.parentNode.tagName:'NULL') );

        var Lrange = Lsel.getRangeAt(0);
        if(dn > 0) {
          Lrange.setStart(Lsel.focusNode, Lsel.focusOffset - Lsel.focusNode.nodeValue.substr(0,Lsel.focusOffset)._kmwSubstr(-dn).length); // I3319
          Lrange.deleteContents();
        }

        //KeymanWeb._Debug('KO: focusOffset='+Lsel.focusOffset+', dn='+dn+', s='+s+' focusNode.type='+Lsel.focusNode.nodeType+', focusNode.parentNode.tagName='+(Lsel.focusNode.parentNode?Lsel.focusNode.parentNode.tagName:'NULL') );

        if(s._kmwLength() > 0) { // I2132 - exception if s.length > 0, I3319
          if(Lsel.focusNode.nodeType == 3) {
            // I2134, I2192
            // Already in a text node
            //KeymanWeb._Debug('KO: Already in a text node, adding "'+s+'": '+Lsel.focusOffset + '-> '+Lsel.toString());
            var LfocusOffset = Lsel.focusOffset;
            //KeymanWeb._Debug('KO: node.text="'+Lsel.focusNode.data+'", node.length='+Lsel.focusNode.length);
            Lsel.focusNode.insertData(Lsel.focusOffset, s);
            try {
              Lsel.extend(Lsel.focusNode, LfocusOffset + s.length); 
            } catch(e) {
              // Chrome (through 4.0 at least) throws an exception because it has not synchronised its content with the selection.  scrollIntoView synchronises the content for selection
              Lsel.focusNode.parentNode.scrollIntoView();
              Lsel.extend(Lsel.focusNode, LfocusOffset + s.length);
            }
          } else {
            // Create a new text node - empty control
            //KeymanWeb._Debug('KO: Creating a new text node for "'+s+'"');
            var n = Ldoc.createTextNode(s);
            Lrange.insertNode(n);
            Lsel.extend(n,s.length);
          }
        }

        if(_IsEditableIframe) {
          this._CacheCommandsReset(Ldoc, _CacheableCommands, null);// I2457 - support contentEditable elements in mozilla, webkit
        }
        
        Lsel.collapseToEnd();

        // Adjust deadkey positions 
        if(dn >= 0) {
          this._DeadkeyDeleteMatched();                                  // I3318
          this._DeadkeyAdjustPos(LselectionStart, -dn + s._kmwLength()); // I3318
        } // Internet Explorer   (including IE9)   
      } else if (Pelem.setSelectionRange) {                                        
        var LselectionStart, LselectionEnd;
              
        if(Pelem._KeymanWebSelectionStart != null) {// changed to allow a value of 0
          LselectionStart = Pelem._KeymanWebSelectionStart;
          LselectionEnd = Pelem._KeymanWebSelectionEnd;
        } else {
          LselectionStart = Pelem.value._kmwCodeUnitToCodePoint(Pelem.selectionStart);  // I3319
          LselectionEnd = Pelem.value._kmwCodeUnitToCodePoint(Pelem.selectionEnd);      // I3319
        }
        
        var LscrollTop, LscrollLeft;
        if(Pelem.type.toLowerCase() == 'textarea' && typeof(Pelem.scrollTop) != 'undefined') {
          LscrollTop = Pelem.scrollTop; LscrollLeft = Pelem.scrollLeft;
        }

        if(dn < 0) {// Don't delete, leave context alone (dn = -1)
          Pelem.value = Pelem.value._kmwSubstring(0,LselectionStart) + s + Pelem.value._kmwSubstring(LselectionEnd);    //I3319
          dn = 0;
        } else if(LselectionStart < dn) {
          Pelem.value = s + Pelem.value._kmwSubstring(LselectionEnd); //I3319
        } else {
          Pelem.value = Pelem.value._kmwSubstring(0,LselectionStart-dn) + s + Pelem.value._kmwSubstring(LselectionEnd); //I3319
        }

        // Adjust deadkey positions 
        if(dn >= 0) {
          this._DeadkeyDeleteMatched(); // I3318
          this._DeadkeyAdjustPos(LselectionStart, -dn + s._kmwLength()); // I3318,I3319
        }

        if (typeof(LscrollTop) != 'undefined') {
          Pelem.scrollTop = LscrollTop;
          Pelem.scrollLeft = LscrollLeft;
        } 
        var caretPos=LselectionStart-dn+s._kmwLength();                   // I3319
        var caretPosUnits=Pelem.value._kmwCodePointToCodeUnit(caretPos);  // I3319
        
        Pelem.setSelectionRange(caretPosUnits,caretPosUnits);             // I3319
        Pelem._KeymanWebSelectionStart = null; Pelem._KeymanWebSelectionEnd = null;      
      }

<<<<<<< HEAD
      // Refresh element content after change (if needed)
      if(typeof(this.keymanweb.refreshElementContent) == 'function') {
        this.keymanweb.refreshElementContent(Pelem);
      }
=======
      if (typeof(LscrollTop) != 'undefined') {
        Pelem.scrollTop = LscrollTop;
        Pelem.scrollLeft = LscrollLeft;
      } 
      var caretPos=LselectionStart-dn+s._kmwLength();                   // I3319
      var caretPosUnits=Pelem.value._kmwCodePointToCodeUnit(caretPos);  // I3319
      
      Pelem.setSelectionRange(caretPosUnits,caretPosUnits);             // I3319
      Pelem._KeymanWebSelectionStart = null; Pelem._KeymanWebSelectionEnd = null;      
    }

    // Refresh element content after change (if needed)
    if(typeof(this.keymanweb.refreshElementContent) == 'function') {
      this.keymanweb.refreshElementContent(Pelem);
    }

    if((dn >= 0 || s) && Pelem == DOMEventHandlers.states.activeElement) {
      // Record that we've made an edit.
      DOMEventHandlers.states.changed = true;
    }
  }
  
  /**
   * Function     deadkeyOutput KDO      
   * Scope        Public
   * @param       {number}      Pdn     no of character to overwrite (delete) 
   * @param       {Object}      Pelem   element to output to 
   * @param       {number}      Pd      deadkey id
   * Description  Record a deadkey at current cursor position, deleting Pdn characters first
   */    
  deadkeyOutput(Pdn: number, Pelem: HTMLElement|Document, Pd: number): void {
    this.resetContextCache();

    if(Pdn >= 0) {
      this.output(Pdn,Pelem,"");  //I3318 corrected to >=
>>>>>>> f5cbcd05
    }
    
    /**
     * Function     deadkeyOutput KDO      
     * Scope        Public
     * @param       {number}      Pdn     no of character to overwrite (delete) 
     * @param       {Object}      Pelem   element to output to 
     * @param       {number}      Pd      deadkey id
     * Description  Record a deadkey at current cursor position, deleting Pdn characters first
     */    
    deadkeyOutput(Pdn: number, Pelem: HTMLElement|Document, Pd: number): void {
      this.resetContextCache();

      if(Pdn >= 0) {
        this.output(Pdn,Pelem,"");  //I3318 corrected to >=
      }

      var Lc: Deadkey = new Deadkey(this._SelPos(Pelem as HTMLElement), Pd);

      // Aim to put the newest deadkeys first.
      this._DeadKeys=[Lc].concat(this._DeadKeys);      
      //    _DebugDeadKeys(Pelem, 'KDeadKeyOutput: dn='+Pdn+'; deadKey='+Pd);
    }

    /**
     * Function     _CacheCommands
     * Scope        Private
     * @param       {Object}    _Document
     * @return      {Array.<string>}        List of style commands that are cacheable
     * Description  Build reate list of styles that can be applied in iframes
     */    
    private _CacheCommands = function(_Document: Document): StyleCommand[] { // I1204 - style application in IFRAMEs, I2192, I2134, I2192   
      //var _CacheableBackColor='backcolor';

      var _CacheableCommands=[
        new StyleCommand('backcolor',1), new StyleCommand('fontname',1), new StyleCommand('fontsize',1), 
        new StyleCommand('forecolor',1), new StyleCommand('bold',0), new StyleCommand('italic',0), 
        new StyleCommand('strikethrough',0), new StyleCommand('subscript',0),
        new StyleCommand('superscript',0), new StyleCommand('underline',0)
      ];
      if(_Document.defaultView) {
        this.keymanweb._push(_CacheableCommands,['hilitecolor',1]);
      }
        
      for(var n=0;n < _CacheableCommands.length; n++) { // I1511 - array prototype extended
        //KeymanWeb._Debug('Command:'+_CacheableCommands[n][0]);
        this.keymanweb._push(_CacheableCommands[n], _CacheableCommands[n][1] ?
            _Document.queryCommandValue(_CacheableCommands[n][0]) :
            _Document.queryCommandState(_CacheableCommands[n][0]));
      }
      return _CacheableCommands;
    }
    
    /**
     * Function     _CacheCommandReset
     * Scope        Private
     * @param       {Object} _Document
     *             _CacheableCommands
     *             _func      
     * Description  Restore styles in IFRAMEs (??)
     */    
    private _CacheCommandsReset = function(_Document: HTMLDocument, _CacheableCommands: StyleCommand[], _func: () => void): void {
      for(var n=0;n < _CacheableCommands.length; n++) { // I1511 - array prototype extended
        //KeymanWeb._Debug('ResetCacheCommand:'+_CacheableCommands[n][0]+'='+_CacheableCommands[n][2]);
        if(_CacheableCommands[n][1]) {
          if(_Document.queryCommandValue(_CacheableCommands[n][0]) != _CacheableCommands[n][2]) {
            if(_func) {
              _func();
            }
            _Document.execCommand(_CacheableCommands[n][0], false, _CacheableCommands[n][2]);
          }
        } else if(_Document.queryCommandState(_CacheableCommands[n][0]) != _CacheableCommands[n][2]) {
          if(_func) {
            _func();
          }
          //KeymanWeb._Debug('executing command '+_CacheableCommand[n][0]);
          _Document.execCommand(_CacheableCommands[n][0], false, null);
        }
      }
    }
    
    /**
     * KIFS compares the content of a system store with a string value 
     * 
     * @param       {number}      systemId    ID of the system store to test (only TSS_LAYER currently supported)
     * @param       {string}      strValue    String value to compare to
     * @param       {Object}      Pelem       Currently active element (may be needed by future tests)     
     * @return      {boolean}                 True if the test succeeds 
     */       
    ifStore(systemId: number, strValue: string, Pelem: HTMLElement): boolean {
      var result=true;
      if(systemId == this.TSS_LAYER) {
        result = (this.keymanweb.osk.layerId === strValue);
      } else if(systemId == this.TSS_PLATFORM) {
        var i,constraint,constraints=strValue.split(' ');
        for(i=0; i<constraints.length; i++) {
          constraint=constraints[i].toLowerCase();
          switch(constraint) {
            case 'touch':
            case 'hardware':
              if(this.keymanweb.util.activeDevice.touchable != (constraint == 'touch')) {
                result=false;
              }
          }

          switch(constraint) {
            case 'windows':
            case 'android':
            case 'ios':
            case 'macosx':
            case 'linux':
              if(this.keymanweb.util.activeDevice.OS.toLowerCase() != constraint) {
                result=false;
              }
          }

          switch(constraint) {
            case 'tablet':
            case 'phone':
            case 'desktop':
              if(this.keymanweb.util.activeDevice.formFactor != constraint) {
                result=false;
              }
          }

          switch(constraint) {
            case 'web':
              if(this.keymanweb.util.activeDevice.browser == 'native') {
                result=false; // web matches anything other than 'native'
              }
              break;
            case 'native':
            case 'ie':
            case 'chrome':
            case 'firefox':
            case 'safari':
            case 'opera':
              if(this.keymanweb.util.activeDevice.browser != constraint) {
                result=false;
              }
          }
        }
      }
      return result; //Moved from previous line, now supports layer selection, Build 350 
    }

    /**
     * KSETS sets the value of a system store to a string  
     * 
     * @param       {number}      systemId    ID of the system store to set (only TSS_LAYER currently supported)
     * @param       {string}      strValue    String to set as the system store content 
     * @param       {Object}      Pelem       Currently active element (may be needed in future tests)     
     * @return      {boolean}                 True if command succeeds
     *                                        (i.e. for TSS_LAYER, if the layer is successfully selected)
     */    
    setStore(systemId: number, strValue: string, Pelem: HTMLElement): boolean {
      this.resetContextCache();
      if(systemId == this.TSS_LAYER) {
        return this.keymanweb.osk.showLayer(strValue);     //Buld 350, osk reference now OK, so should work
      } else {
        return false;
      }
    }

    /**
     * Load an option store value from a cookie or default value
     * 
     * @param       {string}      kbdName     keyboard internal name
     * @param       {string}      storeName   store (option) name, embedded in cookie name
     * @param       {string}      dfltValue   default value
     * @return      {string}                  current or default option value   
     */    
    loadStore(kbdName: string, storeName:string, dfltValue:string): string {
      this.resetContextCache();
      var cName='KeymanWeb_'+kbdName+'_Option_'+storeName,cValue=this.keymanweb.util.loadCookie(cName);
      if(typeof cValue[storeName] != 'undefined') {
        return decodeURIComponent(cValue[storeName]);
      } else {
        return dfltValue;
      }
    }

    /**
     * Save an option store value to a cookie 
     * 
     * @param       {string}      storeName   store (option) name, embedded in cookie name
     * @param       {string}      optValue    option value to save
     * @return      {boolean}                 true if save successful
     */    
    saveStore(storeName:string, optValue:string): boolean {
      this.resetContextCache();
      var kbd=this.keymanweb.keyboardManager.activeKeyboard;
      if(!kbd || typeof kbd['KI'] == 'undefined' || kbd['KI'] == '') {
        return false;
      }
      
      var cName='KeymanWeb_'+kbd['KI']+'_Option_'+storeName, cValue=encodeURIComponent(optValue);

      this.keymanweb.util.saveCookie(cName,cValue);
      return true;
    }

    resetContextCache(): void {
      this.cachedContext.reset();
      this.cachedContextEx.reset();
    }
    
    // I3318 - deadkey changes START
    /**
     * Function     _DeadkeyResetMatched
     * Scope        Private
     * Description  Clear all matched deadkey flags
     */       
    _DeadkeyResetMatched(): void {                   
      for(let dk of this._DeadKeys) {
        dk.reset();
      }
    }

    /**
     * Function     _DeadkeyDeleteMatched
     * Scope        Private
     * Description  Delete matched deadkeys from context
     */       
    _DeadkeyDeleteMatched(): void {              
      var _Dk = this._DeadKeys;
      for(var Li = 0; Li < _Dk.length; Li++) {
        if(_Dk[Li].matched) {
          _Dk.splice(Li--,1); // Don't forget to decrement!
        }
      }
    }

<<<<<<< HEAD
    /**
     * Function     _DeadkeyAdjustPos
     * Scope        Private
     * @param       {number}      Lstart      start position in context
     * @param       {number}      Ldelta      characters to adjust by   
     * Description  Adjust saved positions of deadkeys in context
     */       
    _DeadkeyAdjustPos(Lstart: number, Ldelta: number): void {
      for(let dk of this._DeadKeys) {
        if(dk.p > Lstart) {
          dk.p += Ldelta;
        }
      }
    }
=======
  doInputEvent(_target: HTMLElement|Document) {
      var event: Event;
      // TypeScript doesn't yet recognize InputEvent as a type!
      if(typeof window['InputEvent'] == 'function') {
        event = new window['InputEvent']('input', {"bubbles": true, "cancelable": false});
      } // No else - there is no supported version in some browsers.

      // Ensure that touch-aliased elements fire as if from the aliased element.
      if(_target['base'] && _target['base']['kmw_ip']) {
        _target = _target['base'];
      }

      if(_target && event) {
        _target.dispatchEvent(event);
      }
  }

  defaultBackspace(Pelem?: HTMLElement|Document) {
    if(!Pelem) {
      Pelem = this.keymanweb.domManager.getLastActiveElement();
    }

    this.output(1, Pelem, "");
    this.doInputEvent(Pelem);
  }

  /**
   * Function     processKeystroke
   * Scope        Private
   * @param       {Object}        device      The device object properties to be utilized for this keystroke.
   * @param       {Object}        element     The page element receiving input
   * @param       {Object}        keystroke   The input keystroke (with its properties) to be mapped by the keyboard.
   * Description  Encapsulates calls to keyboard input processing.
   * @returns     {number}        0 if no match is made, otherwise 1.
   */
  processKeystroke(device, element: HTMLElement, keystroke:KeyEvent|LegacyKeyEvent) {
    // Clear internal state tracking data from prior keystrokes.
    (<any>this.keymanweb)._CachedSelectionStart = null; // I3319     
    this._DeadkeyResetMatched();       // I3318    
    this.resetContextCache();

    // Ensure the settings are in place so that KIFS/ifState activates and deactivates
    // the appropriate rule(s) for the modeled device.
    this.keymanweb.util.activeDevice = device;

    // Calls the start-group of the active keyboard.
    var matched = this.keymanweb.keyboardManager.activeKeyboard['gs'](element, keystroke);

    if(matched) {
      this.doInputEvent(element);
    }

    return matched;
  }
  
  /**
   * Legacy entry points (non-standard names)- included only to allow existing IME keyboards to continue to be used
   */
  ['getLastActiveElement'](): HTMLElement {
    return this.keymanweb.domManager.getLastActiveElement(); 
  }

  ['focusLastActiveElement'](): void { 
    this.keymanweb.domManager.focusLastActiveElement(); 
  }

  //The following entry points are defined but should not normally be used in a keyboard, as OSK display is no longer determined by the keyboard
  ['hideHelp'](): void {
    this.keymanweb.osk._Hide(true);
  }
>>>>>>> f5cbcd05

    clearDeadkeys = function(): void {
      this._DeadKeys = [];
    }
    // I3318 - deadkey changes END

    /**
     * Function     processKeystroke
     * Scope        Private
     * @param       {Object}        device      The device object properties to be utilized for this keystroke.
     * @param       {Object}        element     The page element receiving input
     * @param       {Object}        keystroke   The input keystroke (with its properties) to be mapped by the keyboard.
     * Description  Encapsulates calls to keyboard input processing.
     * @returns     {number}        0 if no match is made, otherwise 1.
     */
    processKeystroke(device, element: HTMLElement, keystroke:KeyEvent|LegacyKeyEvent) {
      // Clear internal state tracking data from prior keystrokes.
      (<any>this.keymanweb)._CachedSelectionStart = null; // I3319     
      this._DeadkeyResetMatched();       // I3318    
      this.resetContextCache();

      // Ensure the settings are in place so that KIFS/ifState activates and deactivates
      // the appropriate rule(s) for the modeled device.
      this.keymanweb.util.activeDevice = device;

      // Calls the start-group of the active keyboard.
      return this.keymanweb.keyboardManager.activeKeyboard['gs'](element, keystroke);
    }
    
    /**
     * Legacy entry points (non-standard names)- included only to allow existing IME keyboards to continue to be used
     */
    ['getLastActiveElement'](): HTMLElement {
      return this.keymanweb.domManager.getLastActiveElement(); 
    }

    ['focusLastActiveElement'](): void { 
      this.keymanweb.domManager.focusLastActiveElement(); 
    }

    //The following entry points are defined but should not normally be used in a keyboard, as OSK display is no longer determined by the keyboard
    ['hideHelp'](): void {
      this.keymanweb.osk._Hide(true);
    }

    ['showHelp'](Px: number, Py: number): void {
      this.keymanweb.osk._Show(Px,Py);
    }

    ['showPinnedHelp'](): void {
      this.keymanweb.osk.userPositioned=true; 
      this.keymanweb.osk._Show(-1,-1);
    }

    resetContext() {
      this.keymanweb.osk.layerId = 'default';

      this.clearDeadkeys();
      this.resetContextCache();
      this.resetVKShift();

      this.keymanweb.osk._Show();
    };

    /**
     * Function     _SelPos
     * Scope        Private
     * @param       {Object}  Pelem   Element
     * @return      {number}          Selection start
     * Description  Get start of selection (with supplementary plane modifications)
     */   
    _SelPos(Pelem: HTMLElement) {
      var Ldoc: Document, Ldv: Window, isMSIE=(Device._GetIEVersion()<999); // I3363 (Build 301)

      if((<any>this.keymanweb).isPositionSynthesized())
        return this.keymanweb.touchAliasing.getTextCaret(Pelem);

      if(Pelem._KeymanWebSelectionStart) {
        return Pelem._KeymanWebSelectionStart;
      } else if ((Ldoc = Pelem.ownerDocument) && (Ldv=Ldoc.defaultView)) {
        // Mozilla, IE9 
        if(Pelem instanceof Ldv.HTMLInputElement || Pelem instanceof Ldv.HTMLTextAreaElement) {
          if(Pelem.setSelectionRange) {
            return Pelem.value.substr(0, Pelem.selectionStart)._kmwLength();
          } // contentEditable elements, Mozilla midas
        } else if(Ldv.getSelection &&  Pelem.ownerDocument.designMode.toLowerCase() == 'on') {
          var Lsel = Ldv.getSelection();
          if(Lsel.focusNode.nodeType == 3) 
            return (Lsel.focusNode as Text).substringData(0,Lsel.focusOffset)._kmwLength(); 
        }
      }
      

    
      
      return 0;
    }

    /**
     * Reset OSK shift states when entering or exiting the active element
     **/    
    resetVKShift() {
      if(!this.keymanweb.uiManager.isActivating) 
      {
        if(this.keymanweb.osk._UpdateVKShift) {
          this.keymanweb.osk._UpdateVKShift(null,15,0);  //this should be enabled !!!!! TODO
        }
      }
    }
  }
}<|MERGE_RESOLUTION|>--- conflicted
+++ resolved
@@ -807,7 +807,6 @@
       } else {
         Ldoc=Pelem.ownerDocument;	// I1481 - integration with rich editors not working 100%
       }
-<<<<<<< HEAD
       var Li, Ldv;
     
       if(Pelem.className.indexOf('keymanweb-input') >= 0) {
@@ -825,24 +824,12 @@
         if(dn >= 0) {        
           this._DeadkeyAdjustPos(this._SelPos(Pelem), -dn + s._kmwLength()); // I3318,I3319
         }
+
+        if((dn >= 0 || s) && Pelem == DOMEventHandlers.states.activeElement) {
+          // Record that we've made an edit.
+          DOMEventHandlers.states.changed = true;
+        }
         return;
-=======
-
-      if((dn >= 0 || s) && Pelem == DOMEventHandlers.states.activeElement) {
-        // Record that we've made an edit.
-        DOMEventHandlers.states.changed = true;
-      }
-      return;
-    }
-  
-    if (Ldoc  &&  (Ldv=Ldoc.defaultView)  &&  Ldv.getSelection  &&  
-        (Ldoc.designMode.toLowerCase() == 'on' || Pelem.contentEditable == 'true' || Pelem.contentEditable == 'plaintext-only' || Pelem.contentEditable === '')      
-      ) { // I2457 - support contentEditable elements in mozilla, webkit
-      /* Editable iframe and contentEditable elements for mozilla */
-      var _IsEditableIframe = Ldoc.designMode.toLowerCase() == 'on';
-      if(_IsEditableIframe) {
-        var _CacheableCommands = this._CacheCommands(Ldoc);
->>>>>>> f5cbcd05
       }
     
       if (Ldoc  &&  (Ldv=Ldoc.defaultView)  &&  Ldv.getSelection  &&  
@@ -947,49 +934,17 @@
         Pelem._KeymanWebSelectionStart = null; Pelem._KeymanWebSelectionEnd = null;      
       }
 
-<<<<<<< HEAD
       // Refresh element content after change (if needed)
       if(typeof(this.keymanweb.refreshElementContent) == 'function') {
         this.keymanweb.refreshElementContent(Pelem);
       }
-=======
-      if (typeof(LscrollTop) != 'undefined') {
-        Pelem.scrollTop = LscrollTop;
-        Pelem.scrollLeft = LscrollLeft;
-      } 
-      var caretPos=LselectionStart-dn+s._kmwLength();                   // I3319
-      var caretPosUnits=Pelem.value._kmwCodePointToCodeUnit(caretPos);  // I3319
-      
-      Pelem.setSelectionRange(caretPosUnits,caretPosUnits);             // I3319
-      Pelem._KeymanWebSelectionStart = null; Pelem._KeymanWebSelectionEnd = null;      
-    }
-
-    // Refresh element content after change (if needed)
-    if(typeof(this.keymanweb.refreshElementContent) == 'function') {
-      this.keymanweb.refreshElementContent(Pelem);
-    }
-
-    if((dn >= 0 || s) && Pelem == DOMEventHandlers.states.activeElement) {
-      // Record that we've made an edit.
-      DOMEventHandlers.states.changed = true;
-    }
-  }
+
+      if((dn >= 0 || s) && Pelem == DOMEventHandlers.states.activeElement) {
+        // Record that we've made an edit.
+        DOMEventHandlers.states.changed = true;
+      }
+    }
   
-  /**
-   * Function     deadkeyOutput KDO      
-   * Scope        Public
-   * @param       {number}      Pdn     no of character to overwrite (delete) 
-   * @param       {Object}      Pelem   element to output to 
-   * @param       {number}      Pd      deadkey id
-   * Description  Record a deadkey at current cursor position, deleting Pdn characters first
-   */    
-  deadkeyOutput(Pdn: number, Pelem: HTMLElement|Document, Pd: number): void {
-    this.resetContextCache();
-
-    if(Pdn >= 0) {
-      this.output(Pdn,Pelem,"");  //I3318 corrected to >=
->>>>>>> f5cbcd05
-    }
     
     /**
      * Function     deadkeyOutput KDO      
@@ -1222,7 +1177,6 @@
       }
     }
 
-<<<<<<< HEAD
     /**
      * Function     _DeadkeyAdjustPos
      * Scope        Private
@@ -1237,8 +1191,13 @@
         }
       }
     }
-=======
-  doInputEvent(_target: HTMLElement|Document) {
+
+    clearDeadkeys = function(): void {
+      this._DeadKeys = [];
+    }
+    // I3318 - deadkey changes END
+
+    doInputEvent(_target: HTMLElement|Document) {
       var event: Event;
       // TypeScript doesn't yet recognize InputEvent as a type!
       if(typeof window['InputEvent'] == 'function') {
@@ -1253,67 +1212,16 @@
       if(_target && event) {
         _target.dispatchEvent(event);
       }
-  }
-
-  defaultBackspace(Pelem?: HTMLElement|Document) {
-    if(!Pelem) {
-      Pelem = this.keymanweb.domManager.getLastActiveElement();
-    }
-
-    this.output(1, Pelem, "");
-    this.doInputEvent(Pelem);
-  }
-
-  /**
-   * Function     processKeystroke
-   * Scope        Private
-   * @param       {Object}        device      The device object properties to be utilized for this keystroke.
-   * @param       {Object}        element     The page element receiving input
-   * @param       {Object}        keystroke   The input keystroke (with its properties) to be mapped by the keyboard.
-   * Description  Encapsulates calls to keyboard input processing.
-   * @returns     {number}        0 if no match is made, otherwise 1.
-   */
-  processKeystroke(device, element: HTMLElement, keystroke:KeyEvent|LegacyKeyEvent) {
-    // Clear internal state tracking data from prior keystrokes.
-    (<any>this.keymanweb)._CachedSelectionStart = null; // I3319     
-    this._DeadkeyResetMatched();       // I3318    
-    this.resetContextCache();
-
-    // Ensure the settings are in place so that KIFS/ifState activates and deactivates
-    // the appropriate rule(s) for the modeled device.
-    this.keymanweb.util.activeDevice = device;
-
-    // Calls the start-group of the active keyboard.
-    var matched = this.keymanweb.keyboardManager.activeKeyboard['gs'](element, keystroke);
-
-    if(matched) {
-      this.doInputEvent(element);
-    }
-
-    return matched;
-  }
-  
-  /**
-   * Legacy entry points (non-standard names)- included only to allow existing IME keyboards to continue to be used
-   */
-  ['getLastActiveElement'](): HTMLElement {
-    return this.keymanweb.domManager.getLastActiveElement(); 
-  }
-
-  ['focusLastActiveElement'](): void { 
-    this.keymanweb.domManager.focusLastActiveElement(); 
-  }
-
-  //The following entry points are defined but should not normally be used in a keyboard, as OSK display is no longer determined by the keyboard
-  ['hideHelp'](): void {
-    this.keymanweb.osk._Hide(true);
-  }
->>>>>>> f5cbcd05
-
-    clearDeadkeys = function(): void {
-      this._DeadKeys = [];
-    }
-    // I3318 - deadkey changes END
+    }
+
+    defaultBackspace(Pelem?: HTMLElement|Document) {
+      if(!Pelem) {
+        Pelem = this.keymanweb.domManager.getLastActiveElement();
+      }
+
+      this.output(1, Pelem, "");
+      this.doInputEvent(Pelem);
+    }
 
     /**
      * Function     processKeystroke
@@ -1335,7 +1243,13 @@
       this.keymanweb.util.activeDevice = device;
 
       // Calls the start-group of the active keyboard.
-      return this.keymanweb.keyboardManager.activeKeyboard['gs'](element, keystroke);
+      var matched = this.keymanweb.keyboardManager.activeKeyboard['gs'](element, keystroke);
+
+      if(matched) {
+        this.doInputEvent(element);
+      }
+
+      return matched;
     }
     
     /**
