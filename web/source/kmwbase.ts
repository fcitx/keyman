// Includes KMW-added property declaration extensions for HTML elements.
/// <reference path="kmwexthtml.ts" />
<<<<<<< HEAD
// Includes KMW-added property declaration extensions for HTML elements.
/// <reference path="kmwutils.ts" />
=======
// Defines the web-page interface object.
/// <reference path="kmwdom.ts" />
// Includes KMW-added property declaration extensions for HTML elements.
/// <reference path="kmwutils.ts" />
// Defines keyboard data & management classes.
/// <reference path="kmwkeyboards.ts" />
>>>>>>> 111321ff

/***
   KeymanWeb 10.0
   Copyright 2017 SIL International
***/

<<<<<<< HEAD
declare var keyman: any
var keyman = window['keyman'] || {};
window['keyman'] = keyman; // To preserve the name _here_ in case of minification.

class KeymanBase {
  _TitleElement = null;      // I1972 - KeymanWeb Titlebar should not be a link
  _Enabled = 1;              // Is KeymanWeb running?
  _IE = 0;                   // browser version identification
  legacy = 0;                // set true for IE 3,4,5 (I2186 - multiple IE tweaks needed)
=======
declare var keyman: KeymanBase;
var keyman: KeymanBase = window['keyman'] || {};
// window['keyman'] = keyman; // To preserve the name _here_ in case of minification.

class KeymanBase {
  _TitleElement = null;      // I1972 - KeymanWeb Titlebar should not be a link
  _DisableInput = 0;         // Should input be disabled?
  _IE = 0;                   // browser version identification
>>>>>>> 111321ff
  _IsActivatingKeymanWebUI = 0;    // ActivatingKeymanWebUI - is the KeymanWeb DIV in process of being clicked on?
  _JustActivatedKeymanWebUI = 0;   // JustActivatedKeymanWebUI - focussing back to control after KeymanWeb UI interaction  
  _IgnoreNextSelChange = 0;  // when a visual keyboard key is mouse-down, ignore the next sel change because this stuffs up our history  
  _Selection = null;
  _SelectionControl = null;
<<<<<<< HEAD
  _KeyboardStubs = [];       // KeyboardStubs - array of available keyboards
  dfltStub = null;           // First keyboard stub loaded - default for touch-screen devices, ignored on desktops
  _Keyboards = [];           // Keyboards - array of loaded keyboards
  _ActiveKeyboard = null;    // ActiveKeyboard - points to active keyboard in Keyboards array
  _ActiveStub = null;        // ActiveStub - points to active stub in KeyboardStubs  
=======
>>>>>>> 111321ff
  _AttachedElements = [];    // I1596 - attach to controls dynamically
  _ActiveElement = null;     // Currently active (focused) element  I3363 (Build 301)
  _LastActiveElement = null; // LastElem - Last active element
  _DfltStyle = '';           // Default styles
  _MasterDocument = null;    // Document with controller (to allow iframes to distinguish local/master control)
  _HotKeys = [];             // Array of document-level hotkey objects
  focusTimer = null;         // Timer to manage loss of focus to unmapped input
  focusing = false;          // Flag to manage movement of focus
  resizing = false;          // Flag to control resize events when resetting viewport parameters
  sortedInputs = [];         // List of all INPUT and TEXTAREA elements ordered top to bottom, left to right
  inputList = [];            // List of simulated input divisions for touch-devices   I3363 (Build 301)
<<<<<<< HEAD
  languageList = null;       // List of keyboard languages available for KeymanCloud
  languagesPending = [];     // Array of languages waiting to be registered
  deferredStubs = [];        // Array of pending keyboard stubs from addKeyboard(), to register after initialization
  deferredKRS = [];          // Array of pending keyboard stubs from KRS, to register afterf initialization
  deferredKR = [];           // Array of pending keyboards, to be installed at end of initialization
=======
>>>>>>> 111321ff
  waiting = null;            // Element displayed during keyboard load time
  warned = false;            // Warning flag (to prevent multiple warnings)
  baseFont = 'sans-serif';   // Default font for mapped input elements
  appliedFont = '';          // Chain of fonts to be applied to mapped input elements
  fontCheckTimer = null;     // Timer for testing loading of embedded fonts
  srcPath = '';              // Path to folder containing executing keymanweb script
  rootPath = '';             // Path to server root
  protocol = '';             // Protocol used for the KMW script.
  mustReloadKeyboard = false;// Force keyboard refreshing even if already loaded
  globalKeyboard = null;     // Indicates the currently-active keyboard for controls without independent keyboard settings.
  globalLanguageCode = null; // Indicates the language code corresponding to `globalKeyboard`.
  isEmbedded = false;        // Indicates if the KeymanWeb instance is embedded within a mobile app.
                              // Blocks full page initialization when set to `true`.
  refocusTimer = 0;          // Tracks a timeout event that aids of OSK modifier/state key tracking when the document loses focus.
  modStateFlags = 0;         // Tracks the present state of the physical keyboard's active modifier flags.  Needed for AltGr simulation.

  initialized: number;       // Signals the initialization state of the KeymanWeb system.
  'build' = 300;           // TS needs this to be defined within the class.

  // Used as placeholders during initialization.
  // The corresponding class properties should be dropped after a refactor;
  // this is an intermediate solution while doing the big conversion.
  static _srcPath: string;
  static _rootPath: string;
  static _protocol: string;
  static __BUILD__: number;

  // Internal objects
  util: Util;
  osk: any;
  ui: any;
<<<<<<< HEAD
=======
  keyboardManager: KeyboardManager;
  domManager: DOMManager;
>>>>>>> 111321ff

  // Defines option-tracking object as a string map.
  options: { [name: string]: string; } = {
    'root':'',
    'resources':'',
    'keyboards':'',
    'fonts':'',
    'attachType':'',
    'ui':null
  };;

  // Stub functions (defined later in code only if required)
  setDefaultDeviceOptions(opt){}     
  getStyleSheetPath(s){return s;}
<<<<<<< HEAD
  getKeyboardPath(f, p){return f;}
=======
  getKeyboardPath(f, p?){return f;}
>>>>>>> 111321ff
  KC_(n, ln, Pelem){return '';} 
  handleRotationEvents(){}
  alignInputs(b){}

  setInitialized(val: number) {
    this.initialized = this['initialized'] = val;
  }

  refreshElementContent = null;

  // -------------

  constructor() {
    this.util = this['util'] = new Util(this);
<<<<<<< HEAD
=======
    this.osk = this['osk'] = {ready:false};
    this.keyboardManager = new KeyboardManager(this);
    this.domManager = new DOMManager(this);
>>>>>>> 111321ff

    // Load properties from their static variants.
    this['build'] = KeymanBase.__BUILD__;
    this.srcPath = KeymanBase._srcPath;
    this.rootPath = KeymanBase._rootPath;
    this.protocol = KeymanBase._protocol;

    this['version'] = "10.0";
    this['helpURL'] = 'http://help.keyman.com/go';
    this.setInitialized(0);

    // Signals that a KMW load has occurred in order to prevent double-loading.
    this['loaded'] = true;
  }

  /**
   * Expose font testing to allow checking that SpecialOSK or custom font has
   * been correctly loaded by browser
   * 
   *  @param  {string}  fName   font-family name
   *  @return {boolean}         true if available
   **/         
  ['isFontAvailable'](fName: string): boolean {
    return this.util.checkFont({'family':fName});
  }
<<<<<<< HEAD
=======

  /**
   * Function     addEventListener
   * Scope        Public
   * @param       {string}            event     event to handle
   * @param       {function(Event)}   func      event handler function
   * @return      {boolean}                     value returned by util.addEventListener
   * Description  Wrapper function to add and identify KeymanWeb-specific event handlers
   */       
  addEventListener(event: string, func): boolean {
    return this.util.addEventListener('kmw.'+event, func);
  }

    /**
   * Function     _GetEventObject
   * Scope        Private   
   * @param       {Event=}     e     Event object if passed by browser
   * @return      {Event|null}       Event object              
   * Description Gets the event object from the window when using Internet Explorer
   *             and handles getting the event correctly in frames 
   */     
  _GetEventObject<E extends Event>(e: E) {  // I2404 - Attach to controls in IFRAMEs
    if (!e) {
      e = window.event as E;
      if(!e) {
        var elem: HTMLElement|Document = (<any>this)._GetLastActiveElement();
        if(elem) {
          elem = elem.ownerDocument;
          var win: Window;
          if(elem) {
            win = elem.parentWindow;
          }
          if(!win) {
            return null;
          }
          
          e = win.event as E;
        }
      }
    }
    
    return e;    
  }

  // Base object API definitions

  /**
   * Function     attachToControl
   * Scope        Public
   * @param       {Element}    Pelem       Element to which KMW will be attached
   * Description  Attaches KMW to control (or IFrame) 
   */  
  ['attachToControl'](Pelem: HTMLElement) {
    this.domManager.attachToControl(Pelem);
  }

  /**
   * Function     detachFromControl
   * Scope        Public
   * @param       {Element}    Pelem       Element from which KMW will detach
   * Description  Detaches KMW from a control (or IFrame) 
   */  
  ['detachFromControl'](Pelem: HTMLElement) {
    this.domManager.detachFromControl(Pelem);
  }

  /**
   * Exposed function to load keyboards by name. One or more arguments may be used
   * 
   * @param {string|Object} x keyboard name string or keyboard metadata JSON object
   * 
   */  
  ['addKeyboards'](x) {                       
    if(arguments.length == 0) {
      this.keyboardManager.keymanCloudRequest('',false);
    } else {
      this.keyboardManager.addKeyboardArray(arguments);
    }
  }
  
  /**
   *  Add default or all keyboards for a given language
   *  
   *  @param  {string}   arg    Language name (multiple arguments allowed)
   **/           
  ['addKeyboardsForLanguage'](arg) {
    this.keyboardManager.addLanguageKeyboards(arguments);
  }
  
  /**
   * Call back from cloud for adding keyboard metadata
   * 
   * @param {Object}    x   metadata object
   **/                  
  ['register'](x) {                     
    this.keyboardManager.register(x);
  }

  /**
   * Build 362: removeKeyboards() remove keyboard from list of available keyboards
   * 
   * @param {string} x keyboard name string
   * 
   */  
  ['removeKeyboards'](x) {
    return this.keyboardManager.removeKeyboards(x);
  }

  /**
   * Allow to change active keyboard by (internal) keyboard name
   * 
   * @param       {string}    PInternalName   Internal name
   * @param       {string}    PLgCode         Language code
   */    
  ['setActiveKeyboard'](PInternalName: string, PLgCode: string) {
    this.keyboardManager.setActiveKeyboard(PInternalName,PLgCode);
  }
  
  /**
   * Function     getActiveKeyboard
   * Scope        Public
   * @return      {string}      Name of active keyboard
   * Description  Return internal name of currently active keyboard
   */    
  ['getActiveKeyboard'](): string {
    return this.keyboardManager.getActiveKeyboardName();
  }

  /**
   * Function    getActiveLanguage
   * Scope       Public
   * @return     {string}         language code
   * Description Return language code for currently selected language
   */    
  ['getActiveLanguage'](): string {
    return this.keyboardManager.getActiveLanguage();
  }

  ['isAttached'](x: HTMLElement): boolean {
    return this.domManager.isAttached(x);
  }

  /**
   * Function    isCJK
   * Scope       Public
   * @param      {Object=}  k0 
   * @return     {boolean}
   * Description Tests if active keyboard (or optional argument) uses a pick list (Chinese, Japanese, Korean, etc.)
   *             (This function accepts either keyboard structure.)   
   */    
  ['isCJK'](k0) { 
    return this.keyboardManager.isCJK(k0);
  }

  /**
   * Function     isChiral
   * Scope        Public
   * @param       {string|Object=}   k0
   * @return      {boolean}
   * Description  Tests if the active keyboard (or optional argument) uses chiral modifiers.
   */
  ['isChiral'](k0?) {
    return this.keyboardManager.isChiral(k0);
  }

  /**
   * Get keyboard meta data for the selected keyboard and language
   * 
   * @param       {string}    PInternalName     Internal name of keyboard
   * @param       {string=}   PlgCode           language code
   * @return      {Object}                      Details of named keyboard 
   *                                            
   **/    
  ['getKeyboard'](PInternalName: string, PlgCode?: string) {
    var Ln, Lrn;

    var kbdList = this.keyboardManager.getDetailedKeyboards();

    for(Ln=0; Ln < kbdList.length; Ln++) {
      Lrn = kbdList[Ln];

      if(Lrn['InternalName'] == PInternalName || Lrn['InternalName'] == "Keyboard_" + PInternalName) { 
        if(arguments.length < 2) {
          return Lrn;
        }

        if(Lrn['LanguageCode'] == PlgCode) {
          return Lrn;
        }
      } 
    }

    return null;
  }
  
  /**
   * Get array of available keyboard stubs 
   * 
   * @return   {Array}     Array of available keyboards
   * 
   */    
  ['getKeyboards']() {
    return this.keyboardManager.getDetailedKeyboards();
  }

  /**
   * Function     Initialization
   * Scope        Public
   * @param       {Object}  arg     object array of user-defined properties
   * Description  KMW window initialization  
   */    
  ['init'](arg) {
    this.domManager.init(arg);
  }
>>>>>>> 111321ff
}

/**
 * Determine path and protocol of executing script, setting them as
 * construction defaults.
 *    
 * This can only be done during load when the active script will be the  
 * last script loaded.  Otherwise the script must be identified by name.
*/  
var scripts = document.getElementsByTagName('script');
var ss = scripts[scripts.length-1].src;
var sPath = ss.substr(0,ss.lastIndexOf('/')+1);

KeymanBase._srcPath = sPath;
KeymanBase._rootPath = sPath.replace(/(https?:\/\/)([^\/]*)(.*)/,'$1$2/');
KeymanBase._protocol = sPath.replace(/(.{3,5}:)(.*)/,'$1');

/** @define {number} build counter that gets set by the build environment */
<<<<<<< HEAD
keyman.__BUILD__ = 299;
// A static-variable redirect to preserve the value for initialization.
KeymanBase.__BUILD__ = keyman.__BUILD__;
=======
KeymanBase.__BUILD__ = 299;
>>>>>>> 111321ff

/**  
 * Base code: Declare major component namespaces, instances, and utility functions 
 */  

// If a copy of the script is already loaded, detect this and prevent re-initialization / data reset.
if(!window['keyman']['loaded']) {

  (function() {
<<<<<<< HEAD
=======
    // The base object call may need to be moved into a separate, later file eventually.
    // It will be necessary to override methods with kmwnative.ts and kmwembedded.ts before the
    // affected objects are initialized.
>>>>>>> 111321ff
    var keymanweb = window['keyman'] = new KeymanBase();
    
    // Define public OSK, user interface and utility function objects 

<<<<<<< HEAD
    var osk: any;
    osk = keymanweb['osk'] = {ready:false};
    var ui: any;
    ui = keymanweb['ui'] = {};
=======
    var osk: any = keymanweb['osk'];
    var ui: any = keymanweb['ui'] = {};
>>>>>>> 111321ff
    
    var kbdInterface = keymanweb['interface'] = {
      // Cross-reference with /windows/src/global/inc/Compiler.h - these are the Developer codes for the respective system stores.
      // They're named here identically to their use in that header file.
      TSS_LAYER: 33,
      TSS_PLATFORM: 31,

      _AnyIndices: [],        // AnyIndex - array of any/index match indices
      _BeepObjects: [],       // BeepObjects - maintains a list of active 'beep' visual feedback elements
      _BeepTimeout: 0,        // BeepTimeout - a flag indicating if there is an active 'beep'. 
                              // Set to 1 if there is an active 'beep', otherwise leave as '0'.
      _DeadKeys: []           // DeadKeys - array of matched deadkeys
    };
    
    osk.highlightSubKeys = function(k,x,y){}
    osk.createKeyTip = function(){}
    osk.optionKey = function(e,keyName,keyDown){}
    osk.showKeyTip = function(key,on){}  
    osk.waitForFonts = function(kfd,ofd){return true;}
                 
  /*  

  osk.positionChanged = function(newPosition)
    {
      return util.callEvent('osk.positionChanged', newPosition);
    }
    
    osk['setPosition'] = function(newPosition)
    {
      divOsk.left = newPosition.left;
      ...
      osk.positionChanged({left: divOsk.left, top: divOsk.top, ...});
    }
    
    ui.oskPositionChanged = function(newPosition)
    {
      // do something with the osk
    }
    
    ui.init = function()
    {
      osk.addEventListener('positionChanged', ui.oskPositionChanged);
    }
    */

    /**
    * Extend Array function by adding indexOf array member if undefined (IE < IE9)
    */
    if(!('indexOf' in Array)) {
      Array.prototype.indexOf = function(obj, start) {
        for(var i=(start || 0); i<this.length; i++) {
          if(this[i] == obj) {
            return i;
          }
        }
        return -1;
      }
    }
  })();
}<|MERGE_RESOLUTION|>--- conflicted
+++ resolved
@@ -1,33 +1,17 @@
 // Includes KMW-added property declaration extensions for HTML elements.
 /// <reference path="kmwexthtml.ts" />
-<<<<<<< HEAD
-// Includes KMW-added property declaration extensions for HTML elements.
-/// <reference path="kmwutils.ts" />
-=======
 // Defines the web-page interface object.
 /// <reference path="kmwdom.ts" />
 // Includes KMW-added property declaration extensions for HTML elements.
 /// <reference path="kmwutils.ts" />
 // Defines keyboard data & management classes.
 /// <reference path="kmwkeyboards.ts" />
->>>>>>> 111321ff
 
 /***
    KeymanWeb 10.0
    Copyright 2017 SIL International
 ***/
 
-<<<<<<< HEAD
-declare var keyman: any
-var keyman = window['keyman'] || {};
-window['keyman'] = keyman; // To preserve the name _here_ in case of minification.
-
-class KeymanBase {
-  _TitleElement = null;      // I1972 - KeymanWeb Titlebar should not be a link
-  _Enabled = 1;              // Is KeymanWeb running?
-  _IE = 0;                   // browser version identification
-  legacy = 0;                // set true for IE 3,4,5 (I2186 - multiple IE tweaks needed)
-=======
 declare var keyman: KeymanBase;
 var keyman: KeymanBase = window['keyman'] || {};
 // window['keyman'] = keyman; // To preserve the name _here_ in case of minification.
@@ -36,20 +20,11 @@
   _TitleElement = null;      // I1972 - KeymanWeb Titlebar should not be a link
   _DisableInput = 0;         // Should input be disabled?
   _IE = 0;                   // browser version identification
->>>>>>> 111321ff
   _IsActivatingKeymanWebUI = 0;    // ActivatingKeymanWebUI - is the KeymanWeb DIV in process of being clicked on?
   _JustActivatedKeymanWebUI = 0;   // JustActivatedKeymanWebUI - focussing back to control after KeymanWeb UI interaction  
   _IgnoreNextSelChange = 0;  // when a visual keyboard key is mouse-down, ignore the next sel change because this stuffs up our history  
   _Selection = null;
   _SelectionControl = null;
-<<<<<<< HEAD
-  _KeyboardStubs = [];       // KeyboardStubs - array of available keyboards
-  dfltStub = null;           // First keyboard stub loaded - default for touch-screen devices, ignored on desktops
-  _Keyboards = [];           // Keyboards - array of loaded keyboards
-  _ActiveKeyboard = null;    // ActiveKeyboard - points to active keyboard in Keyboards array
-  _ActiveStub = null;        // ActiveStub - points to active stub in KeyboardStubs  
-=======
->>>>>>> 111321ff
   _AttachedElements = [];    // I1596 - attach to controls dynamically
   _ActiveElement = null;     // Currently active (focused) element  I3363 (Build 301)
   _LastActiveElement = null; // LastElem - Last active element
@@ -61,14 +36,6 @@
   resizing = false;          // Flag to control resize events when resetting viewport parameters
   sortedInputs = [];         // List of all INPUT and TEXTAREA elements ordered top to bottom, left to right
   inputList = [];            // List of simulated input divisions for touch-devices   I3363 (Build 301)
-<<<<<<< HEAD
-  languageList = null;       // List of keyboard languages available for KeymanCloud
-  languagesPending = [];     // Array of languages waiting to be registered
-  deferredStubs = [];        // Array of pending keyboard stubs from addKeyboard(), to register after initialization
-  deferredKRS = [];          // Array of pending keyboard stubs from KRS, to register afterf initialization
-  deferredKR = [];           // Array of pending keyboards, to be installed at end of initialization
-=======
->>>>>>> 111321ff
   waiting = null;            // Element displayed during keyboard load time
   warned = false;            // Warning flag (to prevent multiple warnings)
   baseFont = 'sans-serif';   // Default font for mapped input elements
@@ -100,11 +67,8 @@
   util: Util;
   osk: any;
   ui: any;
-<<<<<<< HEAD
-=======
   keyboardManager: KeyboardManager;
   domManager: DOMManager;
->>>>>>> 111321ff
 
   // Defines option-tracking object as a string map.
   options: { [name: string]: string; } = {
@@ -119,11 +83,7 @@
   // Stub functions (defined later in code only if required)
   setDefaultDeviceOptions(opt){}     
   getStyleSheetPath(s){return s;}
-<<<<<<< HEAD
-  getKeyboardPath(f, p){return f;}
-=======
   getKeyboardPath(f, p?){return f;}
->>>>>>> 111321ff
   KC_(n, ln, Pelem){return '';} 
   handleRotationEvents(){}
   alignInputs(b){}
@@ -138,12 +98,9 @@
 
   constructor() {
     this.util = this['util'] = new Util(this);
-<<<<<<< HEAD
-=======
     this.osk = this['osk'] = {ready:false};
     this.keyboardManager = new KeyboardManager(this);
     this.domManager = new DOMManager(this);
->>>>>>> 111321ff
 
     // Load properties from their static variants.
     this['build'] = KeymanBase.__BUILD__;
@@ -169,8 +126,6 @@
   ['isFontAvailable'](fName: string): boolean {
     return this.util.checkFont({'family':fName});
   }
-<<<<<<< HEAD
-=======
 
   /**
    * Function     addEventListener
@@ -385,7 +340,6 @@
   ['init'](arg) {
     this.domManager.init(arg);
   }
->>>>>>> 111321ff
 }
 
 /**
@@ -404,13 +358,7 @@
 KeymanBase._protocol = sPath.replace(/(.{3,5}:)(.*)/,'$1');
 
 /** @define {number} build counter that gets set by the build environment */
-<<<<<<< HEAD
-keyman.__BUILD__ = 299;
-// A static-variable redirect to preserve the value for initialization.
-KeymanBase.__BUILD__ = keyman.__BUILD__;
-=======
 KeymanBase.__BUILD__ = 299;
->>>>>>> 111321ff
 
 /**  
  * Base code: Declare major component namespaces, instances, and utility functions 
@@ -420,25 +368,15 @@
 if(!window['keyman']['loaded']) {
 
   (function() {
-<<<<<<< HEAD
-=======
     // The base object call may need to be moved into a separate, later file eventually.
     // It will be necessary to override methods with kmwnative.ts and kmwembedded.ts before the
     // affected objects are initialized.
->>>>>>> 111321ff
     var keymanweb = window['keyman'] = new KeymanBase();
     
     // Define public OSK, user interface and utility function objects 
 
-<<<<<<< HEAD
-    var osk: any;
-    osk = keymanweb['osk'] = {ready:false};
-    var ui: any;
-    ui = keymanweb['ui'] = {};
-=======
     var osk: any = keymanweb['osk'];
     var ui: any = keymanweb['ui'] = {};
->>>>>>> 111321ff
     
     var kbdInterface = keymanweb['interface'] = {
       // Cross-reference with /windows/src/global/inc/Compiler.h - these are the Developer codes for the respective system stores.
