/// <reference path="preProcessor.ts" />

namespace com.keyman.osk {
  let Codes = com.keyman.text.Codes;
  //#region Definition of the KeyElement merger type
  class KeyData {
    ['key']: OSKKey;
    ['keyId']: string;
    ['subKeys']?: OSKKeySpec[];

    constructor(keyData: OSKKey, keyId: string) {
      this['key'] = keyData;
      this['keyId'] = keyId;
    }
  }

  export type KeyElement = HTMLDivElement & KeyData;

  // Many thanks to https://www.typescriptlang.org/docs/handbook/advanced-types.html for this.
  function link(elem: HTMLDivElement, data: KeyData): KeyElement {
    let e = <KeyElement> elem;

    // Merges all properties and methods of KeyData onto the underlying HTMLDivElement, creating a merged class.
    for(let id in data) {
      if(!e.hasOwnProperty(id)) {
        (<any>e)[id] = (<any>data)[id];
      }
    }

    return e;
  }

  export function isKey(elem: Node): boolean {
    return elem && ('key' in elem) && ((<any> elem['key']) instanceof OSKKey);
  }

  export function getKeyFrom(elem: Node): KeyElement {
    if(isKey(elem)) {
      return <KeyElement> elem;
    } else {
      return null;
    }
  }
  //#endregion

  //#region OSK key objects and construction
  export class OSKKeySpec implements keyboards.LayoutKey {
    id: string;
    text?: string;
    sp?: number | keyboards.ButtonClass;
    width: string;
    layer?: string; // The key will derive its base modifiers from this property - may not equal the layer on which it is displayed.
    nextlayer?: string;
    pad?: string;
    widthpc?: number; // Added during OSK construction.
    padpc?: number; // Added during OSK construction.
    sk?: OSKKeySpec[];

    constructor(id: string, text?: string, width?: string, sp?: number | keyboards.ButtonClass, nextlayer?: string, pad?: string) {
      this.id = id;
      this.text = text;
      this.width = width ? width : "50";
      this.sp = sp;
      this.nextlayer = nextlayer;
      this.pad = pad;
    }
  }

  export abstract class OSKKey {
    spec: OSKKeySpec;
    formFactor: string;

    /**
     * The layer of the OSK on which the key is displayed.
     */
    readonly layer: string;

    constructor(spec: OSKKeySpec, layer: string, formFactor: string) {
      this.spec = spec;
      this.layer = layer;
      this.formFactor = formFactor;
    }

    abstract getId(osk: VisualKeyboard): string;

    /**
     * Uses canvas.measureText to compute and return the width of the given text of given font in pixels.
     *
     * @param {String} text The text to be rendered.
     * @param {String} style The CSSStyleDeclaration for an element to measure against, without modification.
     *
     * @see https://stackoverflow.com/questions/118241/calculate-text-width-with-javascript/21015393#21015393
     * This version has been substantially modified to work for this particular application.
     */
    static getTextWidth(osk: VisualKeyboard, text: string, style: {fontFamily?: string, fontSize: string}) {
      // A final fallback - having the right font selected makes a world of difference.
      if(!style.fontFamily) {
        style.fontFamily = getComputedStyle(document.body).fontFamily;
      }

      if(!style.fontSize || style.fontSize == "") {
        style.fontSize = '1em';
      }

      let fontFamily = style.fontFamily;

      // Use of `getComputedStyle` is ideal, but in many of our use cases its preconditions are not met.
      // The following allows us to calculate the font size in those situations.
      let emScale = osk.getKeyEmFontSize();
      let fontSpec = (<KeymanBase> window['keyman']).util.getFontSizeStyle(style.fontSize);

      var fontSize: string;
      if(fontSpec.absolute) {
        // We've already got an exact size - use it!
        fontSize = fontSpec.val + 'px';
      } else {
        fontSize = fontSpec.val * emScale + 'px';
      }

      // re-use canvas object for better performance
      var canvas = OSKKey.getTextWidth['canvas'] || (OSKKey.getTextWidth['canvas'] = document.createElement("canvas"));
      var context = canvas.getContext("2d");
      context.font = fontSize + " " + fontFamily;
      var metrics = context.measureText(text);
      return metrics.width;
    }

    getKeyWidth(): number {
      let units = this.objectUnits();

      if(units == 'px') {
        // For mobile devices, we presently specify width directly in pixels.  Just use that!
        return this.spec['widthpc'];
      } else if(units == '%') {
        // For desktop devices, each key is given a %age of the total OSK width.  We'll need to compute an
        // approximation for that.  `this.kbdDiv` is the element controlling the OSK's width, set in px.
        // ... and since it's null whenever this method would be called during key construction, we simply
        // grab it from the cookie (or its default values) instead.
        let oskWidth = com.keyman.singleton.osk.getWidthFromCookie();

        // This is an approximation that tends to be a bit too large, but it's close enough to be useful.
        return Math.floor(oskWidth * this.spec['widthpc'] / 100);
      }
    }

    objectUnits(): string {
      // Returns a unit string corresponding to how the width for each key is specified.
      if(this.formFactor == 'desktop') {
        return '%';
      } else {
        return 'px';
      }
    }

    /**
     * Replace default key names by special font codes for modifier keys
     *
     *  @param  {string}  oldText
     *  @return {string}
     **/
    protected renameSpecialKey(oldText: string, osk: VisualKeyboard): string {
      let keyman = (<KeymanBase>window['keyman'])
      // If a 'special key' mapping exists for the text, replace it with its corresponding special OSK character.
      switch(oldText) {
        case '*ZWNJ*':
          // Default ZWNJ symbol comes from iOS.  We'd rather match the system defaults where
          // possible / available though, and there's a different standard symbol on Android.
          oldText = keyman.util.device.coreSpec.OS == com.keyman.utils.OperatingSystem.Android ?
            '*ZWNJAndroid*' :
            '*ZWNJiOS*';
          break;
        case '*Enter*':
          oldText = osk.isRTL ? '*RTLEnter*' : '*LTREnter*';
          break;
        case '*BkSp*':
          oldText = osk.isRTL ? '*RTLBkSp*' : '*LTRBkSp*';
          break;
        default:
          // do nothing.
      }

      let specialCodePUA = 0XE000 + VisualKeyboard.specialCharacters[oldText];

      return VisualKeyboard.specialCharacters[oldText] ?
        String.fromCharCode(specialCodePUA) :
        oldText;
    }

    // Produces a HTMLSpanElement with the key's actual text.
    protected generateKeyText(osk: VisualKeyboard): HTMLSpanElement {
      let util = (<KeymanBase>window['keyman']).util;
      let spec = this.spec;

      // Add OSK key labels
      var keyText;
      var t=util._CreateElement('span'), ts=t.style;
      if(spec['text'] == null || spec['text'] == '') {
        keyText='\xa0';  // default:  nbsp.
        if(typeof spec['id'] == 'string') {
          // If the ID's Unicode-based, just use that code.
          if(/^U_[0-9A-F]{4}$/i.test(spec['id'])) {
            keyText=String.fromCharCode(parseInt(spec['id'].substr(2),16));
          }
        }
      } else {
        keyText=spec['text'];

        // Unique layer-based transformation:  SHIFT-TAB uses a different glyph.
        if(keyText == '*Tab*' && this.layer == 'shift') {
          keyText = '*TabLeft*';
        }
      }

      t.className='kmw-key-text';

      let specialText = this.renameSpecialKey(keyText, osk);
      if(specialText != keyText) {
        // The keyboard wants to use the code for a special glyph defined by the SpecialOSK font.
        keyText = specialText;
        spec['font'] = "SpecialOSK";
      }

      // Grab our default for the key's font and font size.
      ts.fontSize=osk.fontSize;     //Build 344, KMEW-90

      //Override font spec if set for this key in the layout
      if(typeof spec['font'] == 'string' && spec['font'] != '') {
        ts.fontFamily=spec['font'];
      }

      if(typeof spec['fontsize'] == 'string' && spec['fontsize'] != '') {
        ts.fontSize=spec['fontsize'];
      }

      // For some reason, fonts will sometimes 'bug out' for the embedded iOS page if we
      // instead assign fontFamily to the existing style 'ts'.  (Occurs in iOS 12.)
      let styleSpec: {fontFamily?: string, fontSize: string} = {fontSize: ts.fontSize};

      if(ts.fontFamily) {
        styleSpec.fontFamily = ts.fontFamily;
      } else {
        styleSpec.fontFamily = osk.fontFamily; // Helps with style sheet calculations.
      }

      // Check the key's display width - does the key visualize well?
      var width: number = OSKKey.getTextWidth(osk, keyText, styleSpec);
      if(width == 0 && keyText != '' && keyText != '\xa0') {
        // Add the Unicode 'empty circle' as a base support for needy diacritics.

        // Disabled by mcdurdin 2020-10-19; dotted circle display is inconsistent on iOS/Safari
        // at least and doesn't combine with diacritic marks. For consistent display, it may be
        // necessary to build a custom font that does not depend on renderer choices for base
        // mark display -- e.g. create marks with custom base included, potentially even on PUA
        // code points and use those in rendering the OSK. See #3039 for more details.
        // keyText = '\u25cc' + keyText;

        if(osk.isRTL) {
          // Add the RTL marker to ensure it displays properly.
          keyText = '\u200f' + keyText;
        }

        // Recompute the new width for use in autoscaling calculations below, just in case.
        width = OSKKey.getTextWidth(osk, keyText, styleSpec);
      }

      let fontSpec = util.getFontSizeStyle(ts.fontSize);
      let keyWidth = this.getKeyWidth();
      let maxProportion = 0.90;
      let proportion = (keyWidth * maxProportion) / width; // How much of the key does the text want to take?

      // Never upscale keys past the default - only downscale them.
      if(proportion < 1) {
        if(fontSpec.absolute) {
          ts.fontSize = proportion * fontSpec.val + 'px';
        } else {
          ts.fontSize = proportion * fontSpec.val + 'em';
        }
      }

      // Finalize the key's text.
      t.innerHTML = keyText;

      return t;
    }
  }

  export class OSKBaseKey extends OSKKey {
    constructor(spec: OSKKeySpec, layer: string, formFactor: string) {
      super(spec, layer, formFactor);
    }

    getId(osk: VisualKeyboard): string {
      // Define each key element id by layer id and key id (duplicate possible for SHIFT - does it matter?)
      return this.layer+'-'+this.spec.id;
    }

    // Produces a small reference label for the corresponding physical key on a US keyboard.
    private generateKeyCapLabel(): HTMLDivElement {
      // Create the default key cap labels (letter keys, etc.)
      var x = Codes.keyCodes[this.spec.id];
      switch(x) {
        // Converts the keyman key id code for common symbol keys into its representative ASCII code.
        // K_COLON -> K_BKQUOTE
        case 186: x=59; break;
        case 187: x=61; break;
        case 188: x=44; break;
        case 189: x=45; break;
        case 190: x=46; break;
        case 191: x=47; break;
        case 192: x=96; break;
        // K_LBRKT -> K_QUOTE
        case 219: x=91; break;
        case 220: x=92; break;
        case 221: x=93; break;
        case 222: x=39; break;
        default:
          // No other symbol character represents a base key on the standard QWERTY English layout.
          if(x < 48 || x > 90) {
            x=0;
          }
      }

      if(x > 0) {
        let q = (<KeymanBase>window['keyman']).util._CreateElement('div');
        q.className='kmw-key-label';
        q.innerHTML=String.fromCharCode(x);
        return q;
      } else {
        // Keyman-only virtual keys have no corresponding physical key.
        return null;
      }
    }

    private processSubkeys(btn: KeyElement, osk: VisualKeyboard) {
      // Add reference to subkey array if defined
      var bsn: number, bsk=btn['subKeys'] = this.spec['sk'];
      // Transform any special keys into their PUA representations.
      for(bsn=0; bsn<bsk.length; bsn++) {
        if(bsk[bsn]['sp'] == '1' || bsk[bsn]['sp'] == '2') {
          var oldText=bsk[bsn]['text'];
          bsk[bsn]['text']=this.renameSpecialKey(oldText, osk);
        }

        // If a subkey doesn't have a defined layer property, copy it from the base key's layer by default.
        if(!bsk[bsn].layer) {
          bsk[bsn].layer = btn.key.layer
        }
      }

      // If a subkey array is defined, add an icon
      var skIcon=(<KeymanBase>window['keyman']).util._CreateElement('div');
      skIcon.className='kmw-key-popup-icon';
      //kDiv.appendChild(skIcon);
      btn.appendChild(skIcon);
    }

    construct(osk: VisualKeyboard, layout: keyboards.LayoutFormFactor, rowStyle: CSSStyleDeclaration, totalPercent: number): {element: HTMLDivElement, percent: number} {
      let util = com.keyman.singleton.util;
      let spec = this.spec;
      let isDesktop = this.formFactor == "desktop"

      let kDiv=util._CreateElement('div');
      kDiv.className='kmw-key-square';

      let ks=kDiv.style;
      ks.width=this.objectGeometry(spec['widthpc']);

      let originalPercent = totalPercent;

      let btnEle=util._CreateElement('div');
      let btn = link(btnEle, new KeyData(this, spec['id']));

      // Set button class
      osk.setButtonClass(spec,btn,layout);

      // Set key and button positioning properties.
      if(!isDesktop) {
        // Regularize interkey spacing by rounding key width and padding (Build 390)
        ks.left=this.objectGeometry(totalPercent+spec['padpc']);
        if(!osk.isStatic) {
          ks.bottom=rowStyle.bottom;
        }
        ks.height=rowStyle.height;  //must be specified in px for rest of layout to work correctly

        // Set distinct phone and tablet button position properties
        btn.style.left=ks.left;
        btn.style.width=ks.width;
      } else {
        ks.marginLeft=this.objectGeometry(spec['padpc']);
      }

      totalPercent=totalPercent+spec['padpc']+spec['widthpc'];

      // Add the (US English) keycap label for desktop OSK or if KDU flag is non-zero
      if(layout.keyLabels || isDesktop) {
        let keyCap = this.generateKeyCapLabel();

        if(keyCap) {
          btn.appendChild(keyCap);
        }
      }

      // Define each key element id by layer id and key id (duplicate possible for SHIFT - does it matter?)
      btn.id=this.getId(osk);

      // Define callbacks to handle key touches: iOS and Android tablets and phones
      // TODO: replace inline function calls??
      if(!osk.isStatic && !osk.device.touchable) {
        // Highlight key while mouse down or if moving back over originally selected key
        btn.onmouseover=btn.onmousedown=osk.mouseOverMouseDownHandler; // Build 360

        // Remove highlighting when key released or moving off selected element
        btn.onmouseup=btn.onmouseout=osk.mouseUpMouseOutHandler; //Build 360
      }

      // Make sure the key text is the element's first child - processSubkeys()
      // will add an extra element if subkeys exist, which can interfere with
      // keyboard/language name display on the space bar!
      btn.appendChild(this.generateKeyText(osk));

      // Handle subkey-related tasks.
      if(typeof(spec['sk']) != 'undefined' && spec['sk'] != null) {
        this.processSubkeys(btn, osk);
      } else {
        btn['subKeys']=null;
      }

      // Add text to button and button to placeholder div
      kDiv.appendChild(btn);

      // Prevent user selection of key captions
      //t.style.webkitUserSelect='none';

      // The 'return value' of this process.
      return {element: kDiv, percent: totalPercent - originalPercent};
    }

    objectGeometry(v: number): string {
      let unit = this.objectUnits();
      if(unit == '%') {
        return v + unit;
      } else { // unit == 'px'
        return (Math.round(v*100)/100)+unit; // round to 2 decimal places, making css more readable
      }
    }
  }

  export class OSKSubKey extends OSKKey {
    constructor(spec: OSKKeySpec, layer: string, formFactor: string) {
      super(spec, layer, formFactor);
    }

    getId(osk: VisualKeyboard): string {
      let spec = this.spec;
      let core = com.keyman.singleton.core;
      // Create (temporarily) unique ID by prefixing 'popup-' to actual key ID
      if(typeof(this.layer) == 'string' && this.layer != '') {
        return 'popup-'+this.layer+'-'+spec['id'];
      } else {
        // We only create subkeys when they're needed - the currently-active layer should be fine.
        return 'popup-' + core.keyboardProcessor.layerId + '-'+spec['id'];
      }
    }

    construct(osk: VisualKeyboard, baseKey: HTMLDivElement, topMargin: boolean): HTMLDivElement {
      let spec = this.spec;

      let kDiv=document.createElement('div');
      let tKey = osk.getDefaultKeyObject();
      let ks=kDiv.style;

      for(var tp in tKey) {
        if(typeof spec[tp] != 'string') {
          spec[tp]=tKey[tp];
        }
      }

      kDiv.className='kmw-key-square-ex';
      if(topMargin) {
        ks.marginTop='5px';
      }

      if(typeof spec['width'] != 'undefined') {
        ks.width=(parseInt(spec['width'],10)*baseKey.offsetWidth/100)+'px';
      } else {
        ks.width=baseKey.offsetWidth+'px';
      }
      ks.height=baseKey.offsetHeight+'px';

      let btnEle=document.createElement('div');
      let btn = link(btnEle, new KeyData(this, spec['id']));

      osk.setButtonClass(spec,btn);
      btn.id = this.getId(osk);

      // Must set button size (in px) dynamically, not from CSS
      let bs=btn.style;
      bs.height=ks.height;
      bs.width=ks.width;

      // Must set position explicitly, at least for Android
      bs.position='absolute';

      btn.appendChild(this.generateKeyText(osk));
      kDiv.appendChild(btn);

      return kDiv;
    }
  }

  //#endregion

  export class VisualKeyboard {
    // Defines the PUA code mapping for the various 'special' modifier/control keys on keyboards.
    // `specialCharacters` must be kept in sync with the same variable in builder.js. See also CompileKeymanWeb.pas: CSpecialText10
    static specialCharacters = {
      '*Shift*':    8,
      '*Enter*':    5,
      '*Tab*':      6,
      '*BkSp*':     4,
      '*Menu*':     11,
      '*Hide*':     10,
      '*Alt*':      25,
      '*Ctrl*':     1,
      '*Caps*':     3,
      '*ABC*':      16,
      '*abc*':      17,
      '*123*':      19,
      '*Symbol*':   21,
      '*Currency*': 20,
      '*Shifted*':  8, // set SHIFTED->9 for filled arrow icon
      '*AltGr*':    2,
      '*TabLeft*':  7,
      '*LAlt*':     0x56,
      '*RAlt*':     0x57,
      '*LCtrl*':    0x58,
      '*RCtrl*':    0x59,
      '*LAltCtrl*':       0x60,
      '*RAltCtrl*':       0x61,
      '*LAltCtrlShift*':  0x62,
      '*RAltCtrlShift*':  0x63,
      '*AltShift*':       0x64,
      '*CtrlShift*':      0x65,
      '*AltCtrlShift*':   0x66,
      '*LAltShift*':      0x67,
      '*RAltShift*':      0x68,
      '*LCtrlShift*':     0x69,
      '*RCtrlShift*':     0x70,
<<<<<<< HEAD
      // Following codes introduced in Keyman 14.0
=======
      // Added in Keyman 14.0.
      '*LTREnter*':       0x05, // Default alias of '*Enter*'.
      '*LTRBkSp*':        0x04, // Default alias of '*BkSp*'.
>>>>>>> 6a403849
      '*RTLEnter*':       0x71,
      '*RTLBkSp*':        0x72,
      '*ShiftLock*':      0x73,
      '*ShiftedLock*':    0x74,
      '*ZWNJ*':           0x75, // If this one is specified, auto-detection will kick in.
      '*ZWNJiOS*':        0x75, // The iOS version will be used by default, but the
      '*ZWNJAndroid*':    0x76, // Android platform has its own default glyph.
    };

    /**
     * Contains layout properties corresponding to the OSK's layout.  Needs to be public
     * so that its geometry may be updated on rotations and keyboard resize events, as
     * said geometry needs to be accurate for fat-finger probability calculations.
     */
    layout: keyboards.ActiveLayout;
    layers: keyboards.LayoutLayer[];
    private layerId: string = "default";
    readonly isRTL: boolean;
    layerIndex: number;

    device: Device;
    isStatic: boolean = false;

    // Stores the base element for this instance of the visual keyboard.
    // Formerly known as osk._DivVKbd
    kbdDiv: HTMLDivElement;
    kbdHelpDiv: HTMLDivElement;
    styleSheet: HTMLStyleElement;

    // Style-related properties
    fontFamily: string;
    fontSize: string;

    // State-related properties
    ddOSK: boolean = false;
    popupVisible: boolean;
    keyPending: KeyElement;
    touchPending: Touch;
    deleteKey: KeyElement;
    deleting: number; // Tracks a timer id for repeated deletions.
    nextLayer: string;
    currentKey: string;

    // Special keys (for the currently-visible layer)
    lgKey: KeyElement;
    hkKey: KeyElement; // hide keyboard key
    spaceBar: KeyElement;

    // Touch-tracking properties
    touchX: number;
    touchY: number;
    touchCount: number;
    currentTarget: KeyElement;

    // Popup key management
    popupBaseKey: KeyElement;
    popupPending: boolean = false;
    subkeyDelayTimer: number;
    popupDelay: number = 500;
    menuEvent: KeyElement; // Used by embedded-mode.
    keytip: {key: KeyElement, state: boolean, element?: HTMLDivElement};
    popupCallout: HTMLDivElement;

    //#region OSK constructor and helpers

    /**
     * @param       {Object}      PVK         Visual keyboard name
     * @param       {Object}      Lhelp       true if OSK defined for this keyboard
     * @param       {Object}      layout0
     * @param       {Number}      kbdBitmask  Keyboard modifier bitmask
     * Description  Generates the base visual keyboard element, prepping for attachment to KMW
     */
    constructor(keyboard: keyboards.Keyboard, device?: Device, isStatic?: boolean) {
      let keyman = com.keyman.singleton;
      // Ensure the OSK's current layer is kept up to date.
      keyman.core.keyboardProcessor.layerStore.handler = this.layerChangeHandler;

      let util = keyman.util;
      this.device = device = device || util.device;
      if(isStatic) {
        this.isStatic = isStatic;
      }

      // Create the collection of HTML elements from the device-dependent layout object
      var Lkbd=util._CreateElement('div');
      let layout: keyboards.ActiveLayout;
      if(keyboard) {
        layout = this.layout = keyboard.layout(device.formFactor as utils.FormFactor);
        this.isRTL = keyboard.isRTL;
      } else {
        // This COULD be called with no backing keyboard; KMW will try to force-show the OSK even without
        // a backing keyboard on mobile, using the most generic default layout as the OSK's base.
        //
        // In KMW's current state, it'd take a major break, though - Processor always has an activeKeyboard,
        // even if it's "hollow".
        let rawLayout = keyboards.Layouts.buildDefaultLayout(null, null, device.formFactor);
        layout = this.layout = keyboards.ActiveLayout.polyfill(rawLayout, null, device.formFactor as utils.FormFactor);
        this.isRTL = false;
      }
      this.layers=layout['layer'];

      // Override font if specified by keyboard
      if('font' in layout) {
        this.fontFamily=layout['font'];
      } else {
        this.fontFamily='';
      }

      // Set flag to add default (US English) key label if specified by keyboard
      layout.keyLabels = keyboard && keyboard.displaysUnderlyingKeys;

      let divLayerContainer = this.deviceDependentLayout(keyboard, device.formFactor as utils.FormFactor);

      this.ddOSK = true;

      // Append the OSK layer group container element to the containing element
      //osk.keyMap = divLayerContainer;
      Lkbd.appendChild(divLayerContainer);

      // Set base class - OS and keyboard added for Build 360
      this.kbdHelpDiv = this.kbdDiv = Lkbd;

      if(this.isStatic) {
        // The 'documentation' format uses the base element's child as the actual display base.
        (Lkbd.childNodes[0] as HTMLDivElement).className = device.formFactor + '-static kmw-osk-inner-frame';
      } else {
        Lkbd.className = device.formFactor + ' kmw-osk-inner-frame';
      }
    }

    /**
     * Returns the default properties for a key object, used to construct
     * both a base keyboard key and popup keys
     *
     * @return    {Object}    An object that contains default key properties
     */
    getDefaultKeyObject(): OSKKeySpec {
      return new OSKKeySpec(undefined, '', keyboards.ActiveKey.DEFAULT_KEY.width, keyboards.ActiveKey.DEFAULT_KEY.sp as keyboards.ButtonClass,
          null, keyboards.ActiveKey.DEFAULT_KEY.pad);
    };

    /**
     * Create the OSK for a particular keyboard and device
     *
     * @param       {Object}              layout      OSK layout definition
     * @param       {string}              formFactor  layout form factor
     * @return      {Object}                          fully formatted OSK object
     */
    deviceDependentLayout(keyboard: keyboards.Keyboard, formFactor: utils.FormFactor): HTMLDivElement {
      if(!keyboard) {
        // May occasionally be null in embedded contexts; have seen this when iOS engine sets
        // keyboard height during change of keyboards.
        keyboard = new keyboards.Keyboard(null);
      }
      let layout = keyboard.layout(formFactor);
      let util = com.keyman.singleton.util;
      let oskManager = com.keyman.singleton.osk;
      let rowsPercent = 100;

      var lDiv=util._CreateElement('div'), ls=lDiv.style, totalHeight=0;

      // Set OSK box default style
      lDiv.className='kmw-key-layer-group';

      // Adjust OSK height for mobile and tablet devices TODO move outside this function???
      switch(formFactor) {
        case 'phone':
        case 'tablet':
          totalHeight=oskManager.getHeight();
          ls.height=totalHeight+'px';
          rowsPercent = Math.round(100*oskManager.getKeyboardHeight()/totalHeight );
          break;
      }

      // Return empty DIV if no layout defined
      if(layout == null) {
        return lDiv;
      }

      // Set default OSK font size (Build 344, KMEW-90)
      let layoutFS = layout['fontsize'];
      if(typeof layoutFS == 'undefined' || layoutFS == null || layoutFS == '') {
        ls.fontSize='1em';
      } else {
        ls.fontSize=layout['fontsize'];
      }

      this.fontSize=ls.fontSize;       //TODO: move outside function*********

      // Create a separate OSK div for each OSK layer, only one of which will ever be visible
      var n: number, i: number, j: number;
      var layers: keyboards.LayoutLayer[], gDiv: HTMLDivElement;
      var rowHeight: number, rDiv: HTMLDivElement;
      var keys: keyboards.LayoutKey[], key: keyboards.LayoutKey, rs: CSSStyleDeclaration, gs: CSSStyleDeclaration;

      layers=layout['layer'];

      // Set key default attributes (must use exportable names!)
      var tKey=this.getDefaultKeyObject();
      tKey['fontsize']=ls.fontSize;

      // Identify key labels (e.g. *Shift*) that require the special OSK font
      var specialLabel=/\*\w+\*/;

      // ***Delete any empty rows at the end added by compiler bug...
      for(n=0; n<layers.length; n++) {
        let layer=layers[n];
        let rows=layer['row'];
        for(i=rows.length; i>0; i--) {
          if(rows[i-1]['key'].length > 0) {
            break;
          }
        }

        if(i < rows.length) {
          rows.splice(i-rows.length,rows.length-i);
        }
      }
      // ...remove to here when compiler bug fixed ***

      // Set the OSK row height, **assuming all layers have the same number of rows**

      // Calculate default row height
      rowHeight = rowsPercent/layers[0].row.length;

      // For desktop OSK, use a percentage of the OSK height
      if(formFactor == 'desktop') {
        rowHeight = rowsPercent/layers[0].row.length;
      }

      // Get the actual available document width and scale factor according to device type
      var objectWidth : number;
      if(formFactor == 'desktop') {
        objectWidth = 100;
      } else {
        objectWidth = oskManager.getWidth();
      }

      if(!this.isStatic && this.device.touchable) { //  /*&& ('ontouchstart' in window)*/ // Except Chrome emulation doesn't set this.
                                                                        // Not to mention, it's rather redundant.
        lDiv.addEventListener('touchstart', this.touch, true);
        // The listener below fails to capture when performing automated testing checks in Chrome emulation unless 'true'.
        lDiv.addEventListener('touchend', this.release,true);
        lDiv.addEventListener('touchmove', this.moveOver,false);
        //lDiv.addEventListener('touchcancel', osk.cancel,false); //event never generated by iOS
      }

      let precalibrated = (keyboard.getLayoutState(formFactor) == keyboards.LayoutState.CALIBRATED);

      for(n=0; n<layers.length; n++) {
        let layer=layers[n] as keyboards.ActiveLayer;
        gDiv=util._CreateElement('div'), gs=gDiv.style;
        gDiv.className='kmw-key-layer';

        // Always make the first layer visible
        gs.display=(n==0?'block':'none');
        gs.height=ls.height;

        // Set font for layer if defined in layout
        if('font' in layout) gs.fontFamily=layout['font']; else gs.fontFamily='';

        gDiv['layer']=gDiv['nextLayer']=layer['id'];
        if(typeof layer['nextlayer'] == 'string') gDiv['nextLayer']=layer['nextlayer'];

        // Create a DIV for each row of the group
        let rows=layer['row'];

        for(i=0; i<rows.length; i++) {
          rDiv=util._CreateElement('div');
          rDiv.className='kmw-key-row';
          // The following event trap is needed to prevent loss of focus in IE9 when clicking on a key gap.
          // Unclear why normal _CreateElement prevention of loss of focus does not seem to work here.
          // Appending handler to event handler chain does not work (other event handling remains active).
          rDiv.onmousedown=util.mouseDownPreventDefaultHandler; // Build 360
          //util.attachDOMEvent(rDiv,'mousedown',function(e){if(e)e.preventDefault();

          let row=rows[i];
          rs=rDiv.style;

          // Set row height. (Phone and tablet heights are later recalculated
          // and set in px, allowing for viewport scaling.)
          rs.maxHeight=rs.height=rowHeight+'%';

          // Apply defaults, setting the width and other undefined properties for each key
          keys=row['key'];

          if(!precalibrated) {
            // Calculate actual key widths by multiplying by the OSK's width and rounding appropriately,
            // adjusting the width of the last key to make the total exactly 100%.
            // Overwrite the previously-computed percent.
            // NB: the 'percent' suffix is historical, units are percent on desktop devices, but pixels on touch devices
            // All key widths and paddings are rounded for uniformity
            var keyPercent: number, padPercent: number, totalPercent=0;
            for(j=0; j<keys.length-1; j++) {
              keyPercent = keys[j]['widthpc'] * objectWidth;
              keys[j]['widthpc']=keyPercent;
              padPercent = keys[j]['padpc'] * objectWidth;
              keys[j]['padpc']=padPercent;

              // Recompute center's x-coord with exact, in-browser values.
              (<keyboards.ActiveKey> keys[j]).proportionalX = (totalPercent + padPercent + (keyPercent/2))/objectWidth;
              (<keyboards.ActiveKey> keys[j]).proportionalWidth = keyPercent / objectWidth;

              totalPercent += padPercent+keyPercent;
            }

            // Allow for right OSK margin (15 layout units)
            let rightMargin = keyboards.ActiveKey.DEFAULT_RIGHT_MARGIN*objectWidth/layer.totalWidth;
            totalPercent += rightMargin;

            // If a single key, and padding is negative, add padding to right align the key
            if(keys.length == 1 && parseInt(keys[0]['pad'],10) < 0) {
              keyPercent = keys[0]['widthpc'] * objectWidth;
              keys[0]['widthpc']=keyPercent;
              totalPercent += keyPercent;
              keys[0]['padpc']=(objectWidth-totalPercent);

              // Recompute center's x-coord with exact, in-browser values.
              (<keyboards.ActiveKey> keys[0]).proportionalX = (totalPercent - rightMargin - keyPercent/2)/objectWidth;
              (<keyboards.ActiveKey> keys[0]).proportionalWidth = keyPercent / objectWidth;
            } else if(keys.length > 0) {
              j=keys.length-1;
              padPercent = keys[j]['padpc'] * objectWidth;
              keys[j]['padpc']=padPercent;
              totalPercent += padPercent;
              keys[j]['widthpc']= keyPercent = (objectWidth-totalPercent);

              // Recompute center's x-coord with exact, in-browser values.
              (<keyboards.ActiveKey> keys[j]).proportionalX = (objectWidth - rightMargin - keyPercent/2)/objectWidth;
              (<keyboards.ActiveKey> keys[j]).proportionalWidth = keyPercent / objectWidth;
            }
          }

          //Create the key square (an outer DIV) for each key element with padding, and an inner DIV for the button (btn)
          totalPercent=0;
          for(j=0; j<keys.length; j++) {
            key=keys[j];

            var keyGenerator = new OSKBaseKey(key as OSKKeySpec, layer['id'], formFactor);
            var keyTuple = keyGenerator.construct(this, layout, rs, totalPercent);

            rDiv.appendChild(keyTuple.element);
            totalPercent += keyTuple.percent;
          }
          // Add row to layer
          gDiv.appendChild(rDiv);
        }
        // Add layer to group
        lDiv.appendChild(gDiv);
      }

      // Now that we've properly processed the keyboard's layout, mark it as calib
      keyboard.markLayoutCalibrated(formFactor);
      return lDiv;
    }
    //#endregion

    layerChangeHandler: text.SystemStoreMutationHandler = function(this: VisualKeyboard,
                                                                   source: text.MutableSystemStore,
                                                                   newValue: string) {
      if(source.value != newValue) {
        this.layerId = newValue;
        let keyman = com.keyman.singleton;
        keyman.osk._Show();
      }
    }.bind(this);

    //#region OSK touch handlers
    getTouchCoordinatesOnKeyboard(touch: Touch) {
      let keyman = com.keyman.singleton;

      // We need to compute the 'local', keyboard-based coordinates for the touch.
      let kbdCoords = keyman.util.getAbsolute(this.kbdDiv.firstChild as HTMLElement);
      let offsetCoords = {x: touch.pageX - kbdCoords.x, y: touch.pageY - kbdCoords.y};

      let layerGroup = this.kbdDiv.firstChild as HTMLDivElement;  // Always has proper dimensions, unlike kbdDiv itself.
      offsetCoords.x /= layerGroup.offsetWidth;
      offsetCoords.y /= layerGroup.offsetHeight;

      return offsetCoords;
    }

    getTouchProbabilities(touch: Touch): text.KeyDistribution {
      let keyman = com.keyman.singleton;
      if(!keyman.core.languageProcessor.mayCorrect) {
        return null;
      }

      let touchKbdPos = this.getTouchCoordinatesOnKeyboard(touch);
      let layerGroup = this.kbdDiv.firstChild as HTMLDivElement;  // Always has proper dimensions, unlike kbdDiv itself.
      return this.layout.getLayer(this.layerId).getTouchProbabilities(touchKbdPos, layerGroup.offsetWidth / layerGroup.offsetHeight);
    }

    /**
     * The main OSK touch start event handler
     *
     *  @param  {Event} e   touch start event object
     *
     */
    touch: (e: TouchEvent) => void = function(this: VisualKeyboard, e: TouchEvent) {
      // Identify the key touched
      var t = <HTMLElement> e.changedTouches[0].target, key = this.keyTarget(t);

      // Save the touch point
      this.touchX = e.changedTouches[0].pageX;

      // Set the key for the new touch point to be current target, if defined
      this.currentTarget = key;

      // Clear repeated backspace if active, preventing 'sticky' behavior.
      this.cancelDelete();

      // Prevent multi-touch if popup displayed
      var sk = document.getElementById('kmw-popup-keys');
      if((sk && sk.style.visibility == 'visible') || this.popupVisible) {
        return;
      }

      // Keep track of number of active (unreleased) touch points
      this.touchCount = e.touches.length;

      // Get nearest key if touching a hidden key or the end of a key row
      if((key && ((key.className.indexOf('key-hidden') >= 0) || (key.className.indexOf('key-blank') >= 0)))
        || t.className.indexOf('kmw-key-row') >= 0) {
        key = this.findNearestKey(e,t);
      }
      // Do not do anything if no key identified!
      if(key == null) {
        return;
      }

      // Get key name (K_...) from element ID
      let keyName = key['keyId'];

      // Highlight the touched key
      this.highlightKey(key,true);

      // Special function keys need immediate action
      if(keyName == 'K_LOPT' || keyName == 'K_ROPT')      {
        window.setTimeout(function(this: VisualKeyboard){
          PreProcessor.clickKey(key);
        }.bind(this),0);
        this.keyPending = null;
        this.touchPending = null;

        // Also backspace, to allow delete to repeat while key held
      } else if(keyName == 'K_BKSP') {
        let touchProbabilities = this.getTouchProbabilities(e.changedTouches[0]);
        // While we could inline the execution of the delete key here, we lose the ability to
        // record the backspace key if we do so.
        PreProcessor.clickKey(key, e.changedTouches[0], this.layerId, touchProbabilities);
        this.deleteKey = key;
        this.deleting = window.setTimeout(this.repeatDelete,500);
        this.keyPending = null;
        this.touchPending = null;
      } else {
        if(this.keyPending) {
          this.highlightKey(this.keyPending, false);
          let touchProbabilities = this.getTouchProbabilities(this.touchPending);
          PreProcessor.clickKey(this.keyPending, this.touchPending, this.layerId, touchProbabilities);
          this.clearPopup();
          // Decrement the number of unreleased touch points to prevent
          // sending the keystroke again when the key is actually released
          this.touchCount--;
        } else {
          // If this key has subkey, start timer to display subkeys after delay, set up release
          this.touchHold(key);
        }
        this.keyPending = key;
        this.touchPending = e.changedTouches[0];
      }
    }.bind(this);

    /**
     * OSK touch release event handler
     *
     *  @param  {Event} e   touch release event object
     *
     **/
    release: (e: TouchEvent) => void = function(this: VisualKeyboard, e: TouchEvent) {
      // Prevent incorrect multi-touch behaviour if native or device popup visible
      var sk = document.getElementById('kmw-popup-keys'), t = this.currentTarget;

      // Clear repeated backspace if active, preventing 'sticky' behavior.
      this.cancelDelete();

      if((sk && sk.style.visibility == 'visible')) {
        // Ignore release if a multiple touch
        if(e.touches.length > 0) {
          return;
        }

        // Cancel (but do not execute) pending key if neither a popup key or the base key
        if((t == null) || ((t.id.indexOf('popup') < 0) && (t.id != this.popupBaseKey.id))) {
          this.highlightKey(this.keyPending,false);
          this.clearPopup();
          this.keyPending = null;
          this.touchPending = null;
        }
      }

      // Only set when embedded in our Android/iOS app.  Signals that the device is handling
      // subkeys, so we shouldn't allow output for the base key.
      //
      // Note that on iOS (at least), this.release() will trigger before kmwembedded.ts's
      // executePopupKey() function.
      if(this.popupVisible) {
        return;
      }

      // Handle menu key release event
      if(t && t.id) {
        this.optionKey(t, t.id, false);
      }

      // Test if moved off screen (effective release point must be corrected for touch point horizontal speed)
      // This is not completely effective and needs some tweaking, especially on Android
      var x = e.changedTouches[0].pageX;
      var beyondEdge = ((x < 2 && this.touchX > 5) || (x > window.innerWidth - 2 && this.touchX < window.innerWidth - 5));

      // Save then decrement current touch count
      var tc=this.touchCount;
      if(this.touchCount > 0) {
        this.touchCount--;
      }

      // Process and clear highlighting of pending target
      if(this.keyPending) {
        this.highlightKey(this.keyPending,false);

        // Output character unless moved off key
        if(this.keyPending.className.indexOf('hidden') < 0 && tc > 0 && !beyondEdge) {
          let touchProbabilities = this.getTouchProbabilities(e.changedTouches[0]);
          PreProcessor.clickKey(this.keyPending, e.changedTouches[0], this.layerId, touchProbabilities);
        }
        this.clearPopup();
        this.keyPending = null;
        this.touchPending = null;
        // Always clear highlighting of current target on release (multi-touch)
      } else {
        var tt = e.changedTouches[0];
        t = this.keyTarget(tt.target);
        if(!t) {
          var t1 = document.elementFromPoint(tt.clientX,tt.clientY);
          t = this.findNearestKey(e, <HTMLElement> t1);
        }

        this.highlightKey(t,false);
      }
    }.bind(this);

    /**
     * OSK touch move event handler
     *
     *  @param  {Event} e   touch move event object
     *
     **/
    moveOver: (e: TouchEvent) => void = function(this: VisualKeyboard, e: TouchEvent) {
      let util = com.keyman.singleton.util;
      e.preventDefault();
      e.cancelBubble=true;

      if(typeof e.stopImmediatePropagation == 'function') {
        e.stopImmediatePropagation();
      } else if(typeof e.stopPropagation == 'function') {
        e.stopPropagation();
      }

      // Shouldn't be possible, but just in case.
      if(this.touchCount == 0) {
        this.cancelDelete();
        return;
      }

      // Get touch position
      var x=typeof e.touches == 'object' ? e.touches[0].clientX : e.clientX,
          y=typeof e.touches == 'object' ? e.touches[0].clientY : e.clientY;

      // Move target key and highlighting
      var t = this.touchPending = e.changedTouches[0],
          t1 = <HTMLElement> document.elementFromPoint(x,y),
          key0 = this.keyPending,
          key1 = this.keyTarget(t1); // Not only gets base keys, but also gets popup keys!

      // Find the nearest key to the touch point if not on a visible key
      if((key1 && key1.className.indexOf('key-hidden') >= 0) ||
        (t1 && (!key1) && t1.className.indexOf('key-row') >= 0)) {
          key1 = this.findNearestKey(e,t1);
      }

      // Stop repeat if no longer on BKSP key
      if(key1 && (typeof key1.id == 'string') && (key1.id.indexOf('-K_BKSP') < 0)) {
        this.cancelDelete();
      }

      // Do not attempt to support reselection of target key for overlapped keystrokes.
      // Perform _after_ ensuring possible sticky keys have been cancelled.
      if(e.touches.length > 1) {
        return;
      }

      // Do not move over keys if device popup visible
      if(this.popupVisible) {
        if(key1 == null) {
          if(key0) {
            this.highlightKey(key0,false);
          }
          this.keyPending=null;
          this.touchPending=null;
        } else {
          if(key1 == this.popupBaseKey) {
            if(!util.hasClass(key1,'kmw-key-touched')) {
              this.highlightKey(key1,true);
            }
            this.keyPending = key1;
            this.touchPending = e.touches[0];
          } else {
            if(key0) {
              this.highlightKey(key0,false);
            }
            this.keyPending = null;
            this.touchPending = null;
          }
        }
        return;
      }

      var sk=document.getElementById('kmw-popup-keys');

      // Use the popup duplicate of the base key if a phone with a visible popup array
      if(sk && sk.style.visibility == 'visible' && this.device.formFactor == 'phone' && key1 == this.popupBaseKey) {
        key1 = <KeyElement> sk.childNodes[0].firstChild;
      }

      // Identify current touch position (to manage off-key release)
      this.currentTarget = key1;

      // Clear previous key highlighting
      if(key0 && key1 && key1 !== key0) {
        this.highlightKey(key0,false);
      }

      // If popup is visible, need to move over popup, not over main keyboard
      this.highlightSubKeys(key1,x,y);

      if(sk && sk.style.visibility == 'visible') {
        // Once a subkey array is displayed, do not allow changing the base key.
        // Keep that array visible and accept no other options until the touch ends.
        if(key1 && key1.id.indexOf('popup') < 0 && key1 != this.popupBaseKey) {
          return;
        }

        // Highlight the base key on devices that do not append it to the subkey array.
        if(key1 && key1 == this.popupBaseKey && key1.className.indexOf('kmw-key-touched') < 0) {
          this.highlightKey(key1,true);
        }
        // Cancel touch if moved up and off keyboard, unless popup keys visible
      } else {
        // _Box has (most of) the useful client values.
        let _Box = this.kbdDiv.offsetParent as HTMLElement; // == osk._Box
        let height = (this.kbdDiv.firstChild as HTMLElement).offsetHeight; // firstChild == layer-group, has height info.
        // We need to adjust the offset properties by any offsets related to the active banner.
        var yMin = Math.max(5, this.kbdDiv.offsetTop + _Box.offsetTop - 0.25*height);
        if(key0 && e.touches[0].pageY < yMin) {
          this.highlightKey(key0,false);
          this.showKeyTip(null,false);
          this.keyPending = null;
          this.touchPending = null;
        }
      }

      // Replace the target key, if any, by the new target key
      // Do not replace a null target, as that indicates the key has already been released
      if(key1 && this.keyPending) {
        this.keyPending = key1;
        this.touchPending = e.touches[0];
      }

      if(this.keyPending) {
        if(key0 != key1 || key1.className.indexOf('kmw-key-touched') < 0) {
          this.highlightKey(key1,true);
        }
      }

      if(key0 && key1 && (key1 != key0) && (key1.id != '')) {
        //  Display the touch-hold keys (after a pause)
        this.touchHold(key1);
        /*
        // Clear and restart the popup timer
        if(this.subkeyDelayTimer)
        {
          window.clearTimeout(this.subkeyDelayTimer);
          this.subkeyDelayTimer = null;
        }
        if(key1.subKeys != null)
        {
          this.subkeyDelayTimer = window.setTimeout(
            function()
            {
              this.clearPopup();
              this.showSubKeys(key1);
            }.bind(this),
            this.popupDelay);
        }
        */
      }
    }.bind(this);

    /**
     * Get the current key target from the touch point element within the key
     *
     * @param   {Object}  t   element at touch point
     * @return  {Object}      the key element (or null)
     **/
    keyTarget(target: HTMLElement | EventTarget): KeyElement {
      let keyman = com.keyman.singleton;
      let util = keyman.util;
      let t = <HTMLElement> target;

      try {
        if(t) {
          if(util.hasClass(t,'kmw-key')) {
            return getKeyFrom(t);
          }
          if(t.parentNode && util.hasClass(<HTMLElement> t.parentNode,'kmw-key')) {
            return getKeyFrom(t.parentNode);
          }
          if(t.firstChild && util.hasClass(<HTMLElement> t.firstChild,'kmw-key')) {
            return getKeyFrom(t.firstChild);
          }
        }
      } catch(ex) {}
      return null;
    }

    /**
     * Identify the key nearest to the touch point if at the end of a key row,
     * but return null more than about 0.6 key width from the nearest key.
     *
     *  @param  {Event}   e   touch event
     *  @param  {Object}  t   HTML object at touch point
     *  @return {Object}      nearest key to touch point
     *
     **/
    findNearestKey(e: TouchEvent, t: HTMLElement): KeyElement {
      if((!e) || (typeof e.changedTouches == 'undefined')
        || (e.changedTouches.length == 0)) {
        return null;
      }

      // Get touch point on screen
      var x = e.changedTouches[0].pageX;

      // Get key-row beneath touch point
      while(t && t.className !== undefined && t.className.indexOf('key-row') < 0) {
        t = <HTMLElement> t.parentNode;
      }
      if(!t) {
        return null;
      }

      // Find minimum distance from any key
      var k, k0=0, dx, dxMax=24, dxMin=100000, x1, x2;
      for(k = 0; k < t.childNodes.length; k++) {
        let childNode = t.childNodes[k] as HTMLElement; // gets the .kmw-key-square containing a key
        if(childNode.firstChild) {
          childNode = childNode.firstChild as HTMLElement; // gets the actual key element.
        }
        if(childNode.className !== undefined  && (childNode.className.indexOf('key-hidden') >= 0)
             || (childNode.className.indexOf('key-blank') >= 0)){
          continue;
        }
        x1 = childNode.offsetLeft;
        x2 = x1 + childNode.offsetWidth;
        if(x >= x1 && x <= x2) {
          // Within the key square
          return <KeyElement> childNode.firstChild;
        }
        dx = x1 - x;
        if(dx >= 0 && dx < dxMin) {
          // To right of key
          k0 = k; dxMin = dx;
        }
        dx = x - x2;
        if(dx >= 0 && dx < dxMin) {
          // To left of key
          k0 = k; dxMin = dx;
        }
      }

      if(dxMin < 100000) {
        t = <HTMLElement> t.childNodes[k0];
        x1 = t.offsetLeft;
        x2 = x1 + t.offsetWidth;

        // Limit extended touch area to the larger of 0.6 of key width and 24 px
        if(t.offsetWidth > 40) {
          dxMax = 0.6 * t.offsetWidth;
        }

        if(((x1 - x) >= 0 && (x1 - x) < dxMax) || ((x - x2) >= 0 && (x - x2) < dxMax)) {
          return <KeyElement> t.firstChild;
        }
      }
      return null;
    }

    /**
     *  Repeat backspace as long as the backspace key is held down
     **/
    repeatDelete: () => void = function(this: VisualKeyboard) {
      if(this.deleting) {
        PreProcessor.clickKey(this.deleteKey);
        this.deleting = window.setTimeout(this.repeatDelete,100);
      }
    }.bind(this);

    /**
     * Cancels any active repeatDelete() timeouts, ensuring that
     * repeating backspace operations are properly terminated.
     */
    cancelDelete() {
      // Clears the delete-repeating timeout.
      if(this.deleting) {
        window.clearTimeout(this.deleting);
      }
      this.deleting = 0;
    }
    //#endregion

    // cancel = function(e) {} //cancel event is never generated by iOS

    /**
     * Function     findKeyElement
     * Scope        Private
     * @param       {string}   layerId
     * @param       {string}   keyId
     * Description  Finds the DOM element associated with the specified key, if it exists.
     */
    findKeyElement(layerId: string, keyId: string) {
      let layerGroup = this.kbdDiv.firstChild as HTMLDivElement;

      for(let i = 0; i < layerGroup.childElementCount; i++) {
        // TODO:  At some point, our OSK construction should 'link' a TS metadata type to this,
        // like with OSKKey / KeyElement for keys.
        let layer = layerGroup.childNodes[i] as HTMLDivElement;
        // row -> key-square -> actual KeyElement.
        let currentLayerId = (layer.firstChild.firstChild.firstChild as KeyElement).key.layer
        if(currentLayerId == layerId) {
          // Layer identified!  Now to find the key.  First - iterate over rows.
          for(let r = 0; r < layer.childElementCount; r++) {
            let row = layer.childNodes[r] as HTMLDivElement;
            for(let k = 0; k < row.childElementCount; k++) {
              let key = row.childNodes[k].firstChild as KeyElement;
              if(key.keyId == keyId) {
                return key;
              }
            }
          }
        }
      }

      return null;
    }

    /**
     * Function     _UpdateVKShiftStyle
     * Scope        Private
     * @param       {string=}   layerId
     * Description  Updates the OSK's visual style for any toggled state keys
     */
    _UpdateVKShiftStyle(layerId?: string) {
      var i, n, layer=null, layerElement=null;
      let core = com.keyman.singleton.core;

      if(layerId) {
        for(n=0; n<this.layers.length; n++) {
          if(this.layers[n]['id'] == this.layerId) {
            break;
          }
        }

        return;  // Failed to find the requested layer.
      } else {
        n=this.layerIndex;
        layerId=this.layers[n]['id'];
      }

      layer=this.layers[n];

      // Set the on/off state of any visible state keys.
      var states = ['K_CAPS',      'K_NUMLOCK',  'K_SCROLL'];
      var keys   = [layer.capsKey, layer.numKey, layer.scrollKey];

      for(i=0; i < keys.length; i++) {
        // Skip any keys not in the OSK!
        if(keys[i] == null) {
          continue;
        }

        keys[i]['sp'] = core.keyboardProcessor.stateKeys[states[i]] ? keyboards.Layouts.buttonClasses['SHIFT-ON'] : keyboards.Layouts.buttonClasses['SHIFT'];
        let keyId = layerId+'-'+states[i]
        var btn = document.getElementById(keyId);

        if(btn == null) {
          //This can happen when using BuildDocumentationKeyboard, as the OSK isn't yet in the
          //document hierarchy.  Sometimes.  (It's weird.)
          btn = this.findKeyElement(layerId, states[i]);
        }

        if(btn != null) {
          this.setButtonClass(keys[i], btn, this.layout);
        } else {
          console.warn("Could not find key to apply style: \"" + keyId + "\"");
        }
      }
    }

    /**
     * Attach appropriate class to each key button, according to the layout
     *
     * @param       {Object}    key     key object
     * @param       {Object}    btn     button object
     * @param       {Object=}   layout  source layout description (optional, sometimes)
     */
    setButtonClass(key, btn, layout?) {
      let keyman = com.keyman.singleton;
      var n=0, keyTypes=['default','shift','shift-on','special','special-on','','','','deadkey','blank','hidden'];
      if(typeof key['dk'] == 'string' && key['dk'] == '1') {
        n=8;
      }

      if(typeof key['sp'] == 'string') {
        n=parseInt(key['sp'],10);
      }

      if(n < 0 || n > 10) {
        n=0;
      }

      layout = layout || this.layout;

      // Apply an overriding class for 5-row layouts
      var nRows=layout['layer'][0]['row'].length;
      if(nRows > 4 && this.device.formFactor == 'phone') {
        btn.className='kmw-key kmw-5rows kmw-key-'+keyTypes[n];
      } else {
        btn.className='kmw-key kmw-key-'+keyTypes[n];
      }
    }

    clearPopup() {
      let oskManager = com.keyman.singleton.osk;
      // Remove the displayed subkey array, if any, and cancel popup request
      var sk=document.getElementById('kmw-popup-keys');
      if(sk != null) {
        if(sk.shim) {
          oskManager._Box.removeChild(sk.shim);
        }
        sk.parentNode.removeChild(sk);
      }

      if(this.popupCallout) {
        oskManager._Box.removeChild(this.popupCallout);
      }
      this.popupCallout = null;

      if(this.subkeyDelayTimer) {
          window.clearTimeout(this.subkeyDelayTimer);
          this.subkeyDelayTimer = null;
      }
      this.popupBaseKey = null;
    }

    //#region 'native'-mode subkey handling
    /**
     * Display touch-hold array of 'sub-keys' above the currently touched key
     * @param       {Object}    e      primary key element
     */
    showSubKeys(e: KeyElement) {
      // Do not show subkeys if key already released
      if(this.keyPending == null) {
        return;
      }

      let keyman = com.keyman.singleton;
      let util = keyman.util;
      let device = this.device;

      // A tag we directly set on a key element during its construction.
      let subKeySpec: OSKKeySpec[] = e['subKeys'];

      // Create holder DIV for subkey array, and set styles.
      // A subkey array for Shift will only appear if extra layers exist

      // The holder is position:fixed, but the keys do not need to be, as no scrolling
      // is possible while the array is visible.  So it is simplest to let the keys have
      // position:static and display:inline-block
      var subKeys=document.createElement('DIV'),i;

      var tKey = this.getDefaultKeyObject();

      subKeys.id='kmw-popup-keys';
      this.popupBaseKey = e;

      // #3718: No longer prepend base key to popup array

      // Must set position dynamically, not in CSS
      var ss=subKeys.style;
      ss.bottom=(parseInt(e.style.bottom,10)+parseInt(e.style.height,10)+4)+'px';

      // Set key font according to layout, or defaulting to OSK font
      // (copied, not inherited, since OSK is not a parent of popup keys)
      ss.fontFamily=this.fontFamily;

      // Copy the font size from the parent key, allowing for style inheritance
      ss.fontSize=keyman.util.getStyleValue(e,'font-size');
      ss.visibility='hidden';

      var nKeys=subKeySpec.length,nRow,nRows,nCols;
      nRows=Math.min(Math.ceil(nKeys/9),2);
      nCols=Math.ceil(nKeys/nRows);
      if(nRows > 1) {
        ss.width=(nCols*e.offsetWidth+nCols*5)+'px';
      }

      // Add nested button elements for each sub-key
      for(i=0; i<nKeys; i++) {
        var needsTopMargin = false;
        let nRow=Math.floor(i/nCols);
        if(nRows > 1 && nRow > 0) {
          needsTopMargin = true;
        }

        let keyGenerator = new com.keyman.osk.OSKSubKey(subKeySpec[i], e['key'].layer, device.formFactor);
        let kDiv = keyGenerator.construct(this, <HTMLDivElement> e, needsTopMargin);

        subKeys.appendChild(kDiv);
      }

      // Clear key preview if any
      this.showKeyTip(null,false);

      // Otherwise append the touch-hold (subkey) array to the OSK
      keyman.osk._Box.appendChild(subKeys);

      // And correct its position with respect to that element
      ss=subKeys.style;
      var x=dom.Utils.getAbsoluteX(e)+0.5*(e.offsetWidth-subKeys.offsetWidth), y,
        xMax=(util.landscapeView()?screen.height:screen.width)-subKeys.offsetWidth;

      if(x > xMax) {
        x=xMax;
      }
      if(x < 0) {
        x=0;
      }
      ss.left=x+'px';

      // Make the popup keys visible
      ss.visibility='visible';

      // For now, should only be true (in production) when keyman.isEmbedded == true.
      let constrainPopup = keyman.isEmbedded;

      let cs = getComputedStyle(subKeys);
      let oskHeight = keyman.osk.getHeight();
      let bottomY = parseInt(cs.bottom, 10);
      let popupHeight = parseInt(cs.height, 10);

      let delta = 0;
      if(popupHeight + bottomY > oskHeight && constrainPopup) {
        delta = popupHeight + bottomY - oskHeight;
        ss.bottom = (bottomY - delta) + 'px';
      }

      // Add the callout
      this.popupCallout = this.addCallout(e, delta);

      // And add a filter to fade main keyboard
      subKeys.shim = document.createElement('DIV');
      subKeys.shim.id = 'kmw-popup-shim';
      keyman.osk._Box.appendChild(subKeys.shim);

      // Highlight the duplicated base key (if a phone)
      if(device.formFactor == 'phone') {
        var bk = <KeyElement> subKeys.childNodes[0].firstChild;
        this.keyPending = bk;
        this.highlightKey(bk,true);//bk.className = bk.className+' kmw-key-touched';
      }
    }


    //#endregion

    /**
     * Indicate the current language and keyboard on the space bar
     **/
    showLanguage() {
      let keyman = com.keyman.singleton;

      var lgName='',kbdName='';
      var activeStub = keyman.keyboardManager.activeStub;

      if(activeStub) {
        lgName=activeStub['KL'];
        kbdName=activeStub['KN'];
      } else if(keyman.getActiveLanguage(true)) {
        lgName=keyman.getActiveLanguage(true);
      } else {
        lgName='English';
      }

      try {
        var t=<HTMLElement> this.spaceBar.firstChild;
        let tParent = <HTMLElement> t.parentNode;
        if(typeof(tParent.className) == 'undefined' || tParent.className == '') {
          tParent.className='kmw-spacebar';
        } else if(tParent.className.indexOf('kmw-spacebar') == -1) {
          tParent.className +=' kmw-spacebar';
        }

        t.className='kmw-spacebar-caption';
        kbdName=kbdName.replace(/\s*keyboard\s*/i,'');

        // We use a separate variable here to keep down on MutationObserver messages in keymanweb.js code.
        var keyboardName = "";
        if(kbdName == lgName) {
          keyboardName=lgName;
        } else {
          keyboardName=lgName+' ('+kbdName+')';
        }
        // It sounds redundant, but this dramatically cuts down on browser DOM processing.
        if(t.innerHTML != keyboardName) {
          t.innerHTML = keyboardName;
        }
      }
      catch(ex){}
    }

    /**
     *  Add or remove a class from a keyboard key (when touched or clicked)
     *  or add a key preview for phone devices
     *
     *  @param    {Object}    key   key affected
     *  @param    {boolean}   on    add or remove highlighting
     **/
    highlightKey(key: KeyElement, on: boolean) {
      // Do not change element class unless a key
      if(!key || (key.className == '') || (key.className.indexOf('kmw-key-row') >= 0)) return;

      var classes=key.className, cs = ' kmw-key-touched';

      // For phones, use key preview rather than highlighting the key,
      var usePreview = ((this.keytip != null) && (key.id.indexOf('popup') < 0 ));

      if(usePreview) {
        // Previews are not permitted for keys using any of the following CSS styles.
        var excludedClasses = ['kmw-key-shift',    // special keys
                               'kmw-key-shift-on', // active special keys (shift, when in shift layer
                               'kmw-spacebar',     // space
                               'kmw-key-blank',    // Keys that are only used for layout control
                               'kmw-key-hidden'];

        for(let c=0; c < excludedClasses.length; c++) {
          usePreview = usePreview && (classes.indexOf(excludedClasses[c]) < 0);
        }
      }

      if(usePreview) {
        this.showKeyTip(key,on);
      } else {
        if(on && classes.indexOf(cs) < 0) {
          key.className=classes+cs;
          this.showKeyTip(null,false);     // Moved here by Serkan
        } else {
          key.className=classes.replace(cs,'');
        }
      }
    }

    //#region Mouse-event handling
    /**
     * Mouse down/mouse over event handler (desktop only)
     *
     * @param   {Event}  e  mouse over/mouse down event object
     */
    mouseOverMouseDownHandler = function(this: VisualKeyboard, e: MouseEvent) {
      let keyman = com.keyman.singleton;
      let util = keyman.util;

      var t = <HTMLElement> util.eventTarget(e);
      if(t === null || this.device.formFactor != 'desktop') {
        return;
      }

      if(t.nodeName == 'SPAN') {
        t = <HTMLElement> t.parentNode;
      }

      let key = this.keyTarget(t);

      if(util.eventType(e) == 'mousedown') {
        this.currentKey=key.id;
        util._CancelMouse(e);
        this.highlightKey(key, true);
      } else if(key.id == this.currentKey) {
        this.highlightKey(key, true);
      }
    }.bind(this);

    /**
     * Mouse up/mouse out event handler (desktop only)
     *
     * @param   {Event}  e  mouse up/out event object
     */
    mouseUpMouseOutHandler = function(this: VisualKeyboard, e: MouseEvent) {
      let keyman = com.keyman.singleton;
      let util = keyman.util;

      var t=<HTMLElement> util.eventTarget(e);
      if(t === null || this.device.formFactor != 'desktop') {
        return;
      }

      if(t.nodeName == 'SPAN') {
        t = <HTMLElement> t.parentNode;
      }

      let key = this.keyTarget(t);
      this.highlightKey(key, false);

      // Process as click if mouse button released anywhere over key
      if(util.eventType(e) == 'mouseup') {
        if(key.id == this.currentKey) {
          PreProcessor.clickKey(key);
        }
        this.currentKey='';
      }
    }.bind(this);
    //#endregion

    getKeyEmFontSize() {
      let keyman = com.keyman.singleton;
      let util = keyman.util;

      if(this.device.formFactor == 'desktop') {
        let kbdFontSize = this.getFontSizeFromCookie();
        let keySquareScale = 0.8; // Set in kmwosk.css, is relative.
        return kbdFontSize * keySquareScale;
      } else {
        let emSizeStr = getComputedStyle(document.body).fontSize;
        let emSize = util.getFontSizeStyle(emSizeStr).val;
        var emScale = 1;
        if(!this.isStatic) {
          // Reading this requires the OSK to be active, so we filter out
          // BuildVisualKeyboard calls here.
          emScale = util.getFontSizeStyle(keyman.osk._Box).val;
        }
        return emSize * emScale;
      }
    }

    getFontSizeFromCookie(): number {
      let keyman = com.keyman.singleton;
      let util = keyman.util;

      var c = util.loadCookie('KeymanWeb_OnScreenKeyboard');
      if(typeof(c) == 'undefined' || c == null) {
        return 16;
      }

      var newHeight=util.toNumber(c['height'],0.15*screen.height);
      if(newHeight > 0.5*screen.height) {
        newHeight=0.5*screen.height;
      }

      return (newHeight/8);
    }

        /**
     *  Set the reference to a special function key for the
     *  currently visible OSK layer
     *
     *  @param    {number}  nLayer  Index of visible layer
     *  @param    {string}  keyId   key identifier
     *  @return   {Object}          Reference to key
     */
    getSpecialKey(nLayer: number, keyId: string): KeyElement {
      let layers = this.kbdDiv.childNodes[0].childNodes;

      if(nLayer >= 0 && nLayer < layers.length) {
        // Special function keys will always be in bottom row (must modify code if not)
        let rows = layers[nLayer].childNodes;
        let keys = rows[rows.length-1].childNodes;
        for(var k=0; k<keys.length; k++) {
          let key = getKeyFrom(keys[k].firstChild);
          if(key && key['keyId'] == keyId) {
            return key;
          }
        }
      }
      return null;
    }

    show() {
      let device = this.device;
      var n,nLayer=-1, b = this.kbdDiv.childNodes[0].childNodes;

      for(n=0; n < b.length; n++) {
        let layerElement = <HTMLDivElement> b[n];
        if(layerElement['layer'] == this.layerId) {
          layerElement.style.display='block';
          //b[n].style.visibility='visible';
          this.nextLayer=this.layerId;
          this.layerIndex=nLayer=n;
          if(typeof this.layers[n]['nextlayer'] == 'string') {
            this.nextLayer=this.layers[n]['nextlayer'];
          }

          // If osk._Show has been called, there's probably been a change in modifier or state key state.  Keep it updated!
          this._UpdateVKShiftStyle();
        } else {
          layerElement.style.display='none';
          //layerElement.style.visibility='hidden';
        }
      }

      if(device.touchable) {
        // Identify and save references to the language key, hide keyboard key, and space bar
        this.lgKey=this.getSpecialKey(nLayer,'K_LOPT');     //TODO: should be saved with layer
        this.hkKey=this.getSpecialKey(nLayer,'K_ROPT');

        // Always adjust screen height if iPhone or iPod, to take account of viewport changes
        // Do NOT condition upon form-factor; this line prevents a bug with displaying
        // the predictive-text banner on the initial keyboard load.  (Issue #2907)
        if(device.OS == 'iOS') {
          this.adjustHeights();
        }
      }

      // Define for both desktop and touchable OSK
      this.spaceBar=this.getSpecialKey(nLayer,'K_SPACE'); //TODO: should be saved with layer
    }

    /**
     * Adjust the absolute height of each keyboard element after a rotation
     *
     **/
    adjustHeights() {
      let keyman = com.keyman.singleton;
      let _Box = keyman.osk._Box;
      let device = this.device;

      if(!_Box || !this.kbdDiv || !this.kbdDiv.firstChild || !this.kbdDiv.firstChild.firstChild.childNodes) {
        return false;
      }

      var fs=1.0;
      // TODO: Logically, this should be needed for Android, too - may need to be changed for the next version!
      if(device.OS == 'iOS' && !keyman.isEmbedded) {
        fs=fs/keyman.util.getViewportScale();
      }

      let oskHeight = this.computedAdjustedOskHeight();

      var b: HTMLElement = _Box, bs=b.style;
      bs.height=bs.maxHeight=oskHeight+'px';

      b = this.kbdDiv.firstChild as HTMLElement;
      bs=b.style;
      // Sets the layer group to the correct height.
      bs.height=bs.maxHeight=oskHeight+'px';
      bs.fontSize=fs+'em';

      this.adjustLayerHeights(oskHeight);

      return true;
    }

    private computedAdjustedOskHeight(): number {
      let oskManager = com.keyman.singleton.osk;
      let device = this.device;

      var layers=this.kbdDiv.firstChild.childNodes;
      let kbdHeight = oskManager.getKeyboardHeight();
      let oskHeight = 0;

      // In case the keyboard's layers have differing row counts, we check them all for the maximum needed oskHeight.
      for(let i = 0; i < layers.length; i++) {
        let nRows = layers[i].childNodes.length;
        let rowHeight = Math.floor(kbdHeight/(nRows == 0 ? 1 : nRows));
        let layerHeight = nRows * rowHeight;

        if(layerHeight > oskHeight) {
          oskHeight = layerHeight;
        }
      }

      // This isn't set anywhere else; it's a legacy part of the original methods.
      const oskPad = 0;
      let oskPaddedHeight = oskHeight + oskPad;

      if(device.OS == 'Android' && 'devicePixelRatio' in window) {
        oskPaddedHeight /= window.devicePixelRatio;
      }

      return oskPaddedHeight;
    }

    private adjustLayerHeights(oskHeight: number) {
      let oskManager = com.keyman.singleton.osk;
      let device = this.device;
      let layers = this.kbdDiv.firstChild.childNodes;

      for(let nLayer=0;nLayer<layers.length; nLayer++) {
        // Check the heights of each row, in case different layers have different row counts.
        let layer = layers[nLayer] as HTMLElement;
        let nRows=layers[nLayer].childNodes.length;
        (<HTMLElement> layers[nLayer]).style.height=(oskHeight)+'px';

        let rowHeight = Math.floor(oskManager.getKeyboardHeight()/(nRows == 0 ? 1 : nRows));

        if(device.OS == 'Android' && 'devicePixelRatio' in window) {
          layer.style.height = layer.style.maxHeight = oskHeight + 'px';
          rowHeight /= window.devicePixelRatio;
        }

        // Sets the layers to the correct height
        let rowPad = Math.round(0.15*rowHeight);

        for(let nRow=0; nRow<nRows; nRow++) {
          let rs=(<HTMLElement> layers[nLayer].childNodes[nRow]).style;
          let bottom = (nRows-nRow-1)*rowHeight+1;
          if(!this.isStatic) {
            rs.bottom=bottom+'px';
          }
          rs.maxHeight=rs.height=rowHeight+'px';

          // Calculate the exact vertical coordinate of the row's center.
          this.layout.layer[nLayer].row[nRow].proportionalY = ((oskHeight - bottom) - rowHeight/2) / oskHeight;

          let keys=layers[nLayer].childNodes[nRow].childNodes as NodeListOf<HTMLElement>;
          this.adjustRowHeights(keys, rowHeight, bottom, rowPad);
        }
      }
    }

    private adjustRowHeights(keys: NodeListOf<HTMLElement>, rowHeight: number, bottom: number, pad: number) {
      let util = com.keyman.singleton.util;
      let device = this.device;

      let resizeLabels = (device.OS == 'iOS' && device.formFactor == 'phone' && util.landscapeView());

      let nKeys=keys.length;
      for(let nKey=0;nKey<nKeys;nKey++) {
        let key=keys[nKey] as HTMLElement;
        //key.style.marginTop = (device.formFactor == 'phone' ? pad : 4)+'px';
        //**no longer needed if base key label and popup icon are within btn, not container**

        // Must set the height of the btn DIV, not the label (if any)
        var j;
        for(j=0; j<key.childNodes.length; j++) {
          if(util.hasClass(key.childNodes[j] as HTMLElement,'kmw-key')) {
            break;
          }
        }

        // Set the kmw-key-square position
        let ks=key.style;
        if(!this.isStatic) {
          ks.bottom=(bottom-pad/2)+'px';
        }
        ks.height=ks.minHeight=(rowHeight)+'px';

        // Set the kmw-key position
        ks=(key.childNodes[j] as HTMLElement).style;
        if(!this.isStatic) {
          ks.bottom=bottom+'px';
        }
        ks.height=ks.minHeight=(rowHeight-pad)+'px';

        // Rescale keycap labels on iPhone (iOS 7)
        if(resizeLabels && (j > 0)) {
          (key.childNodes[0] as HTMLElement).style.fontSize='6px';
        }
      }
    }

    // /**
    //  * Function     _VKeyGetTarget
    //  * Scope        Private
    //  * @param       {Object}    e     OSK event
    //  * @return      {Object}          Target element for key in OSK
    //  * Description  Identify the OSK key clicked
    //  */
    // _VKeyGetTarget(e: Event) {
    //   var Ltarg;
    //   e = keymanweb._GetEventObject(e);   // I2404 - Manage IE events in IFRAMEs
    //   Ltarg = util.eventTarget(e);
    //   if (Ltarg == null) {
    //     return null;
    //   }
    //   if (Ltarg.nodeType == 3) { // defeat Safari bug
    //     Ltarg = Ltarg.parentNode;
    //   }
    //   if (Ltarg.tagName == 'SPAN') {
    //     Ltarg = Ltarg.parentNode;
    //   }
    //   return Ltarg;
    // }

    /**
     *  Append a style sheet for the current keyboard if needed for specifying an embedded font
     *  or to re-apply the default element font
     *
     **/
    appendStyleSheet() {
      let keymanweb = com.keyman.singleton;
      let util = keymanweb.util;

      var activeKeyboard = keymanweb.core.activeKeyboard;
      var activeStub: com.keyman.keyboards.KeyboardStub = keymanweb.keyboardManager.activeStub;

      // Do not do anything if a null stub
      if(activeStub == null) {
        return;
      }

      // First remove any existing keyboard style sheet
      if(this.styleSheet) {
        util.removeStyleSheet(this.styleSheet);
      }

      var i, kfd=activeStub['KFont'], ofd=activeStub['KOskFont'];

      // Add style sheets for embedded fonts if necessary (each font-face style will only be added once)
      util.addFontFaceStyleSheet(kfd);
      util.addFontFaceStyleSheet(ofd);

      // Temporarily hide duplicated elements on non-desktop browsers
      keymanweb.hideInputs();

      // Build the style string and append (or replace) the font style sheet
      // Note: Some browsers do not download the font-face font until it is applied,
      //       so must apply style before testing for font availability
      // Extended to allow keyboard-specific custom styles for Build 360
      var customStyle=this.addFontStyle(kfd,ofd);
      if( activeKeyboard != null && typeof(activeKeyboard.oskStyling) == 'string')  // KMEW-129
        customStyle=customStyle+activeKeyboard.oskStyling;

      this.styleSheet = util.addStyleSheet(customStyle); //Build 360

      // Wait until font is loaded then align duplicated input elements with page elements
      if(this.waitForFonts(kfd,ofd)) {
        keymanweb.alignInputs();
      }
    }

    /**
     *  Add or replace the style sheet used to set the font for input elements and OSK
     *
     *  @param  {Object}  kfd   KFont font descriptor
     *  @param  {Object}  ofd   OSK font descriptor (if any)
     *  @return {string}
     *
     **/
    addFontStyle(kfd, ofd): string {
      let keymanweb = com.keyman.singleton;

      // Get name of font to be applied
      var fn=keymanweb.baseFont;
      if(typeof(kfd) != 'undefined' && typeof(kfd['family']) != 'undefined') {
        fn=kfd['family'];
      }

      // Unquote font name in base font (if quoted)
      fn = fn.replace(/\u0022/g,'');

      // Set font family chain for mapped elements and remove any double quotes
      var rx=new RegExp('\\s?'+fn+',?'), ff=keymanweb.appliedFont.replace(/\u0022/g,'');

      // Remove base font name from chain if present
      ff = ff.replace(rx,'');
      ff = ff.replace(/,$/,'');

      // Then replace it at the head of the chain
      if(ff == '') {
        ff=fn;
      } else {
        ff=fn+','+ff;
      }

      // Re-insert quotes around individual font names
      ff = '"' + ff.replace(/\,\s?/g,'","') + '"';

      // Add to the stylesheet, quoted, and with !important to override any explicit style
      var s='.keymanweb-font{\nfont-family:' + ff + ' !important;\n}\n';

      // Set font family for OSK text
      if(typeof(ofd) != 'undefined') {
        s=s+'.kmw-key-text{\nfont-family:"'+ofd['family'].replace(/\u0022/g,'').replace(/,/g,'","')+'";\n}\n';
      } else if(typeof(kfd) != 'undefined') {
        s=s+'.kmw-key-text{\nfont-family:"'+kfd['family'].replace(/\u0022/g,'').replace(/,/g,'","')+'";\n}\n';
      }

      // Store the current font chain (with quote-delimited font names)
      keymanweb.appliedFont = ff;

      // Return the style string
      return s;
    }

    /**
     * Create copy of the OSK that can be used for embedding in documentation or help
     * The currently active keyboard will be returned if PInternalName is null
     *
     *  @param  {string}          PInternalName   internal name of keyboard, with or without Keyboard_ prefix
     *  @param  {number}          Pstatic         static keyboard flag  (unselectable elements)
     *  @param  {string=}         argFormFactor   layout form factor, defaulting to 'desktop'
     *  @param  {(string|number)=}  argLayerId    name or index of layer to show, defaulting to 'default'
     *  @return {Object}                          DIV object with filled keyboard layer content
     */
    static buildDocumentationKeyboard(PInternalName,Pstatic,argFormFactor,argLayerId): HTMLElement { // I777
      let keymanweb = com.keyman.singleton;
      var PKbd=keymanweb.core.activeKeyboard,Ln,
          formFactor=(typeof(argFormFactor) == 'undefined' ? 'desktop' : argFormFactor),
          layerId=(typeof(argLayerId) == 'undefined' ? 'default' : argLayerId),
          device = new Device();

      // Device emulation for target documentation.
      device.formFactor = formFactor;
      if(formFactor != 'desktop') {
        device.OS = 'iOS';
      }

      var keyboardsList = keymanweb.keyboardManager.keyboards;

      if(PInternalName != null) {
        var p=PInternalName.toLowerCase().replace('keyboard_','');

        for(Ln=0; Ln<keyboardsList.length; Ln++) {
          if(p == keyboardsList[Ln]['KI'].toLowerCase().replace('keyboard_','')) {
            PKbd=keyboardsList[Ln]; break;
          }
        }
      }

      if(!PKbd) {
        return null;
      }

      let layout = PKbd.layout(formFactor);

      let kbdObj = new VisualKeyboard(PKbd, device, true);
      let kbd = kbdObj.kbdDiv.childNodes[0] as HTMLDivElement; // Gets the layer group.

      // Select the layer to display, and adjust sizes
      if(layout != null) {
        kbdObj.layerId = layerId;
        kbdObj.show();
        kbdObj.adjustHeights(); // Necessary for the row heights to be properly set!
        // Relocates the font size definition from the main VisualKeyboard wrapper, since we don't return the whole thing.
        kbd.style.fontSize = kbdObj.kbdDiv.style.fontSize;
      } else {
        kbd.innerHTML="<p style='color:#c40; font-size:0.5em;margin:10px;'>No "+formFactor+" layout is defined for "+PKbd.name+".</p>";
      }
      // Add a faint border
      kbd.style.border='1px solid #ccc';
      return kbd;
    }

    onHide() {
      // Remove highlighting from hide keyboard key, if applied
      if(this.hkKey) {
        this.highlightKey(this.hkKey,false);
      }
    }

    /**
   * Touch hold key display management
   *
   * @param   {Object}  key   base key object
   */
  touchHold(key: KeyElement) {
    // Clear and restart the popup timer
    if(this.subkeyDelayTimer) {
      window.clearTimeout(this.subkeyDelayTimer);
      this.subkeyDelayTimer = null;
    }

    if(typeof key['subKeys'] != 'undefined' && key['subKeys'] != null) {
      this.subkeyDelayTimer = window.setTimeout(
        function(this: VisualKeyboard) {
          this.clearPopup();
          this.showSubKeys(key);
        }.bind(this), this.popupDelay);
    }
  };

  optionKey(e: KeyElement, keyName: string, keyDown: boolean) {
    let keyman = com.keyman.singleton;
    let oskManager = keyman.osk;
    if(keyDown) {
      if(keyName.indexOf('K_LOPT') >= 0) {
        oskManager.showLanguageMenu();
      } else if(keyName.indexOf('K_ROPT') >= 0) {
        keyman.uiManager.setActivatingUI(false);
        oskManager._Hide(true);
        let active = keyman.domManager.getActiveElement();
        if(dom.Utils.instanceof(active, "TouchAliasElement")) {
          (active as dom.TouchAliasElement).hideCaret();
        }
        keyman.domManager.clearLastActiveElement();
      }
    }
  };

  // Manage popup key highlighting
  highlightSubKeys(k: KeyElement, x: number, y: number) {
    let util = com.keyman.singleton.util;

    // Test for subkey array, return if none
    // (JH 2/4/19) So, if a subkey is passed in, we return immediately?
    if(k == null || k['subKeys'] == null) {
      return;
    }

    // Highlight key at touch position (and clear other highlighting)
    var i,sk,x0,y0,x1,y1,onKey,skBox=document.getElementById('kmw-popup-keys');

    //#region This section fills a different role than the method name would suggest.
    // Might correspond better to a 'checkInstantSubkeys' or something.

    // Show popup keys immediately if touch moved up towards key array (KMEW-100, Build 353)
    if((this.touchY-y > 5) && skBox == null) {
      if(this.subkeyDelayTimer) {
        window.clearTimeout(this.subkeyDelayTimer);
      }
      this.showSubKeys(k);
      skBox=document.getElementById('kmw-popup-keys');
    }
    //#endregion

    /* (JH 2/4/19) Because of that earlier note, in KMW 12 alpha (and probably 11),
     * the following code is effectively impotent and could be deleted with no effect.
     * Note that this probably results from VisualKeyboard.keyTarget finding the
     * subkey first... which is necessary anyway to support subkey output.
     */
    for(i=0; i < k['subKeys'].length; i++) {
      try {
        sk=<HTMLElement> skBox.childNodes[i].firstChild;
        x0=dom.Utils.getAbsoluteX(sk); y0=dom.Utils.getAbsoluteY(sk);//-document.body.scrollTop;
        x1=x0+sk.offsetWidth; y1=y0+sk.offsetHeight;
        onKey=(x > x0 && x < x1 && y > y0 && y < y1);
        this.highlightKey(sk, onKey);
        if(onKey) {
          this.highlightKey(k, false);
        }
      } catch(ex){}
    }
  };

  /**
   * Add (or remove) the keytip preview (if KeymanWeb on a phone device)
   *
   * @param   {Object}  key   HTML key element
   * @param   {boolean} on    show or hide
   */
  showKeyTip(key: KeyElement, on: boolean) {
    let keyman = com.keyman.singleton;
    let util = keyman.util;
    let oskManager = keyman.osk;

    var tip=this.keytip;

    // Do not change the key preview unless key or state has changed
    if(tip == null || (key == tip.key && on == tip.state)) {
      return;
    }

    var sk=document.getElementById('kmw-popup-keys'),
        popup = (sk && sk.style.visibility == 'visible')

    // Create and display the preview
    if(on && !popup) {
      var y0 = dom.Utils.getAbsoluteY(oskManager._Box),
          h0 = oskManager._Box.offsetHeight,
          xLeft = dom.Utils.getAbsoluteX(key),
          xTop = dom.Utils.getAbsoluteY(key),
          xWidth = key.offsetWidth,
          xHeight = key.offsetHeight,
          kc = <HTMLElement> key.firstChild,
          kcs = kc.style,
          kts = tip.element.style,
          ktLabel = <HTMLElement> tip.element.childNodes[1],
          ktls = ktLabel.style,
          edge = 0,
          canvas = <HTMLCanvasElement> tip.element.firstChild,
          previewFontScale = 1.8;

      // Find key text element
      for(var i=0; i<key.childNodes.length; i++) {
        kc = <HTMLElement> key.childNodes[i];
        if(util.hasClass(kc,'kmw-key-text')) {
          break;
        }
      }

      // Canvas dimensions must be set explicitly to prevent clipping
      canvas.width = 1.6 * xWidth;
      canvas.height = 2.3 * xHeight;

      kts.top = 'auto';
      kts.bottom = (y0 + h0 - xTop - xHeight)+'px';
      kts.textAlign = 'center';   kts.overflow = 'visible';
      kts.fontFamily = util.getStyleValue(kc,'font-family');
      kts.width = canvas.width+'px';
      kts.height = canvas.height+'px';

      var px=util.getStyleInt(kc, 'font-size');
      if(px != 0) {
        let popupFS = previewFontScale * px;
        kts.fontSize = popupFS + 'px';

        let textWidth = com.keyman.osk.OSKKey.getTextWidth(this, ktLabel.textContent, kts);
        // We use a factor of 0.9 to serve as a buffer in case of mild measurement error.
        let proportion = canvas.width * 0.9 / (textWidth);

        // Prevent the preview from overrunning its display area.
        if(proportion < 1) {
          kts.fontSize = (popupFS * proportion) + 'px';
        }
      }

      ktLabel.textContent = kc.textContent;
      ktls.display = 'block';
      ktls.position = 'absolute';
      ktls.textAlign = 'center';
      ktls.width='100%';
      ktls.top = '2%';
      ktls.bottom = 'auto';

      // Adjust canvas shape if at edges
      var xOverflow = (canvas.width - xWidth) / 2;
      if(xLeft < xOverflow) {
        edge = -1;
        xLeft += xOverflow;
      } else if(xLeft > window.innerWidth - xWidth - xOverflow) {
        edge = 1;
        xLeft -= xOverflow;
      }

      // For now, should only be true (in production) when keyman.isEmbedded == true.
      let constrainPopup = keyman.isEmbedded;

      let cs = getComputedStyle(tip.element);
      let oskHeight = keyman.osk.getHeight();
      let bottomY = parseInt(cs.bottom, 10);
      let tipHeight = parseInt(cs.height, 10);

      let delta = 0;
      if(tipHeight + bottomY > oskHeight && constrainPopup) {
        delta = tipHeight + bottomY - oskHeight;
        canvas.height = canvas.height - delta;
        kts.height = canvas.height + 'px';
      }

      this.drawPreview(canvas, xWidth, xHeight, edge, delta);

      kts.left=(xLeft - xOverflow) + 'px';
      kts.display = 'block';
    } else { // Hide the key preview
      tip.element.style.display = 'none';
    }

    // Save the key preview state
    tip.key = key;
    tip.state = on;
  };

  /**
   * Draw key preview in element using CANVAS
   *  @param  {Object}  canvas CANVAS element
   *  @param  {number}  w width of touched key, px
   *  @param  {number}  h height of touched key, px
   *  @param  {number}  edge  -1 left edge, 1 right edge, else 0
   */
  drawPreview(canvas: HTMLCanvasElement, w: number, h: number, edge: number, delta?: number) {
    let util = com.keyman.singleton.util;
    let device = util.device;

    delta = delta || 0;

    var ctx = canvas.getContext('2d'), dx = (canvas.width - w)/2, hMax = canvas.height + delta,
        w0 = 0, w1 = dx, w2 = w + dx, w3 = w + 2 * dx,
        h1 = 0.5 * hMax, h2 = 0.6 * hMax, h3 = hMax, r = 8;

    let hBoundedMax = canvas.height;

    h2 = h2 > hBoundedMax ? hBoundedMax : h2;
    h3 = hMax > hBoundedMax ? hBoundedMax : h3;

    if(device.OS == 'Android') {
      r = 3;
    }

    // Adjust the preview shape at the edge of the keyboard
    switch(edge) {
      case -1:
        w1 -= dx;
        w2 -= dx;
        break;
      case 1:
        w1 += dx;
        w2 += dx;
        break;
    }

    // Clear the canvas
    ctx.clearRect(0,0,canvas.width,canvas.height);

    // Define appearance of preview (cannot be done directly in CSS)
    if(device.OS == 'Android') {
      var wx=(w1+w2)/2;
      w1 = w2 = wx;
    }
    ctx.fillStyle = device.styles.popupCanvasBackgroundColor;
    ctx.lineWidth = 1;
    ctx.strokeStyle = '#cccccc';

    // Draw outline
    ctx.save();
    ctx.beginPath();
    ctx.moveTo(w0+r,0);
    ctx.arcTo(w3,0,w3,r,r);
    if(device.OS == 'Android') {
      ctx.arcTo(w3,h1,w2,h2,r);
      ctx.arcTo(w2,h2,w1,h2,r);
    } else {
      let lowerR = 0;
      if(h3 > h2) {
        lowerR = h3-h2 > r ? r : h3-h2;
      }
      ctx.arcTo(w3,h1,w2,h2,r);
      ctx.arcTo(w2,h2,w2-lowerR,h3,lowerR);
      ctx.arcTo(w2,h3,w1,h3,lowerR);
      ctx.arcTo(w1,h3,w1,h2-lowerR,lowerR);
    }
    ctx.arcTo(w1,h2,w0,h1-r,r);
    ctx.arcTo(w0,h1,w0,r,r);
    ctx.arcTo(w0,0,w0+r,0,r);
    ctx.fill();
    ctx.stroke();
    ctx.restore();
  };

    /**
     *  Create a key preview element for phone devices
     */
    createKeyTip() {
      let keyman = com.keyman.singleton;
      let util = keyman.util;

      if(keyman.util.device.formFactor == 'phone') {
        if(this.keytip == null) {
          this.keytip = {
            key: null,
            state: false
          }
          let tipElement = this.keytip.element=util._CreateElement('div');
          tipElement.className='kmw-keytip';
          tipElement.id = 'kmw-keytip';

          // The following style is critical, so do not rely on external CSS
          tipElement.style.pointerEvents='none';

          // Add CANVAS element for outline and SPAN for key label
          tipElement.appendChild(util._CreateElement('canvas'));
          tipElement.appendChild(util._CreateElement('span'));
        }

        // Always append to _Box (since cleared during OSK Load)
        keyman.osk._Box.appendChild(this.keytip.element);
      }
    };

    /**
     * Add a callout for popup keys (if KeymanWeb on a phone device)
     *
     * @param   {Object}  key   HTML key element
     * @return  {Object}        callout object
     */
    addCallout(key: KeyElement, delta?: number): HTMLDivElement {
      let keyman = com.keyman.singleton;
      let util = keyman.util;

      if(util.device.formFactor != 'phone' || util.device.OS != 'iOS') {
        return null;
      }

      delta = delta || 0;

      let calloutHeight = key.offsetHeight - delta;

      if(calloutHeight > 0) {
        var cc = util._CreateElement('div'), ccs = cc.style;
        cc.id = 'kmw-popup-callout';
        keyman.osk._Box.appendChild(cc);

        // Create the callout
        var xLeft = key.offsetLeft,
            xTop = key.offsetTop + delta,
            xWidth = key.offsetWidth,
            xHeight = calloutHeight;

        // Set position and style
        ccs.top = (xTop-6)+'px'; ccs.left = xLeft+'px';
        ccs.width = xWidth+'px'; ccs.height = (xHeight+6)+'px';

        // Return callout element, to allow removal later
        return cc;
      } else {
        return null;
      }
    }

    /**
     * Wait until font is loaded before applying stylesheet - test each 100 ms
     * @param   {Object}  kfd   main font descriptor
     * @param   {Object}  ofd   secondary font descriptor (OSK only)
     * @return  {boolean}
     */
    waitForFonts(kfd, ofd) {
      let keymanweb = com.keyman.singleton;
      let util = keymanweb.util;

      if(typeof(kfd) == 'undefined' && typeof(ofd) == 'undefined') {
        return true;
      }

      if(typeof(kfd['files']) == 'undefined' && typeof(ofd['files']) == 'undefined') {
        return true;
      }

      var kReady=util.checkFontDescriptor(kfd), oReady=util.checkFontDescriptor(ofd);
      if(kReady && oReady) {
        return true;
      }

      keymanweb.fontCheckTimer=window.setInterval(function() {
        if(util.checkFontDescriptor(kfd) && util.checkFontDescriptor(ofd)) {
          window.clearInterval(keymanweb.fontCheckTimer);
          keymanweb.fontCheckTimer=null;
          keymanweb.alignInputs();
        }
      }, 100);

      // Align anyway as best as can if font appears to remain uninstalled after 5 seconds
      window.setTimeout(function() {
        if(keymanweb.fontCheckTimer)
        {
          window.clearInterval(keymanweb.fontCheckTimer);
          keymanweb.fontCheckTimer=null;
          keymanweb.alignInputs();
          // Don't notify - this is a management issue, not anything the user needs to deal with
          // TODO: Consider having an icon in the OSK with a bubble that indicates missing font
          //util.alert('Unable to download the font normally used with '+ks['KN']+'.');
        }
      }, 5000);
      return false;
    };
  }
}<|MERGE_RESOLUTION|>--- conflicted
+++ resolved
@@ -546,13 +546,9 @@
       '*RAltShift*':      0x68,
       '*LCtrlShift*':     0x69,
       '*RCtrlShift*':     0x70,
-<<<<<<< HEAD
-      // Following codes introduced in Keyman 14.0
-=======
       // Added in Keyman 14.0.
       '*LTREnter*':       0x05, // Default alias of '*Enter*'.
       '*LTRBkSp*':        0x04, // Default alias of '*BkSp*'.
->>>>>>> 6a403849
       '*RTLEnter*':       0x71,
       '*RTLBkSp*':        0x72,
       '*ShiftLock*':      0x73,
