--- conflicted
+++ resolved
@@ -252,26 +252,11 @@
         return s;
       }
 
-<<<<<<< HEAD
-      if(typeof spec['fontsize'] == 'string' && spec['fontsize'] != 0) {
-        ts.fontSize=spec['fontsize'];
-      }
-
-      let device = util.device;
-      let oskManager = com.keyman.singleton.osk;
-      let width: number;
-      if (device.formFactor != 'desktop') {
-        width = Math.floor(oskManager.getWidth() / SuggestionBanner.SUGGESTION_LIMIT);
-      } else {
-        width = Math.floor(oskManager.getWidthFromCookie() / SuggestionBanner.SUGGESTION_LIMIT);
-=======
       if(suggestion.displayAs == null || suggestion.displayAs == '') {
         suggestionText = '\xa0';  // default:  nbsp.
       } else {
         suggestionText = suggestion.displayAs;
->>>>>>> c9cd7b0a
-      }
-      ts.width = width + 'px';
+      }
 
       let keyboardManager = (<KeymanBase>window['keyman']).keyboardManager;
       if(keyboardManager.isRTL()) {
@@ -279,19 +264,12 @@
         suggestionText = '\u200f' + suggestionText;
       }
 
-<<<<<<< HEAD
-      // Finalize the suggestion text
-      var d=util._CreateElement('div'), ds=d.style;
-      let suggestionIndex: string = spec.id.substr(-1);
-      d.id = 'kmw-suggestion-text-' + suggestionIndex;
-      d.className = 'kmw-suggestion-text';
-      d.innerHTML = suggestionText;
+      // TODO:  Dynamic suggestion text resizing.  (Refer to OSKKey.getTextWidth in visualKeyboard.ts.)
+
       // TODO: Investigate the factor of "48"
-      ds.top = oskManager.getBannerHeight() - 48 + 'px';
-      t.appendChild(d);
-=======
-      // TODO:  Dynamic suggestion text resizing.  (Refer to OSKKey.getTextWidth in visualKeyboard.ts.)
->>>>>>> c9cd7b0a
+      let ss = s.style;
+      let oskManager = keyman.osk;
+      ss.top = oskManager.getBannerHeight() - 48 + 'px';
 
       // Finalize the suggestion text
       s.innerHTML = suggestionText;
