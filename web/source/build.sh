--- conflicted
+++ resolved
@@ -156,11 +156,8 @@
     # Update any changed resources
 
     # echo Copy or update resources
-<<<<<<< HEAD
-    cp -R $SOURCE/resources/ $EMBED_OUTPUT/$resources >/dev/null
-=======
-    cp -Rf $SOURCE/resources/ $EMBED_OUTPUT/ >/dev/null
->>>>>>> 67f92028
+
+    cp -Rf $SOURCE/resources/ $EMBED_OUTPUT/$resources >/dev/null
 
     # Update build number if successful
     echo
@@ -205,7 +202,6 @@
 if [ $BUILD_FULLWEB = true ]; then
     echo 
     echo Copy resources to $WEB_OUTPUT/ui, .../osk
-<<<<<<< HEAD
 
     if [ -z $resources ]; then  #if the string is empty.
         ui=""
@@ -215,23 +211,15 @@
         osk=osk/
     fi
 
-    cp -R $SOURCE/resources/ui/  $WEB_OUTPUT/$ui  >/dev/null
-    cp -R $SOURCE/resources/osk/ $WEB_OUTPUT/$osk  >/dev/null
-=======
-    cp -Rf $SOURCE/resources/ui/  $WEB_OUTPUT/  >/dev/null
-    cp -Rf $SOURCE/resources/osk/ $WEB_OUTPUT/ >/dev/null
->>>>>>> 67f92028
+    cp -Rf $SOURCE/resources/ui/  $WEB_OUTPUT/$ui  >/dev/null
+    cp -Rf $SOURCE/resources/osk/ $WEB_OUTPUT/$osk  >/dev/null
 
     echo Copy source to $WEB_OUTPUT/src
     cp -Rf $SOURCE/*.js $WEB_OUTPUT/src
     echo $BUILD > $WEB_OUTPUT/src/version.txt
-<<<<<<< HEAD
-    cp -R $SOURCE/resources/ui/  $WEB_OUTPUT/src/$ui >/dev/null
-    cp -R $SOURCE/resources/osk/ $WEB_OUTPUT/src/$osk >/dev/null
-=======
-    cp -Rf $SOURCE/resources/ui/  $WEB_OUTPUT/src/ >/dev/null
-    cp -Rf $SOURCE/resources/osk/ $WEB_OUTPUT/src/ >/dev/null
->>>>>>> 67f92028
+
+    cp -Rf $SOURCE/resources/ui/  $WEB_OUTPUT/src/$ui >/dev/null
+    cp -Rf $SOURCE/resources/osk/ $WEB_OUTPUT/src/$osk >/dev/null
 
     # Update build number if successful
     echo
