--- conflicted
+++ resolved
@@ -207,12 +207,8 @@
 
     rm $EMBED_OUTPUT/keyman.js 2>/dev/null
     $compilecmd -p $NODE_SOURCE/tsconfig.embedded.json
-<<<<<<< HEAD
+    assert $INTERMEDIATE/keyman.js
     echo Embedded TypeScript compiled.
-=======
-    assert $INTERMEDIATE/keyman.js
-    echo Typescript compiled.
->>>>>>> 5f827e38
 
     minify keyman.js $EMBED_OUTPUT SIMPLE_OPTIMIZATIONS "keyman.__BUILD__=$BUILD"
     assert $EMBED_OUTPUT/keyman.js 
@@ -236,12 +232,9 @@
     echo Compile Keymanweb...
     rm $WEB_OUTPUT/keymanweb.js 2>/dev/null
     $compilecmd -p $NODE_SOURCE/tsconfig.web.json
-<<<<<<< HEAD
+    assert $INTERMEDIATE/keymanweb.js
     echo Native TypeScript compiled.
-=======
-    assert $INTERMEDIATE/keymanweb.js
-    echo Typescript compiled.
->>>>>>> 5f827e38
+
     
     copy_resources "$INTERMEDIATE"
 
