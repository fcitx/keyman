--- conflicted
+++ resolved
@@ -10,14 +10,10 @@
 * Refactored code paths relating to KMW's embedding in the iOS and Android apps.  (#211)
 * Added support for L/R Alt and Ctrl modifiers for keyboards. (#9) (#52)
 * Added support for use of the Caps Lock state within keyboards if specified by a keyboard designer.
-<<<<<<< HEAD
-* Fixed next-layer processing (#116)
 * Reworked the keyboard-interfacing API calls and base layout of KeymanWeb (#349)
-=======
 * Fixed keyboard loading upon initialization, redundant cloud requests for keyboards.  (#103)
 * Fixed next-layer processing (#116) (#358)
 * Fixed auto-attaching mode bug. (#352)
->>>>>>> 57cab68e
 
 ## 2017-07-10 2.0.473 stable
 * 2.0 stable release build.
