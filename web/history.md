# KeymanWeb Version History

<<<<<<< HEAD
## 2020-01-30 13.0.32 beta
* Bug fix: Predictive-text tweaks for RTL language lexical models (#2553, #2554)
=======
## 2020-01-31 13.0.32 beta
* Bug fix: Fixed external keyboard key "tab" for embedded devices (#2546)
>>>>>>> 9d2f86e6

## 2020-01-28 13.0.31 beta
* Start version 13.0
* Feature: iOS dark mode support (#2468, #2484)
* Bug fix: Scroll characters into view on Chrome when editing (#2514)
* Bug fix: Support SMP characters in Trie lexical models (#2477, #2518)
* Bug fix: Prevents infinite loop (w timeout) for ui init when embedded (#2476)
* Bug fix: Fixes issue with keyboards requiring special state notifications, such as the CJK picker keyboards (#2187, 12.0:#2194)
* Bug fix: Fix for iOS Safari's "Request Desktop Website" option disabling touch interactivity (#2268, 12.0:#2283)
* Bug fix: Fix for keyboards using rules with the `nul` statement that replace the full context (#2274, 12.0:#2284)
* Bug fix: Fixes issue with mnemonic keyboard handling of backspace and delete keys (#2287, 12.0:#2288)
* Bug fix: Ctrl+Shift+double-click of status bar in OSK was not showing version number (#2309)
* Bug fix: displayUnderlying flag was being ignored (#2353, 12.0:#2355)
* Bug fix: Firefox on macOS was not being detected correctly (#2381, 12.0:#2383)
* Bug fix: Default word breaker for lexical models was not working correctly (#2405)
* Bug fix: Default word breaker for lexical models did not support old platforms (#2440, 12.0:#2434)
* Change: Updates to build environment (#2354, 12.0:#2364)
* Change: Updates to build environment only (#2371, 12.0:#2372)

## 2019-12-18 12.0.106 stable
* Bug fix: Default word breaker for lexical models did not support old platforms (#2434)

## 2019-11-28 12.0.105 stable
* Bug fix: Keyman was not working on old Android browsers (#2358)
* Bug fix: Firefox on macOS was not being detected correctly (#2383)

## 2019-11-26 12.0.104 stable
* Bug fix: displayUnderlying flag was being ignored (#2355)
* Change: Updates to build environment (#2364)

## 2019-11-25 12-0.103 stable
* Change: Updates to build environment only (#2372)
        
## 2019-11-13 12.0.102 stable
* Bug fix: Fixes issue with mnemonic keyboard handling of backspace and delete keys (#2288)
* Bug fix: Fix for iOS Safari's "Request Desktop Website" option disabling touch interactivity (#2283)
* Bug fix: Fix for keyboards using rules with the `nul` statement that replace the full context (#2284)

## 2019-10-10 12.0.101 stable
* Bug fix: Fixes issue with keyboards requiring special state notifications, such as the CJK picker keyboards (#2194)

## 2019-10-07 12.0.100 stable
* Release 12.0

## 2019-10-04 12.0.90 beta
* Fixes next-layer management complications with predictive correction data computation (#2172)

## 2019-10-01 12.0.87 beta
* Fixes the `setLastActiveElement` API function for touch form factors (#2151)

## 2019-09-23 12.0.86 beta
* Fixes issue in Toolbar UI for some keyboards with language ids that include subtags (#2116)
* Fixes issue with '=' key use on certain platforms in Firefox (#2118)

## 2019-09-20 12.0.85 beta
* Adds failsafe in case of sticky backspace scenarios, making it simpler to cancel. (#2107)

## 2019-09-10 12.0.83 beta
* Enables scrolling for long suggestions in the mobile-only predictive text banner (#2071)

## 2019-09-09 12.0.82 beta
* Fixes output of the 102nd key for touch keyboards using desktop layouts (#2064)

## 2019-09-06 12.0.81 beta
* For keyboards compiled with Developer 12.0 onward, default key caps will no longer be provided. (#2045)

## 2019-09-04 12.0.80 beta
* Fixed issue with 'pt' and unitless font size specifications for keyboard layouts (#2033)
* Slightly enhanced error logging for internal events (#2037)

## 2019-09-03 12.0.79 beta
* Tweaks suggestion banner behavior after multiple backspaces. (#2027)

## 2019-09-02 12.0.78 beta
* Fixes erroneous 'beep' feedback on mobile form-factors (#2013)
* Longpress menu disappears properly after selecting a subkey (#2013)

## 2019-08-09 12.0.76 beta
* The suggestion banner will no longer activate if predictions are not enabled, regardless of correction state.  (#1960)

## 2019-08-07 12.0.75 beta
* Fixes issue where keyboard name / language caption was missing from spacebar (#1937)

## 2019-08-06 12.0.74 beta
* Fixes issue with an extra space being added after accepted predictive suggestions (#1936)

## 2019-07-29 12.0.72 beta
* Initial beta release of KeymanWeb 12
* [Pull Requests](https://github.com/keymanapp/keyman/pulls?utf8=%E2%9C%93&q=is%3Apr+merged%3A2019-02-25..2019-08-04+label%3Aweb+base%3Amaster)

* New Features:
  * Began adding support for our common LMLayer interface for predictive modeling.
    * Implemented WebWorker background thread for the heavy lifting; all API calls with relevant return values return Promises.
    * Provides API for the following language-modeling functions:
      * predict - Prediction of user's desired word based on context and recent input
        * Also returns a tagged prediction corresponding to the original context state.
        * Corrections are currently limited to the most recent input keystroke.
        * Accepts a probability distribution for the most recent keystroke, which is be used to weight prediction probabilities
      * wordbreak - Performs wordbreaking on the current context state
        * A default wordbreaker based on the Unicode specification is provided as a default.
    * Implements a common "template" for weighted wordlist lexical model functionality:
      * Accepts a "search term to key" function to facilitate common corrections, such as diacritics,
      during prediction lookups.
      * Predictions are weighted based on their frequency and their input likelihood (based on keystroke probabilities).
    * Accepts fully-specified custom lexical models that do not rely on model "templates."

* Changes:
  * Resumed TypeScript conversion work, resulting in significant internal restructuring and reorganization while leaving our published API intact.
    * Mobile web "touch alias" elements have been refactored into their own type.
    * Heavily reorganizes and refactors the keystroke processing engine of KMW.
      * Attachment to all supported element types has now been abstracted, splitting keystroke processing from related DOM management.
      * Centralizes code paths to improve parity between hardware and OSK-based keystrokes.
    * In both cases above, significant unit testing was facilitated and has been added as a result, further improving code maintainability into the future.

## 2019-04-25 11.0.225 stable
* Fixes bug with Mandarin Chinese 'picker' UI

## 2019-02-27 11.0.222 stable
* Fixes bug with OSK keys set as if on a different layer from the one they are actually on (#1628)

## 2019-02-26 11.0.221 stable
* Fixes bug with the Toolbar UI (#1629)

## 2019-02-25 11.0.220 stable
* 11.0 Stable release

## 2019-02-25 11.0.208 beta
* KeymanWeb now works again in Safari on iOS 9.3.5 (#1588)

## 2019-01-18 11.0.206 beta
* Change: Update beta version and remove hardcoded version strings (#1537)

## 2019-01-17 11.0.205 beta
* New Feature: The `displayUnderlying` flag for showing base layout key caps is now available per-platform. (#1539)
* Bug Fix: Fix missing text on spacebar and update Karma version (#1540)

## 2019-01-15 11.0.204 beta
* No changes

## 2019-01-11 11.0.203 beta
* Add default mapping for K_oE2 (102nd key) (#1491)

## 2019-01-04 11.0.202 beta
* Bug Fix: Fixed external keyboard keys "tab" and "backspace" for embedded platforms (#1474)

## 2019-01-03 11.0.201 beta
* New Feature: Adds the alignInputs() API function to facilitate touch-alias element work-arounds in case of future issues. (#69)
* Bug Fix: Fixed keyboard layer transition bug on mobile devices. (#978)

## 2019-01-02 11.0.200 beta
* Initial beta release of KeymanWeb 11
* [Pull Requests](https://github.com/keymanapp/keyman/pulls?utf8=%E2%9C%93&q=is%3Apr+merged%3A2018-07-01..2019-01-01+label%3Aweb+-label%3Acherry-pick+-label%3Astable)

* New Features:
  * Added `setNumericLayer()` for embedded platforms to change OSK to numeric layer. (#1218)
  * Added support for Promises to `init()` and `setActiveKeyboard()`. (#1432)
  
* Changes:
  * Added OSK bulk rendering script for testing (#1432)
  * Code refactors (#1403)

* Bug Fixes:
  * Fixed issue where file extensions are upper-case, e.g. ".TTF" (#1333)
  * Fixed keyboard layout issues after mobile device rotations. (#1393)
  * Fixed issue with oversized key text on some keyboards. (#1421)
  * Fixed issue with diacritics not displaying on some keyboards.  (#1407)
  * Fixed issue with virtual key case sensitivity (#1394)
  * Fixed multiple issues on iOS (#1393)
  * Fixed issues with language duplication in toolbar UI (#1284)
  * Fixed crashes (#1057)
  * Adds the alignInputs() API function to facilitate touch-alias element work-arounds in case of future issues. (#1452)

## 2018-07-06 10.0.103 stable
* Fixes issue for embedded Android, iOS apps where a keyboard with varying row counts in different layers could crash (#1055)

## 2018-06-28 10.0.100 stable
* 10.0 stable release

## 2018-06-27 10.0.99 beta
* Fixes issue where next layer was not correctly selected when the first longpress key pressed (#1027)

## 2018-06-26 10.0.98 beta
* Fixes miskey when pressing between two keys on iOS (#1020)

## 2018-06-21 10.0.97 beta
* Fixes an issue where cancelling a touch event could cause the keyboard to throw an error on Android (#1014)

## 2018-06-20 10.0.96 beta
* Fixes edge case issue with deadkeys in complex keyboards with multiple groups (#1008)

## 2018-06-15 10.0.95 beta
* No substantial changes.

## 2018-06-13 10.0.94 beta
* No substantial changes.

## 2018-06-11 10.0.93 beta
* Platform tests (in keyboards) are now consistent across all platforms (#969)

## 2018-05-22 10.0.92 beta
* (Embedded) Fixes out-of-order key events in Keyman for iOS (does not affect web hosted keyboard) (#865)

## 2018-05-09 10.0.91 beta
* Fixes basic support for mnemonic keyboards.  (#517)
  * At this time, all mnemonic keyboards will assume a US keyboard layout within KeymanWeb.

## 2018-05-08 10.0.90 beta
* Fixes support for Keyman-language 'beep' statements as part of keyboard stores. (#733)

## 2018-05-07 10.0.89 beta
* Fixes an issue with case sensitive virtual keys used by some Keyman keyboards. (#162)

## 2018-04-30 10.0.88 beta
* Fixes some left/right modifier issues (#797)

## 2018-04-25 10.0.87 beta
* Fixes some issues with default key output (#772)

## 2018-04-25 10.0.86 beta
* Fixes display of popup keys representing modifiers and other special characters. (#698)

## 2018-03-26 10.0.85 beta
* No substantial changes.

## 2018-03-23 10.0.84 beta
* Fixed a single test case (#703).

## 2018-03-22 10.0.83 beta
* Initial beta for KeymanWeb v 10.0.

## 10.0 alpha
* Updated versioning scheme for uniformity across all Keyman products.
* Reworked the KeymanWeb attachment model significantly to allow greater user control. (#98)
  * The 'kmw-disabled' flag may now be used to automatically enable and disable KMW for attached controls.
  * Attachment is now separate from the enabled and disabled state of a control.
  * New API functions have been added:  `detachFromControl`, `enableControl`, `disableControl`, `setKeyboardForControl`.
* Removed old code directed at legacy browsers no longer supported.  (#212)
* Refactored code paths relating to KMW's embedding in the iOS and Android apps.  (#211)
* Added support for L/R Alt and Ctrl modifiers for keyboards. (#9) (#52)
* Added support for use of the Caps Lock state within keyboards if specified by a keyboard designer.
* Reworked the keyboard-interfacing API calls and base layout of KeymanWeb (#349)
* Fixed keyboard loading upon initialization, redundant cloud requests for keyboards.  (#103)
* Fixed next-layer processing (#116) (#358)
* Fixed auto-attaching mode bug. (#352)
* Set the default behavior of KMW to auto-attach for all devices, rather than only desktops. (#375)
* Fixed key codes for longpress keys and handle default keys beyond U_FFFF
* Enhanced the removeKeyboards API function (#5)
* Fixed an issue with the Toolbar UI under certain scenarios (#271)
* New feature:  physical keyboard input now supported on touch-enabled inputs. (#237) (#311)
  * Note that hardware-based keyboard input will always follow 'hardware' and 'desktop' platform rules to ensure consistency.
* Fixed behavior of longpress subkeys specifying (layer-default) modifier settings. (#161)
* Converted KeymanWeb (largely) to TypeScript and streamlined the code to reflect new minimum requirements.
* Fixed styling of "Special" keys on touch layouts
* Added automated testing for KeymanWeb builds. (#350)
* Fixed bugs in the handling of deadkeys. (#281)
* Change from ISO 639-3 language codes to BCP-47 language codes
* Now generates 'change' and 'input' events from keyboard and OSK input (#42) (#571)

## 2017-07-10 2.0.473 stable
* 2.0 stable release build.
* Removed a build warning. (#125)
* Fixed bug with longpress menus not working correctly on symbol/numeric layers (#115)

## 2017-07-04 2.0.465 beta
* Fixed issues with the Bookmarklet feature not loading correctly.  (#112)

## 2017-06-29 2.0.464 beta
* Fix for broken keys in hardware keyboards on Android devices (#110)

## 2017-06-27 2.0.463 beta
* Reworked keyboard load to provide clearer and faster feedback on errors, improve performance (#87)

## 2017-06-21 2.0.460 beta
* Automated build configuration with enhanced build scripts (#102)

## 2017-06-16 2.0.453 stable
* KeymanWeb now supports MutationObservers for dynamically added and removed input elements on the page
when the initialization option `attachType` is set to auto and will attach/detach to these automatically. (#29)
* The touch implementation now supports keyboards with layers of differing row counts (#53)
* KeymanWeb support on touchscreen laptops is now greatly improved when not in touch-oriented mode (#61)
* Updated the source for compatibility and removal of warnings when building under the latest versions of Google Closure (#72)
* Updated copyright messages (#96)
* General improvements to the KeymanWeb build paths (#95)
* Fix bugs where `setActiveKeyboard` would fail, and setting default keyboards fail (#94)

## 2015-06-26 2.0.394 stable
* Added Android-specific OSK styling for phones and tablets.

## 2015-06-18 2.0.393 beta
* Corrected text label for added popup copy of base key.

## 2015-06-18 2.0.392 beta
* Key highlighting behavior corrected.
* OSK key sizes corrected.

## 2015-06-18 2.0.391 beta
* Fixed text on key preview.

## 2015-06-11 2.0.390 stable
* Updated CSS for vertical centering of text on keys.

## 2015-06-02 2.0.389 stable
* Corrected key preview/popup key interaction on phones.

## 2015-05-28 2.0.388 beta
* Key preview further corrected for compatibility with embedded iOS apps.

## 2015-05-26 2.0.387 beta
* Key preview logic corrected for KMEI, KMEI-specific code moved out of kmwosk.js.

## 2015-05-22 2.0.386 stable
* Key preview now fully tested, excluded for space bar, special keys, and popup keys.

## 2015-05-15 2.0.385 beta
* Further changes to key preview and key highlighting.

## 2015-05-14 2.0.384 beta
* Changed key preview to key highlighting for space bar and special keys.

## 2015-05-12 2.0.383 beta
* Corrected moveOver, backspace key, preview management.

## 2015-05-12 2.0.382 beta
* Changed integration of key preview notification (for embedded KMW).
* Corrected key highlighting behavior.
* Fix nearestKey() error if returning null.

## 2015-05-07 2.0.381 stable
* Single keyboard event model replacing separate key events.
* Added changes to static layout.

## 2015-04-24 2.0.380 stable
* Fix inconsistency from adjustHeights issue.

## 2015-04-24 2.0.379 beta
* Trap errors in adjustHeights().

## 2015-04-24 2.0.378 beta
* Correct adjustHeights().

## 2015-02-16 2.0.377 stable
* Consolidation from separate development builds, no significant changes.
* Fixed application of embedded font to OSK. (#7)

## 2015-01-23 2.0.376 stable
* RTL set on entry, add support for SVG (for system keyboard fonts).
* Added delay between installing and activating keyboards. (#6)

## 2014-11-11 2.0.375 stable
* First open source build.
* OSK key text truncated on phones. (#1)

## 2014-10-28 2.0.369 beta
* Adjust OSK padding and margin in CSS.

## 2014-10-25 2.0.368 beta
* Correct remote paths to keyboards, resources and fonts to correctly reference cloud server.

## 2014-10-24 2.0.367 beta
* Prevent failure if bad arguments provided in request for meta-data sent to keyman cloud, warn user if unrecognized language given.

## 2014-10-24 2.0.366 beta
* Fix addKeyboards() and related code to return complete keyboard list if called with no arguments.
* Correct invalid return values in smpstring.js.
* Remove debug reference from kmwtoggle.js.
* kmwbase.js: accept file: as protocol for page or resource references.
* Expose font checking as *isFontAvailable(name)* to allow site developers to check that a custom font has in fact been installed by the user's browser. 
(This was added partly to make it possible to know if cross-source font loading was being prevented, 
as by Firefox unless an override option is set. Not currently used, as use during page loading is 
problematic.)

## 2014-10-20 2.0.365 stable
* Source, output and samples directories reorganized and new build.bat files added.

## 2014-10-17 2.0.364 stable
* Updated initialization (and other) code to handle file:// when loading page directly from source rather than form a web site.
* Tidy up OSK styles.

## 2014-10-17 2.0.363 stable
* Added conditionallyHideOsk() to hide OSK if anywhere except mapped input touched except when scrolling.
* Get more accurate (browser and device-dependent) device width for touch devices.
* Add pixel-based scaling for OSK, move styles from js to CSS where possible.
* Remove duplicated code for mouse event handling.
* Add class modifier (kmw-5rows) to apply different scaling for 5-row keyboards in CSS.
* Prevent failure if requested keyboard font unavailable, set default options (native.js).
* Moved some default code back to keymanweb.js from native.js. (Can be overridden in embedded.js)
* Moved option key and rotation event handling to native.js (not used by KMEI/KMEA).
* kmwbase.js - add stub functions to avoid failure if initialization delayed, add exception trapping to viewport scaling.

## 2014-09-05 2.0.362 stable
* Fixed addKeyboards() and related functions for loading keyboards fro the cloud or local files.
* Added addKeyboardsByLanguage().
* Added doKeyboardUnregistered() function to handle kmw.registered again if the list of registered keyboards changes to allow external UI to update language/keyboard menus.
* Modified installKeyboard to use the file name as a parameter rather than the stub object.
* Removed remaining domain validation code, revised path reference resolution during initialization.
* OSK - qualify styles by OS, correct style name for OSK frame.
* Add support for keyboard-specific style sheets.
* Desktop UIs - set default keyboard to English to allow mapping to remain active, update menus after loading or unloading keyboard references.
* Keyboard load wait indicator disabled when loading local keyboards.
* Added member lists of languages and stubs to allow deferred loading of metadata from cloud.
* kmwbase.js: update code for getting path and protocol from executing script.

## 2014-07-31 2.0.361 stable
* Added addKeyboards and related functions to load keyboards from the cloud server.
* Moved alignInputs to native.js.
* Removed explicit references to KeymanTouch from shared code.
* Moved keyboard load timer and device rotation handling to native.js, excluded from embedded.js.
* Moved OSK refresh, keyboard load fail warning to native.js.

## 2014-07-25 2.0.360 stable
* Moved keyboard path and root path resolution to getKeyboardPath() function (for KMEW/KMEI branching).
* Moved all KMEI/KMEA specific code to embedded.js, KMEW specific code to native.js.
* Removed duplicated keymanweb.addEventListener function.
* OSK - correct popup delay, moved showKeyTip() and popup-key highlighting to native.js. (Not used by KMEI/KMEA).
* OSK - moved KMEI/KMEI specific code to embedded.js.
* KMW and OSK - added mouse event handlers for desktop simulation.
* OSK - use getStyleSheetPath() to separate KMEW from KMEI/KMEA paths.
* OSK - move font check code to native.js.
* kmwbase.js - added fontCheckTimer(), updated help URL, added default event handlers to replace inline handlers where possible, changed myPath(srcFile) to require name of source file to be used to identify path.
* kmwbase.js - moved keyboard loading wait() function to kmwnative.js (not used by embedded apps).

## 2014-06-12 2.0.359 stable
* Moved all key tip and key preview (KMEA, KMEI) code to highlight on/off function.
* Added call to kmw.keyboardchange event from OSK language menu change.

## 2014-06-12 2.0.358 stable
* Added call to oskClearKeyPreview() to cancel display of key preview window (where appropriate) by KMEA, KMEI.

## 2014-05-08 2.0.357 stable
* Now calls oskCreateKeyPreview in KMEA, KMEI to support display of local key preview windows on those devices.
* Corrected language menu on touch devices to ensure that the keyboard selector buttons remain visible when multiple keyboards are available for one language.

## 2014-05-08 2.0.356 beta
* Correct keyboard load sequencing (KMEW-101).

## 2014-05-02 2.0.355 stable
* Added code to executePopupKey to fully support unmapped key fallback processing.

## 2014-05-01 2.0.354 beta
* Corrected code in executePopupKey to support layer mapping from native apps.
* Reduced popup delay time if user slides touch point up toward popup window.
* Reduced OSK spacebar caption line spacing and text size (CSS change and new class for spacebar caption parent).

## 2014-05-01 2.0.352 beta
* Reduced popup key delay when sending popup data to native keyman app (Keyman for iPhone, Keyman for Android). Does not affect Keyman for Web.

## 2014-05-01 2.0.351 beta
* Removed debug alert (affected IE only).

## 2014-04-24 2.0.350 stable
* Corrected handling of U_xxxx virtual key codes to support all values except control codes.
* Adjusted pop-key positioning.
* Add support for code conditioning by layer (KIFS statement).

## 2014-04-17 2.0.349 stable
* Added 'keytip' labels to phone layouts, removed simulated (pop-up key) labels. Increased delay before displaying pop-up keys to 0.5 sec.
* Hide non-functional keyboard layers and remove any shift-key references to such layers.

## 2014-04-03 2.0.348 stable
* keymanweb.BuildVisualKeyboard (exposed) function restored to allow an image of the keyboard for any device to be displayed (or printed) using a desktop browser.
* Updated file locations: if keyboard (or font) file URL start with /,./ or ../, load with respect to current page; if URL includes :, treat as absolute, otherwise prepend keyboards (or fonts) path to given file name.

## 2.0.347 beta
* Change all key ids to Keyman Desktop names, remove all duplicate names, and renumber special (non-outputting) keys from 50000.
* Add special handling to distinguish between K_xxxx (mapped physical keys), T_xxxx (named touch keys), U_xxxx (touch keys with default Unicode output).
* Extend and correct KIFS handling to constrain rules according to touch/physical keyboard, platform, form factor and browser/application.
* Add device.browser member, extend identification of IE version to include IE11.
* Fix incorrect language menu position for Firefox on Android.

## 2.0.346 beta
* Correct font path to allow use of page-relative fonts. (Remove all absolute paths from code.).

## 2.0.345 beta
* Prevent display of undefined OSK layers.
* Set default font family for each OSK key (not only for entire OSK).
* Expose function 'correctOSKTextSize()' to allow app to correct OSK text size.
* Change pop-up key element id from 'subkey-...' to 'popup-[layer]-...' e.g. change subkey-K_A to popup-default-K_A. (KMEW-93).
* Ensure that popup keys managed by device are correctly cancelled.
* Apply modifier state to popup keys. (KMEW-93).

## 2.0.344 beta
* Add charset=UTF-8 to script tags to ensure correct interpretation of keyboards loaded by non-UTF-8 page. (KMEW-89).
* Correct font scaling on phone devices. (KMEW-90, KBDS-5).
* Add support for platform-dependent font size specification. (KMEW-90, KBDS-5).

## 2014-03-28 2.0.343 stable
* Now supports WordPress plug-in on touch devices as well as desktop. (KMEW-79).
* Correct layout issues with Chrome, Firefox and Opera browsers on Android, but abandon support for native Android browsers, as behaviour varies too much between devices and Android versions, which do not always display embedded (complex) fonts. (KMEW-82, KMEW-83).
* Default embedded font format for Android is now TTF (as well as for other platforms).
* Fix duplicated element border and background display.
* Prevent *touchend* event propagation (causing unwanted behaviour).
* Correct focus when moving between mapped and unmapped elements.

## 2.0.342 beta
* Correct OSK key sizing and appearance (especially Firefox).
* Correct language selection from language menu (manage change of focus).
* Correct duplicated element transparency.

## 2.0.341 beta
* Hide OSK when moving to unmapped input.
* Correct browser-dependent alignment of duplicated input elements.
* Match duplicated INPUT element height and spacing with base element.
* Cache keyboard input context strings to optimize rule processing (MCD).
* Prevent OSK disappearing when moving to next element.
* Support *email* and *url* input types (as well as *text* and *search*).
* Resize inputs after a rotation (Android browsers).
* Handle device rotation for Firefox browser.
* Recognize and correctly manage non-iOS devices that identify as iPad or iPhone in user agent string. (Android does not handle *gesture* events.)

## 2.0.340 beta
* Handle viewport scaling to remove fixed scaling restriction, required for WordPress Plug-In.
* Correct duplicated touch-screen input element for box-sizing and parent element attributes.
* Now use script-dependent character strings to check loading of embedded fonts.
* Sort input elements by position (once) rather than each time Tab is pressed. (KMEW-24).
* Add support for direct write to element by Keyman Engine for iPhone and iPad, Keyman Engine for Android.
* Handle device rotation using *orientationchange* event instead of resize event, and rescale OSK keys after a rotation. (Corrects resizing issue on iOS7.).
* Handle Enter/Return from OSK for search and submit input types.
* Correct OSK height and support external call by Keyman Engines for iPhone, iPad, Android.
* Handle blur event for duplicated input fields, and remove *onfocus* handler, since required behaviour is performed by *touchstart* handler.
* Recognize *KeymanTouch* “Mobile” and “Tablet” application identifiers and select form factor accordingly.
* Disable base elements on touch devices instead of setting readonly, to prevent base elements from ever receiving focus.
* Correct OSK key highlighting.
* Correct display and hiding of pop-up keys (especially for KeymanTouch).
* Adjust size and position of OSK and language menu for viewport and device-dependent scaling.

## 2.0.339 beta
* Identify Android version from user agent string.
* Manage double-tap zoom on Android native browsers (not completely effective).
* Support direct character insertion and pop-up key cancellation for *KeymanTouch.*.

## 2.0.338 beta
* Use absolute key positions for OSK.
* Manage standard keyboard layers on touch devices.
* Allow external control of OSK height (*KeymanTouch*).

## 2.0.337 beta
* Correct ‘*wait’* window behaviour.
* Prevent crash if keyboard stylesheet unavailable.

## 2.0.336 beta
* Correct API calls for returning keyboard metadata.
* Add new icons to desktop OSK title bar.
* Truncate long language names in toolbar UI.

## 2.0.335 beta
* Correct initialization timing.
* Add call-back to allow UI to manage OSK display events.
* Correct display of desktop ‘toggle’ UI.

## 2.0.334 beta
* Fix multi-touch response when hiding language menu on touch devices.
* Add special key recognition based on names instead of key IDs.
* Use custom alert for displaying build on touch devices.

## 2.0.333 beta
* Add support to allow KeymanTouch to manage iPad as well as iPhone.
* Add support for new special numeric, symbol and currency OSK layers.
* Correct OSK row sizing.
* Add single-key pop-up as temporary solution for enlarging visible key on phone devices.
* Correct OSK cookie behaviour (for desktop browsers).
* Correct desktop UI initialization timing.

## 2.0.332 beta
* Recognize special numeric, symbol and currency OSK layers.

## 2.0.331 beta
* Rename attribute for embedded font files from ‘source’ to ‘files’.

## 2.0.330 beta
* Rename embedded font location option from ‘fontSource’ to ‘fonts’.
* Correct OSK initialization timing for subscription model.

## 2.0.329 beta
* Support downloadable embedded fonts using added style-sheets.
* Correct computed styles for non-IE browsers.
* Fix non-ASCII key-cap labels for non-English layouts.
* Manage scroll behaviour on language menu.
* Rename duplicated input element class as ‘keymanweb-input’ (was ‘KMW-input’).
* Align duplicated elements with base elements after a rotation or resize.
* Set font for base elements according to keyboard and possibly embedded font.
* Use root-relative paths for fonts and other resources.

## 2.0.327 beta
* Add API call ‘moveToElement’ to allow UI or page to set focus.
* Correct appearance and behaviour of toolbar UI.

## 2.0.325 beta
* Correct resource paths.
* Fix alert window closure.
* Recognize own name as ‘keymanios’ and fix resource path for KeymanTouch applications.
* Clarify keyboard load failure message.
* Set US English as default keyboard.
* Correct determination of resource path.
* Delay touch device and UI initialization until page and all code loaded.
* Define special key codes for special layer selection.
* Support repeat on backspace for touch devices.
* Correct popup key font and text size.
* Fix language menu background behaviour.
* Add language menu index strip and highlight language menu key before selecting language.
* Remove explicit styles from code, add to default style sheet.
* Correct OSK size according to device (screen height and width reported differently by different devices).
* Add keycap labels for phonetic keyboards on touch devices.
* Use special font lookup for modifier and other special function keys.
* Revise (and simplify) default touch layout.
* Correct focus management for desktop toolbar UI.

## 2.0.320 beta
* Now takes language properties from keyboard descriptor (stub), not from keyboard, correcting problem with Eurolatin and other keyboards used for many different languages. (KMEW-26).
* Remove (obsolete) shadow and rounding style functions.
* Add custom alert and wait messages.
* Correct size and position of duplicated touch-device input elements.
* Add exposed function for selecting active input element.
* Prevent handling non-mappable input types.
* Add timeout to keyboard load.
* Add special initialization for KeymanTouch.
* Correct handling of saved language cookie.
* Re-align inputs on rotation.
* Correct keyboard registration issues.
* Add or correct calls for external UI management of OSK.
* Use classes to highlight OSK keys when touched.
* Correct positioning of pop-up key arrays.
* Move explicit OSK styles to CSS classes.

## 2013-01-25 2.0.315 beta
* Add function for removal of external style sheet.
* Add function to automatically focus first mapped element on page.
* Corrected language menu behaviour.
* Moved language indicator to space bar.
* Redesign of language menu on touch screen devices.

## 2.0.310 beta
* Corrected keyboard mapping context error (KMEW-1).
* Fixed touch input element scrollbar positioning error (KMEW-5).
* Add function to manage loading external style sheets.
* (Many other developmental changes.)

## 2011-08-26 2.0.300 beta
* First version of KeymanWeb with touch screen support.<|MERGE_RESOLUTION|>--- conflicted
+++ resolved
@@ -1,12 +1,8 @@
 # KeymanWeb Version History
 
-<<<<<<< HEAD
 ## 2020-01-30 13.0.32 beta
 * Bug fix: Predictive-text tweaks for RTL language lexical models (#2553, #2554)
-=======
-## 2020-01-31 13.0.32 beta
 * Bug fix: Fixed external keyboard key "tab" for embedded devices (#2546)
->>>>>>> 9d2f86e6
 
 ## 2020-01-28 13.0.31 beta
 * Start version 13.0
