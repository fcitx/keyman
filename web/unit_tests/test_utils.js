// KeymanWeb test suite - processing of the Karma configuration's client.args parameter.

(function() {
  var device = new com.keyman.Device();
  device.detect();
  var mobile = (device.formFactor != 'desktop');

  var kmwconfig = window['kmwconfig'] = {mobile: mobile};

  var configArgs = window['__karma__'].config.args;  // Where Karma gives us our custom args.
  for(var i = 0; i < configArgs.length; configArgs++) {
    switch(configArgs[i].type) {
      case 'timeouts':
        var timeouts = JSON.parse(JSON.stringify(configArgs[i]));
        delete timeouts.type;

        if(mobile) {
          for(var key in timeouts) {
            if(key != 'mobileFactor') {
              timeouts[key] = timeouts[key] * timeouts['mobileFactor'];
            }
          }
        }
        kmwconfig['timeouts'] = timeouts;
        break;
    }
  }
})();

// Keyman test suite utility methods

var setupKMW = function(kmwOptions, done, timeout, uiInitCheck) {
  var ui;

  if(typeof(kmwOptions) == 'string' || typeof(kmwOptions) == 'undefined' || kmwOptions == null) {
    ui = kmwOptions;

    var kmwOptions = {
      attachType:'auto',
      root:'source',
      resources:'../../../../source'
    };
  
    if(ui) {
      kmwOptions.ui = ui;
    }
  }

  var kmw = setupScript('source/keymanweb.js', done, timeout, uiInitCheck);
  fixture.el.appendChild(kmw);

  ui = kmwOptions.ui;

  kmwOptions.attachType = kmwOptions.attachType ? kmwOptions.attachType : 'auto';
  
  if(!kmwOptions.root) {
    kmwOptions.root = 'source';
  }

  if(!kmwOptions.resources) {
    kmwOptions.resources = '../../../../source';
  }

  if(ui) {
    var ui = setupScript('source/kmwui' + ui + '.js');
    fixture.el.appendChild(ui);

    kmwOptions.ui=ui;
  }

  var initFunc = function() {
    if(window['keyman']) {
      window['keyman'].init(kmwOptions);
    } else {
      window.setTimeout(function() {
        initFunc();
      })
    }
  };

  /* Keep this timeout short - if set too long, kmwinit's default initialization
   * will kick in and prevent our settings from going through!
   */
  window.setTimeout(function() {
    initFunc();
  }, 5);
}

var setupScript = function(src, done, timeout, uiInitCheck) {
  var Lscript = document.createElement('script');
  Lscript.charset="UTF-8";        // KMEW-89
  Lscript.type = 'text/javascript';
  Lscript.async = false;
  if(done) {
    Lscript.onload = initTimer(done, timeout, uiInitCheck);
  }

  Lscript.src = src;

  return Lscript;
}

var teardownKMW = function() {
  var error = null;
  if(keyman) { // If our setupKMW fails somehow, this guard prevents a second error report on teardown.

    // We want to be SURE teardown works correctly, or we'll get lots of strange errors on other tests.
    // Thus, error-handling on shutdown itself.  It HAS mattered.
    try {
      keyman['shutdown']();
    } catch(err) {
      error = err;
    }

    try {
      var success = delete window["keyman"];
      if(!success) {
        window["keyman"] = undefined;
      }
    } finally {
      if(error) {
        console.log("Error during KMW shutdown!");
        throw error;
      }
    }
  }
}

// Make sure the main script loads...
var initTimer = function(done, timeout, uiInitCheck) {
  var uiLoadDelay;
  if(typeof(uiInitCheck) != 'function') {
    uiInitCheck = function() { return true; };
    uiLoadDelay = false;
  } else {
    uiLoadDelay = true;
  }

  // We need managed state for this.
  var InitializationManager = function() {
    this.killSwitch = false;

    this.initCheckCallback = function() {
      if(window['keyman'] && window['keyman'].initialized == 2 && uiInitCheck()) {
        if(done) {
          this.timer = window.setTimeout(function() { 
            // There can be some odd cross-interference with the UI modules and their initialization.
            // We use a significant delay here to avoid said problems.
            done();
          }, uiLoadDelay ? 2000 : 0);
        }
      } else if(!this.killSwitch) {
        this.timer = window.setTimeout(this.initCheckCallback, 50);
      }
    }.bind(this);

    if(timeout) {
      window.setTimeout(function() {
        this.killSwitch = true;

        if(this.timer) {
          window.clearTimeout(this.timer);
          this.timer = 0;
        }
      }.bind(this), timeout);
    }
  }

  var im = new InitializationManager();
  return im.initCheckCallback;
};

// Make sure the main script loads...
var onScriptLoad = function(scriptURL, callback, timeout) {
  var ScriptLoadObserver = function() {
    this.target = document.createElement('a');
    this.target.href = scriptURL;

    if(timeout) {
      this.timer = window.setTimeout(function() {
        if(this.mo) {
          this.mo.disconnect();
        }
      }.bind(this), timeout);
    }

    var moCallback = function(mutations) {
      for(var i=0; i < mutations.length; i++) {
        var mutation = mutations[i];
        for(var j=0; j < mutation.addedNodes.length; j++) {
          var child = mutation.addedNodes[j];
          if(child instanceof HTMLScriptElement) {
            if(child.src == this.target.href) {
              child.onload = callback;
            }
          }
        }
      }
    }

    this.observe = function() {
      var config = { childList: true, subtree: true };
      this.mo = new MutationObserver(moCallback.bind(this));
      this.mo.observe(document, config);
    }
  }

  var slo = new ScriptLoadObserver();
  slo.observe();
};

var loadKeyboardStub = function(stub, callback, timeout, params) {
  var kbdName = "Keyboard_" + stub.id;

  keyman.addKeyboards(stub);
  if(!params || !params.passive) {
    keyman.setActiveKeyboard(kbdName, stub.languages.id);
  }

  if(keyman.getActiveKeyboard() != kbdName) {
    onScriptLoad(stub.filename, function() {
      callback();
    }, timeout);
  } else {
    callback();
  }
}

var loadKeyboardFromJSON = function(jsonPath, callback, timeout) {
  var stub = fixture.load(jsonPath, true);

  loadKeyboardStub(stub, callback, timeout);
}

function runLoadedKeyboardTest(testDef, usingOSK, assertCallback) {
  var inputElem = document.getElementById('singleton');
    if(inputElem['kmw_ip']) {
      inputElem = inputElem['kmw_ip'];
    }

    testDef.run(inputElem, usingOSK, assertCallback);
}

function runKeyboardTestFromJSON(jsonPath, params, callback, assertCallback, timeout) {
  var testSpec = new KMWRecorder.KeyboardTest(fixture.load(jsonPath, true));

  loadKeyboardStub(testSpec.keyboard, function() {
    runLoadedKeyboardTest(testSpec, params.usingOSK, assertCallback);
    keyman.removeKeyboards(testSpec.keyboard.id);
    callback();
  }, timeout);
}

function retrieveAndReset(Pelem) {
  var alias = Pelem['kmw_ip'];
  var val = "";
  if(alias) {
    val = alias.textContent;
    alias.setText("", 0);
  } else {
    val = Pelem.value;
    Pelem.value = "";
  }

  return val;
}

// Useful for tests related to strings with supplementary pairs.
var toSupplementaryPairString = function(code){
  var H = Math.floor((code - 0x10000) / 0x400) + 0xD800;
  var L = (code - 0x10000) % 0x400 + 0xDC00;

  return String.fromCharCode(H, L);
}

var toEscapedSupplementaryPairString = function(code){
  var H = (Math.floor((code - 0x10000) / 0x400) + 0xD800).toString(16);
  var L = ((code - 0x10000) % 0x400 + 0xDC00).toString(16);

  return "\\u"+H+"\\u"+L;
}

// Defines an object for dynamically adding elements for testing purposes.
// Designed for use with the robustAttachment.html fixture.

var DynamicElements;
var inputCounter = 0;

if(typeof(DynamicElements) == 'undefined') {
  DynamicElements = {};

  DynamicElements.addInput = function() {
    var masterDiv = document.getElementById('DynamicElements');
    var newInput = document.createElement("input");
    var i = inputCounter++;
    
    newInput.id = 'input' + i;
    newInput.className = 'test';
    newInput.placeholder = "Dynamic area #" + i + "!";
    
    masterDiv.appendChild(newInput);
    return newInput.id;
  }
  
  DynamicElements.addText = function () {
    var masterDiv = document.getElementById('DynamicElements');
    var newTextArea = document.createElement("textarea");
    var i = inputCounter++;
    
    newTextArea.id = 'textarea' + i;
    newTextArea.className = 'test';
    newTextArea.placeholder = "Dynamic area #" + i + "!";
    
    masterDiv.appendChild(newTextArea);
    return newTextArea.id;
  }
  
  DynamicElements.addIFrame = function(loadCallback) {
    var masterDiv = document.getElementById('DynamicElements');
    var frame = document.createElement("iframe");
    var i = inputCounter++;
    
    frame.height = "100";
    frame.id = 'iframe' + i;
    if(loadCallback) {
      frame.addEventListener('load', function() {
        // Give KMW's attachment events a chance to run first.
        window.setTimeout(loadCallback, 100);
      });
    }
    frame.setAttribute("src", "resources/html/iframe.html");
      
    masterDiv.appendChild(frame);
    return frame.id;
  }
<<<<<<< HEAD

  DynamicElements.addDesignIFrame = function(loadCallback) {
    var masterDiv = document.getElementById('DynamicElements');
    var frame = document.createElement("iframe");
    var i = inputCounter++;
    
    frame.height = "100";
    frame.id = 'designIFrame' + i;
    frame.src = "resources/html/editableFrame.html";
    
    if(loadCallback) {
      frame.addEventListener('load', function() {
        loadCallback();
      });
    }
      
    masterDiv.appendChild(frame);
    return frame.id;
  }
=======
>>>>>>> 6a27e2ef
  
  DynamicElements.addEditable = function() {
    var masterDiv = document.getElementById('DynamicElements');
    var editable = document.createElement("div");
    var i = inputCounter++;
    
    editable.contentEditable = true;
    editable.textContent = "Edit me!";
    editable.id = 'editable' + i;
    editable.style.width="500px";
    
    masterDiv.appendChild(editable);
    return editable.id;
  }

<<<<<<< HEAD
=======
  // base: takes an optional element to use as the touch alias's ['base'] property.
  DynamicElements.addTouchAlias = function(base) {
    var masterDiv = document.getElementById('DynamicElements');
    var touchAlias = com.keyman.dom.constructTouchAlias(base);
    var i = inputCounter++;

    touchAlias.id = 'touchAlias' + i;

    masterDiv.appendChild(touchAlias);
    return touchAlias.id;
  }

>>>>>>> 6a27e2ef
  DynamicElements.assertAttached = function(ele, done) {
    var assertion = function() {
      assert.isTrue(keyman.isAttached(ele), "Element tag '" + ele.tagName + "', id '" + ele.id + "' was not attached!");
    }
    if(done) {
      window.setTimeout(function() {
        assertion();
        done();
      }, kmwconfig.timeouts.eventDelay);
    } else {
      assertion();
    }
  }

  DynamicElements.assertDetached = function(ele, done) {
    var assertion = function() {
      assert.isFalse(keyman.isAttached(ele), "Element tag '" + ele.tagName + "', id '" + ele.id + "' was not detached!");
    }
    if(done) {
      window.setTimeout(function() {
        assertion();
        done();
      }, kmwconfig.timeouts.eventDelay);
    } else {
      assertion();
    }
  }

<<<<<<< HEAD
=======
  // Is utilized only by the attachmentAPI test case, but it was originally defined as part of the same
  // object as the rest of DynamicElements, which is useful for numerous test cases.
>>>>>>> 6a27e2ef
  DynamicElements.init = function() {
    var s_key_json = {"type": "key", "key":"s", "code":"KeyS","keyCode":83,"modifierSet":0,"location":0};
    DynamicElements.keyCommand = new KMWRecorder.PhysicalInputEvent(s_key_json);

    DynamicElements.enabledLaoOutput = "ຫ";
    DynamicElements.enabledKhmerOutput = "ស";
    // Simulated JavaScript events do not produce text output.
    DynamicElements.disabledOutput = "";
  }

  DynamicElements.init();
}<|MERGE_RESOLUTION|>--- conflicted
+++ resolved
@@ -333,7 +333,6 @@
     masterDiv.appendChild(frame);
     return frame.id;
   }
-<<<<<<< HEAD
 
   DynamicElements.addDesignIFrame = function(loadCallback) {
     var masterDiv = document.getElementById('DynamicElements');
@@ -353,8 +352,6 @@
     masterDiv.appendChild(frame);
     return frame.id;
   }
-=======
->>>>>>> 6a27e2ef
   
   DynamicElements.addEditable = function() {
     var masterDiv = document.getElementById('DynamicElements');
@@ -370,8 +367,6 @@
     return editable.id;
   }
 
-<<<<<<< HEAD
-=======
   // base: takes an optional element to use as the touch alias's ['base'] property.
   DynamicElements.addTouchAlias = function(base) {
     var masterDiv = document.getElementById('DynamicElements');
@@ -384,7 +379,6 @@
     return touchAlias.id;
   }
 
->>>>>>> 6a27e2ef
   DynamicElements.assertAttached = function(ele, done) {
     var assertion = function() {
       assert.isTrue(keyman.isAttached(ele), "Element tag '" + ele.tagName + "', id '" + ele.id + "' was not attached!");
@@ -413,11 +407,8 @@
     }
   }
 
-<<<<<<< HEAD
-=======
   // Is utilized only by the attachmentAPI test case, but it was originally defined as part of the same
   // object as the rest of DynamicElements, which is useful for numerous test cases.
->>>>>>> 6a27e2ef
   DynamicElements.init = function() {
     var s_key_json = {"type": "key", "key":"s", "code":"KeyS","keyCode":83,"modifierSet":0,"location":0};
     DynamicElements.keyCommand = new KMWRecorder.PhysicalInputEvent(s_key_json);
