--- conflicted
+++ resolved
@@ -18,12 +18,8 @@
   },
   "homepage": "https://github.com/keymanapp/keyman#readme",
   "devDependencies": {
-<<<<<<< HEAD
-    "@keymanapp/resources-gosh": "^14.0.80",
-    "@keymanapp/web-sentry-manager": "^14.0.80",
-=======
+    "@keymanapp/resources-gosh": "^14.0.81",
     "@keymanapp/web-sentry-manager": "^14.0.81",
->>>>>>> bd43706c
     "@sentry/cli": "^1.52.3",
     "chai": "^4.2.0",
     "google-closure-compiler-java": "^20200224.0.0",
