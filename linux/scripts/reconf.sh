#!/bin/bash

# autoreconf autotool projects

# parameters: [JENKINS="yes"] ./reconf.sh [proj]
# JENKINS="yes" to set version for jenkins builds
# proj = only reconf this project

set -e

# maybe don't need dev any more
# from git can determine whether to use current tagnum or next
# and whether to use current.datetime
# see ../test.sh for script to bring in
# maybe make it a function to get the minor number?

JENKINS=${JENKINS:="no"}
oldvers=`cat VERSION`

. $(dirname "$0")/version.sh

version

echo "version: ${newvers}"

BASEDIR=`pwd`
autotool_projects="kmflcomp libkmfl ibus-kmfl ibus-keyman"
extra_projects="keyboardprocessor keyman-config"

if [ "$1" != "" ]; then
    if [ "$1" == "keyboardprocessor" ]; then
        extra_projects="keyboardprocessor"
        autotool_projects=""
    elif [ ! -d "$1" ]; then
        echo "project $1 does not exist"
        exit 1
    fi
    if [ "$1" == "keyman-config" ]; then
        extra_projects="keyman-config"
        autotool_projects=""
    else
        autotool_projects="$1"
        extra_projects=""
    fi
fi

echo "${newvers}" > VERSION

# autoreconf the projects
for proj in ${autotool_projects}; do
    if [ "${proj}" != "keyman-config" ]; then
        cd $proj
        echo "Reconfiguring $proj to version `cat VERSION`"
        autoreconf -if
        cd $BASEDIR
    fi
done

<<<<<<< HEAD
if [ "${extra_project}" == "keyman-config" ]; then
    majorvers=`cat ../resources/VERSION.md`
    cd keyman-config/keyman_config
    sed -e "s/_VERSION_/${newvers}/g" -e "s/_MAJORVERSION_/${majorvers}/g" version.py.in > version.py
fi
cd $BASEDIR
=======
for proj in ${extra_projects}; do
    if [ "${proj}" == "keyboardprocessor" ]; then
        rm -rf keyboardprocessor
        meson ../common/engine/keyboardprocessor keyboardprocessor
    fi
    if [ "${proj}" == "keyman-config" ]; then
        cd keyman-config/keyman_config
        sed "s/_VERSION_/${newvers}/g" version.py.in > version.py
    fi
    cd $BASEDIR
done
>>>>>>> 356da843

# reset VERSION file
echo "${oldvers}" > VERSION<|MERGE_RESOLUTION|>--- conflicted
+++ resolved
@@ -56,26 +56,18 @@
     fi
 done
 
-<<<<<<< HEAD
-if [ "${extra_project}" == "keyman-config" ]; then
-    majorvers=`cat ../resources/VERSION.md`
-    cd keyman-config/keyman_config
-    sed -e "s/_VERSION_/${newvers}/g" -e "s/_MAJORVERSION_/${majorvers}/g" version.py.in > version.py
-fi
-cd $BASEDIR
-=======
 for proj in ${extra_projects}; do
     if [ "${proj}" == "keyboardprocessor" ]; then
         rm -rf keyboardprocessor
         meson ../common/engine/keyboardprocessor keyboardprocessor
     fi
     if [ "${proj}" == "keyman-config" ]; then
+        majorvers=`cat ../resources/VERSION.md`
         cd keyman-config/keyman_config
-        sed "s/_VERSION_/${newvers}/g" version.py.in > version.py
+        sed -e "s/_VERSION_/${newvers}/g" -e "s/_MAJORVERSION_/${majorvers}/g" version.py.in > version.py
     fi
     cd $BASEDIR
 done
->>>>>>> 356da843
 
 # reset VERSION file
 echo "${oldvers}" > VERSION