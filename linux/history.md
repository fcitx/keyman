# Keyman for Linux Version History

## 13.0 alpha
* Start version 13.0

<<<<<<< HEAD
## 12.0 beta
* Extract icon from kmx instead of downloading it

## 12.0 alpha
* Started work on Keyman for Linux 12
=======
## 2019-09-11 12.0.17 beta
* Bug Fix:
  * Remove code that was downloading keyboard source .kmn files (#2068)
>>>>>>> e77bc917

## 2019-07-29 12.0.12 beta
* Initial beta release of Keyman for Linux 12
* [Pull Requests](https://github.com/keymanapp/keyman/pulls?utf8=%E2%9C%93&q=is%3Apr+merged%3A2019-02-25..2019-08-04+label%3Alinux+base%3Amaster)

* Bug Fixes:
  * Clean up readme for km-package (#1660)
  * Ensure automated build uses correct tier (#1670)

## 2019-02-25 11.0.124 stable
* 11.0 Stable release

## 2019-02-22 11.0.111 beta
* Use lowercase ID and kmx filenames when installing .kmp packages (#1601)

## 2019-02-19 11.0.110 beta
* Update readme about launchpad (#1574)

## 2019-02-18 11.0.109 beta
* Create appstream appdata for keyman-config (#1543)

## 2019-02-15 11.0.108 beta
* Handle keyboard package install/uninstall when languages aren't defined (#1585)

## 2019-02-08 11.0.107 beta
* Add disco distribution information (#1572)

## 2019-02-05 11.0.106 beta
* Update readme about packaging and fix build.sh script (#1565)
* Bugfix for potential utf overrun in Keyman Core (#1547)

## 2019-01-10 11.0.105 beta
* Restart ibus as user and on gnome-shell (#1510,#1521)
* Build on xenial (#1518,#1477)
* Remove debconf template not needed any more (#1497)

## 2019-01-04 11.0.104 beta
* Add km-config and .kmp icons (#1495)

## 2019-01-04 11.0.103 beta
* No changes.

## 2019-01-04 11.0.102 beta
* Initial build of Keyman Core on xenial (#1477)
* Auto restart IBus when apt and kbp versioning (#1468)
* Fix majorversion which broke download window (#1490)

## 2019-01-03 11.0.101 beta
* No changes.

## 2019-01-02 11.0.100 beta
* Initial beta release of Keyman for Linux
* [Pull Requests](https://github.com/keymanapp/keyman/pulls?utf8=%E2%9C%93&q=is%3Apr+merged%3A2018-07-01..2019-01-01+label%3Alinux+-label%3Acherry-pick+-label%3Astable)

* Keyman for Linux supports .kmp and .kmx file types from Keyman keyboard distribution repository

* Import KMFL into Keyman
* kmflcomp 0.9.10
* libkmfl 0.9.12
* ibus-kmfl 1.0.8<|MERGE_RESOLUTION|>--- conflicted
+++ resolved
@@ -3,17 +3,13 @@
 ## 13.0 alpha
 * Start version 13.0
 
-<<<<<<< HEAD
-## 12.0 beta
-* Extract icon from kmx instead of downloading it
+## 2019-09-13 12.0.18 beta
+* Bug Fix:
+  * Extract icon from kmx instead of downloading it
 
-## 12.0 alpha
-* Started work on Keyman for Linux 12
-=======
 ## 2019-09-11 12.0.17 beta
 * Bug Fix:
   * Remove code that was downloading keyboard source .kmn files (#2068)
->>>>>>> e77bc917
 
 ## 2019-07-29 12.0.12 beta
 * Initial beta release of Keyman for Linux 12
