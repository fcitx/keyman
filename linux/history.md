# Keyman for Linux Version History

<<<<<<< HEAD
## 2019-02-15 11.0.108 beta
* handle keyboard package install/uninstall when languages aren't defined (#1585)

## 2019-02-08 11.0.107 beta
* add disco distribution information (#1572)

## 2019-02-05 11.0.106 beta
* update readme about packaging and fix build.sh script (#1565)
=======
## 12.0 alpha
* Started work on Keyman for Linux 12
>>>>>>> 0f8bb5e3

## 2019-01-10 11.0.105 beta
* add icons for km-config and .kmp files (#1495)
* restart ibus as user and on gnome-shell (#1510,#1521)
* build on xenial (#1518,#1477)

## 2019-01-02 11.0.100 beta
* Initial beta release of Keyman for Linux
* [Pull Requests](https://github.com/keymanapp/keyman/pulls?utf8=%E2%9C%93&q=is%3Apr+merged%3A2018-07-01..2019-01-01+label%3Alinux+-label%3Acherry-pick+-label%3Astable)

* Keyman for Linux supports .kmp and .kmx file types from Keyman keyboard distribution repository

* Import KMFL into Keyman
* kmflcomp 0.9.10
* libkmfl 0.9.12
* ibus-kmfl 1.0.8<|MERGE_RESOLUTION|>--- conflicted
+++ resolved
@@ -1,6 +1,8 @@
 # Keyman for Linux Version History
 
-<<<<<<< HEAD
+## 12.0 alpha
+* Started work on Keyman for Linux 12
+
 ## 2019-02-15 11.0.108 beta
 * handle keyboard package install/uninstall when languages aren't defined (#1585)
 
@@ -9,10 +11,6 @@
 
 ## 2019-02-05 11.0.106 beta
 * update readme about packaging and fix build.sh script (#1565)
-=======
-## 12.0 alpha
-* Started work on Keyman for Linux 12
->>>>>>> 0f8bb5e3
 
 ## 2019-01-10 11.0.105 beta
 * add icons for km-config and .kmp files (#1495)
