(*
  Name:             UfrmMain
  Copyright:        Copyright (C) SIL International.
  Documentation:
  Description:
  Create Date:      20 Jun 2006

  Modified Date:    23 Jun 2015
  Authors:          mcdurdin
  Related Files:
  Dependencies:

  Bugs:
  Todo:
  Notes:
  History:          20 Jun 2006 - mcdurdin - Initial version
                    01 Aug 2006 - mcdurdin - Rework as HTML interface
                    30 Aug 2006 - mcdurdin - Use Unicode strings for command parameters
                    14 Sep 2006 - mcdurdin - Fix context menu and themes for web browser
                    06 Oct 2006 - mcdurdin - Add package welcome link
                    06 Oct 2006 - mcdurdin - Refactor web browser into parent class
                    06 Oct 2006 - mcdurdin - Save activate page state and reload
                    06 Oct 2006 - mcdurdin - Add download keyboard
                    04 Dec 2006 - mcdurdin - Use T-frmWebContainer;
                    04 Dec 2006 - mcdurdin - Add keyboard_download, package_welcome, footer_buy, select_uilanguage
                    05 Dec 2006 - mcdurdin - Refactor using XML-Renderer
                    05 Dec 2006 - mcdurdin - Localize additional messages
                    12 Dec 2006 - mcdurdin - Capitalize form name; start on Keyboards page, not options
                    04 Jan 2007 - mcdurdin - Proxy support
                    16 May 2007 - mcdurdin - I773 - Fix bug with manual installation/uninstallation of On Screen Keyboards
                    30 May 2007 - mcdurdin - Refactored install keyboard dialog out of UfrmMain
                    30 May 2007 - mcdurdin - I825 - Added proxy username and password
                    30 May 2007 - mcdurdin - I858 - Added Help and Getting Started links
                    13 Jul 2007 - mcdurdin - I926 - Close down Keyman Desktop when doing an update patch.
                    23 Aug 2007 - mcdurdin - I956 - Refresh locales after package installation
                    14 Sep 2007 - mcdurdin - I956 - Ensure select language dialog appears after installing locale
                    14 Sep 2007 - mcdurdin - I1061 - "Uninstall keyboard xxx" was not translated (when click Menu/Uninstall keyboard)
                    12 Oct 2007 - mcdurdin - I1084, I1005 - Handle installation of an invalid KVK file
                    05 Nov 2007 - mcdurdin - I1087 - Add language switching hotkeys (Pro only)
                    05 Nov 2007 - mcdurdin - I991 - Fix crash when uninstalling on screen keyboard
                    06 Nov 2007 - mcdurdin - I1140 - Addin configuration
                    27 Mar 2008 - mcdurdin - I1256 - Design hint system (specifically hint options)
                    27 Mar 2008 - mcdurdin - I1338 - Eliminate unnecessary re-render in Keyman Configuration
                    27 Mar 2008 - mcdurdin - I1201 - Fix crash uninstalling admin-installed keyboards/packages
                    14 Jun 2008 - mcdurdin - I1400.9 Check Language settings through Diagnostics
                    14 Jun 2008 - mcdurdin - I1487 - Improve performance of installing keyboards
                    16 Jan 2009 - mcdurdin - I1730 - Online update of keyboards
                    25 May 2010 - mcdurdin - I1632 - Keyboard Options
                    22 Oct 2010 - mcdurdin - Integrate purchase wizard into main form
                    05 Nov 2010 - mcdurdin - I2530 - Getting Started link in Configuration is broken
                    17 Dec 2010 - mcdurdin - I2570 - Upgrade E-mbeddedWB (also I2393)
                    18 Feb 2011 - mcdurdin - I2721 - Override Javascript-disabled security for web controls
                    28 Feb 2011 - mcdurdin - I2720 - Prevent multiple instances of Keyman Configuration
                    28 Feb 2011 - mcdurdin - I2539 - After activation, Keyman Configuration does not refresh its buttons
                    18 Mar 2011 - mcdurdin - I2807 - Enable/disable addins
                    18 Mar 2011 - mcdurdin - I2392 - Improve integration of activation server client
                    18 Mar 2011 - mcdurdin - I2789 - Lang Config tasks needs to refresh configuration
                    18 Mar 2011 - mcdurdin - I2786 - Keyman Configuration app title is "Keyman Desktop" not "Keyman Desktop Configuration"
                    03 May 2011 - mcdurdin - I2890 - Record diagnostic data when encountering registry errors
                    18 May 2012 - mcdurdin - I3306 - V9.0 - Remove TntControls + Win9x support
                    08 Jun 2012 - mcdurdin - I3349 - V9.0 - Consolidate all process creation into TUtilExecute
                    02 Dec 2012 - mcdurdin - I3630 - V9.0 - Configuration crashes due to missing options koTurnOnSurrogates
                    01 Jan 2013 - mcdurdin - I3624 - V9.0 - Install keyboard language profiles from Keyman COM API
                    01 Jan 2013 - mcdurdin - I3717 - V9.0 - Need ability to select base keyboard in Keyman Configuration
                    16 Apr 2014 - mcdurdin - I4169 - V9.0 - Mnemonic layouts should be recompiled to positional based on user-selected base keyboard
                    03 Jun 2014 - mcdurdin - I4248 - V9.0 - Refactor of kmtip
                    28 Aug 2014 - mcdurdin - I4390 - V9.0 - Free vs Pro
*)
unit UfrmMain;  // I3306   // I4248

interface

uses
  System.Contnrs,
  System.UITypes,
  Windows, Messages, SysUtils, Classes, Types, Graphics, Controls, Forms, Dialogs,
  keymanapi_TLB,
  XMLRenderer,
  KeyboardListXMLRenderer,
  UfrmKeymanBase,
  UfrmWebContainer;

type
  TfrmMain = class(TfrmWebContainer)
    procedure TntFormCreate(Sender: TObject);
    procedure TntFormDestroy(Sender: TObject);
    procedure TntFormClose(Sender: TObject; var Action: TCloseAction);
    procedure TntFormCloseQuery(Sender: TObject; var CanClose: Boolean);

  private
    FPageTag: Integer;
    FClosing: Boolean;

    FKeyboardXMLRenderer: TKeyboardListXMLRenderer;
    FXMLRenderers: TXMLRenderers;
    wm_keyman_refresh: Integer;

    procedure cefBeforeBrowse(Sender: TObject; const Url: string;
      isPopup, wasHandled: Boolean);
    procedure cefBeforeBrowseSync(Sender: TObject; const Url: string;
      isPopup: Boolean; out Handled: Boolean);

    procedure Keyboard_Install;
    procedure Keyboard_Uninstall(Params: TStringList);
    procedure Keyboard_Options(Params: TStringList);
    procedure Keyboards_Init;
    procedure Keyboard_Download;
    procedure KeyboardLanguage_Install(Params: TStringList);   // I3624
    procedure KeyboardLanguage_Uninstall(Params: TStringList);   // I3624
    function GetKeyboardLanguageFromParams(params: TStringList;
      out kbdlang: IKeymanKeyboardLanguageInstalled): Boolean;   // I3624
    procedure Keyboard_ClickCheck(params: TStringList);
    function GetKeyboardFromParams(params: TStringList; out kbd: IKeymanKeyboardInstalled): Boolean;

    function GetPackageFromParams(params: TStringList; out pkg: IKeymanPackageInstalled): Boolean;
    procedure Package_Uninstall(Params: TStringList);
    procedure Package_Welcome(Params: TStringList);

    procedure Options_Init;
    procedure Options_ClickCheck(params: TStringList);
    function GetOptionFromParams(params: TStringList; out option: IKeymanOption): Boolean;
    procedure Options_ResetHints;
    procedure Options_BaseKeyboard;   // I4169
    procedure Options_SettingsManager;

    procedure Hotkey_Set(params: TStringList);
    procedure Hotkey_Clear(params: TStringList);
    function GetHotkeyFromParams(params: TStringList;
      out hotkey: IKeymanHotkey): Boolean;
    function GetHotkeyLanguageFromParams(params: TStringList; out lang: IKeymanLanguage): Boolean;

    procedure Support_Diagnostics;
    procedure Support_Online;
    procedure Support_UpdateCheck;
    procedure Support_ProxyConfig;
    procedure Support_ContactSupport(params: TStringList);   // I4390

    procedure OpenSite(params: TStringList);
    procedure RefreshKeymanConfiguration;

  protected
    procedure FireCommand(const command: WideString; params: TStringList); override;
    class function ShouldRegisterWindow: Boolean; override;  // I2720
    function ShouldSetAppTitle: Boolean; override;   // I2786
  public
    procedure Do_Content_Render(FRefreshKeyman: Boolean); override;
  end;

implementation

{$R *.DFM}

uses
  BaseKeyboards,
  ComObj,
  GetOSVersion,
  Hints,
  HotkeyUtils,
  Imm,
  initprog,
  Keyman.Configuration.UI.UfrmDiagnosticTests,
  KeymanOptionNames,
  KeymanVersion,
  KeyNames,
  custinterfaces,
  KLog,
  kmint,
  MessageIdentifierConsts,
  MessageIdentifiers,
  onlineconstants,
  OnlineUpdateCheck,
  //GlobalProxySettings,
  //Registration,
  ErrorControlledRegistry,
  Keyman.Configuration.System.UmodWebHttpServer,
  Keyman.Configuration.System.HttpServer.App.ConfigMain,
  Keyman.Configuration.UI.InstallFile,
  Keyman.Configuration.UI.UfrmSettingsManager,
  RegistryKeys,
  ShellApi,
  StrUtils,
  UfrmChangeHotkey,
  UfrmHTML,
  UfrmInstallKeyboardFromWeb,
  UfrmInstallKeyboardLanguage,
  UfrmKeyboardOptions,
  UfrmProxyConfiguration,
  UfrmSplash,
  UfrmTextEditor,
  uninstall,
  Upload_Settings,
  utildir,
  utilexecute,
  utilkmshell,
  utilhttp,
  utiluac,
  utilxml,
  HotkeysXMLRenderer,
  OptionsXMLRenderer,
  LanguagesXMLRenderer,
  SupportXMLRenderer,
  Variants;

type
  PHKL = ^HKL;

{-------------------------------------------------------------------------------
 - Form events                                                                 -
 ------------------------------------------------------------------------------}

procedure TfrmMain.TntFormCreate(Sender: TObject);
begin
  inherited;

  // Prevents keep-in-touch opening in browser
  cef.ShouldOpenRemoteUrlsInBrowser := False;
  cef.OnBeforeBrowse := cefBeforeBrowse;
  cef.OnBeforeBrowseSync := cefBeforeBrowseSync;

  Icon.ReleaseHandle;
  Icon.Handle := DuplicateIcon(hInstance, Application.Icon.Handle);

  Keyboards_Init;
  Options_Init;

  FRenderPage := 'keyman'; // TODO: rename to 'configmain'
  FXMLRenderers := TXMLRenderers.Create;
  FXMLRenderers.RenderTemplate := 'Keyman.xsl';
  FKeyboardXMLRenderer := TKeyboardListXMLRenderer.Create(FXMLRenderers);
  FXMLRenderers.Add(FKeyboardXMLRenderer);
  FXMLRenderers.Add(THotkeysXMLRenderer.Create(FXMLRenderers));
  FXMLRenderers.Add(TOptionsXMLRenderer.Create(FXMLRenderers));
  FXMLRenderers.Add(TLanguagesXMLRenderer.Create(FXMLRenderers));
  FXMLRenderers.Add(TSupportXMLRenderer.Create(FXMLRenderers));

  Do_Content_Render(False);
end;

procedure TfrmMain.TntFormClose(Sender: TObject; var Action: TCloseAction);
begin
  inherited;
  FClosing := True;
  Action := caFree;
end;

procedure TfrmMain.TntFormDestroy(Sender: TObject);
begin
  Application.OnActivate := nil;
  FreeAndNil(FXMLRenderers);
  if FPageTag > 0 then
    modWebHttpServer.SharedData.Remove(FPageTag);
  inherited;
end;

{-------------------------------------------------------------------------------
 - Form-level functions                                                        -
 ------------------------------------------------------------------------------}

procedure TfrmMain.Do_Content_Render(FRefreshKeyman: Boolean);
var
  sharedDataIntf: IConfigMainSharedData;
  sharedData: TConfigMainSharedData;
  s: string;
  xml: string;
begin
  if FPageTag > 0 then
  begin
    modWebHttpServer.SharedData.Remove(FPageTag);
    FPageTag := 0;
  end;

  // TODO: Unlike other forms, we currently render the XML here in the window in
  // order to avoid loading the Keyman Configuration data for every page view. A
  // better approach would be shared data but the threading concerns for keyman
  // API mean that this is a bigger job

  sharedData := TConfigMainSharedData.Create;
  sharedDataIntf := sharedData;

  FPageTag := modWebHttpServer.SharedData.Add(sharedDataIntf);

  s := Format('<PageTag>%d</PageTag><state>%s</state><basekeyboard id="%08.8x">%s</basekeyboard>', [
    FPageTag, // This is used in the XSL transform
    XMLEncode(sharedDataIntf.State),
    Cardinal(kmcom.Options[KeymanOptionName(koBaseLayout)].Value),
    XMLEncode(TBaseKeyboards.GetName(kmcom.Options[KeymanOptionName(koBaseLayout)].Value))
  ]) + DefaultServersXMLTags + DefaultVersionXMLTags;

  xml := FXMLRenderers.RenderToString(FRefreshKeyman, s);
  sharedData.Init(
    FXMLRenderers.TempPath,
    xml,
    FKeyboardXMLRenderer.FileReferences.ToStringArray
  );

  Content_Render('tag='+IntToStr(FPageTag));
end;

procedure TfrmMain.FireCommand(const command: WideString; params: TStringList);
begin
  if command = 'keyboard_install' then Keyboard_Install
  else if command = 'keyboard_download' then Keyboard_Download

  else if command = 'keyboard_uninstall' then Keyboard_Uninstall(params)
  else if command = 'keyboard_options' then Keyboard_Options(params)
  else if command = 'keyboard_clickcheck' then Keyboard_ClickCheck(params)

  else if command = 'keyboardlanguage_install' then KeyboardLanguage_Install(params)   // I3624
  else if command = 'keyboardlanguage_uninstall' then KeyboardLanguage_Uninstall(params)   // I3624

  else if command = 'package_uninstall' then Package_Uninstall(params)
  else if command = 'package_welcome' then Package_Welcome(params)

  else if command = 'options_clickcheck' then Options_ClickCheck(params)
  else if command = 'options_resethints' then Options_ResetHints
  else if command = 'options_basekeyboard' then Options_BaseKeyboard   // I4169
  else if command = 'options_settingsmanager' then Options_SettingsManager

  else if command = 'language_underlyingkeyboard' then Options_BaseKeyboard

  else if command = 'hotkey_set' then Hotkey_Set(params)
  else if command = 'hotkey_clear' then Hotkey_Clear(params)

  else if command = 'support_diagnostics' then Support_Diagnostics
  else if command = 'support_online' then Support_Online
  else if command = 'support_updatecheck' then Support_UpdateCheck
  else if command = 'support_proxyconfig' then Support_ProxyConfig

  else if command = 'contact_support' then Support_ContactSupport(params)   // I4390

  else if command = 'opensite' then OpenSite(params)

  else if command = 'help' then Application.HelpJump('context_'+lowercase(DialogName))

  else inherited;
end;

{-------------------------------------------------------------------------------
 - Parsing parameters from url callback in web page                            -
 ------------------------------------------------------------------------------}

function TfrmMain.GetKeyboardFromParams(params: TStringList; out kbd: IKeymanKeyboardInstalled): Boolean;
var
  n: Integer;
begin
  n := kmcom.Keyboards.IndexOf(params.Values['id']);
  if n < 0 then Exit(False);
  kbd := kmcom.Keyboards[n];
  Result := True;
end;

function TfrmMain.GetKeyboardLanguageFromParams(params: TStringList; out kbdlang: IKeymanKeyboardLanguageInstalled): Boolean;   // I3624
var
  n: Integer;
  kbd: IKeymanKeyboardInstalled;
  bcp47code: string;
begin
  n := kmcom.Keyboards.IndexOf(params.Values['id']);
  if n < 0 then Exit(False);
  kbd := kmcom.Keyboards[n];
  bcp47code := params.Values['bcp47code'];
  for n := 0 to kbd.Languages.Count - 1 do
  begin
    if kbd.Languages[n].BCP47Code = bcp47code then
    begin
      kbdlang := kbd.Languages[n];
      Exit(True);
    end;
  end;
  Result := False;
end;

function TfrmMain.GetPackageFromParams(params: TStringList; out pkg: IKeymanPackageInstalled): Boolean;
var
  n: Integer;
begin
  n := kmcom.Packages.IndexOf(params.Values['id']);
  if n < 0 then Exit(False);
  pkg := kmcom.Packages[n];
  Result := True;
end;

function TfrmMain.GetOptionFromParams(params: TStringList; out option: IKeymanOption): Boolean;
var
  n: Integer;
begin
  n := kmcom.Options.IndexOf(params.Values['id']);
  if n < 0 then Exit(False);
  option := kmcom.Options[n];
  Result := True;
end;

function TfrmMain.GetHotkeyFromParams(params: TStringList; out hotkey: IKeymanHotkey): Boolean;
var
  n, i: Integer;
begin
  hotkey := nil;
  if Copy(params.Values['index'], 1, 7) <> 'hotkey_' then Exit(False);
  n := StrToIntDef(Copy(params.Values['index'], 8, 100), -1);
  if n < 0 then Exit(False);

  for i := 0 to kmcom.Hotkeys.Count - 1 do
  begin
    if kmcom.Hotkeys[i].Target = KeymanHotkeyTarget(n) then
    begin
      hotkey := kmcom.Hotkeys[i];
      Exit(True);
    end;
  end;

  Result := False;
end;

function TfrmMain.GetHotkeyLanguageFromParams(params: TStringList; out lang: IKeymanLanguage): Boolean;
var
  n: Integer;
begin
  if Copy(Params.Values['index'], 1, 12) <> 'hotkey_lang_' then Exit(False);
  n := StrToIntDef(Copy(params.Values['index'], 13, 100), -1);
  if n < 0 then Exit(False);
  lang := kmcom.Languages[n];
  Result := True;
end;

{-------------------------------------------------------------------------------
 - Keyboards tab                                                               -
 ------------------------------------------------------------------------------}

procedure TfrmMain.Keyboard_Download;
begin
  with TfrmInstallKeyboardFromWeb.Create(Self) do
  try
    if ShowModal = mrOk then
    begin
      //SelectLanguage(False);
      RefreshKeymanConfiguration;
    end;
  finally
    Free;
  end;
end;

procedure TfrmMain.Keyboard_Install;
begin
  if TInstallFile.BrowseAndInstallKeyboardFromFile(Self) then
  begin
    RefreshKeymanConfiguration;
  end;
end;

procedure TfrmMain.Keyboard_Uninstall(Params: TStringList);
var
  kbd: IKeymanKeyboardInstalled;
  kbdID: WideString;
begin
  if GetKeyboardFromParams(params, kbd) then
  begin
    { I1201 - Fix crash uninstalling admin-installed keyboards and packages }
    kbdID := kbd.ID;
    kbd := nil;
    if UninstallKeyboard(Self, kbdID, False) then
    begin
      RefreshKeymanConfiguration;
    end;
  end;
end;


procedure TfrmMain.KeyboardLanguage_Uninstall(Params: TStringList);   // I3624
var
  kbdlang: IKeymanKeyboardLanguageInstalled;
begin
  if GetKeyboardLanguageFromParams(params, kbdlang) then
  begin
    // TODO: refactor this away?
    if UninstallKeyboardLanguage(GUIDToString(kbdlang.ProfileGUID), False) then
    begin
      RefreshKeymanConfiguration;
    end;
  end;
end;

procedure TfrmMain.KeyboardLanguage_Install(Params: TStringList);   // I3624
var
  kbd: IKeymanKeyboardInstalled;
begin
  if GetKeyboardFromParams(params, kbd) then
  begin
    { I1201 - Fix crash uninstalling admin-installed keyboards and packages }
    with TfrmInstallKeyboardLanguage.Create(Self) do
    try
      Keyboard := kbd;
      if ShowModal = mrOk then
        RefreshKeymanConfiguration;
    finally
      Free;
    end;
  end;
end;


procedure TfrmMain.Package_Uninstall(Params: TStringList);
var
  pkg: IKeymanPackageInstalled;
  pkgID: WideString;
begin
  if GetPackageFromParams(params, pkg) then
  begin
    { I1201 - Fix crash uninstalling admin-installed keyboards and packages }
    pkgID := pkg.ID;
    pkg := nil;
    if UninstallPackage(Self, pkgID, False) then
    begin
      RefreshKeymanConfiguration;
    end;
  end;
end;

procedure TfrmMain.Package_Welcome(Params: TStringList);
var
  pkg: IKeymanPackageInstalled;
begin
  if GetPackageFromParams(params, pkg) then
  begin
    DoShowPackageWelcome(pkg, True);
  end
  else
    ShowMessage(MsgFromIdFormat(SKPackageDoesNotIncludeWelcome, ['']));
end;

procedure TfrmMain.Keyboards_Init;
begin
end;

procedure TfrmMain.Keyboard_ClickCheck(params: TStringList);
var
  kbd: IKeymanKeyboardInstalled;
begin
  if GetKeyboardFromParams(params, kbd) then
  begin
    kbd.Loaded := StrToBool(params.Values['value']); //, 'true');
    kmcom.Keyboards.Apply;
  end;
end;

procedure TfrmMain.Keyboard_Options(Params: TStringList);
var
  kbd: IKeymanKeyboardInstalled;
  kbdID: WideString;
begin
  if GetKeyboardFromParams(params, kbd) then
  begin
    if not Assigned(kbd.OwnerPackage) or not FileExists(ExtractFilePath(kbd.OwnerPackage.Filename) + 'options.htm') then
    begin
      //WideShowMessage(MsgFromId(SKKeyboardHasNoOptions);
      Exit;
    end;

    kbdID := kbd.ID;
    kbd := nil;
    ShowKeyboardOptions(Self, kbdID);
  end;
end;

<<<<<<< HEAD
procedure TfrmMain.Keyboard_UninstallVisualKeyboard(params: TStringList);
var
  kbd: IKeymanKeyboardInstalled;
  vk: IKeymanVisualKeyboard;
begin
  if GetKeyboardFromParams(params, kbd) then
  begin
    vk := kbd.VisualKeyboard;
    if Assigned(vk) and (MessageDlg(MsgFromIdFormat(SKUninstallOnScreenKeyboard, [kbd.Name]),
      mtConfirmation, mbOkCancel, 0) = mrOk) then
    begin
      try
        vk.Uninstall;
        vk := nil;
      except
        on E:EOleException do // I1084, I1005 - Installing an invalid KVK file
          ShowMessage(E.Message);
      end;
      kbd := nil; // I773 - mcd - because Do_Content_Render reloads the keyman objects when Refresh-Keyman=true
      Do_Content_Render(True);
    end;
    kbd := nil;
  end;
end;

procedure TfrmMain.cefBeforeBrowse(Sender: TObject; const Url: string;
  isPopup, wasHandled: Boolean);
begin
  if isPopup then
    if not TUtilExecute.URL(Url) then
      ShowMessage(SysErrorMessage(GetLastError));
end;

procedure TfrmMain.cefBeforeBrowseSync(Sender: TObject; const Url: string;
  isPopup: Boolean; out Handled: Boolean);
begin
  Handled := isPopup;
end;

procedure TfrmMain.dlgOpenVisualKeyboardCanClose(Sender: TObject; var CanClose: Boolean);
begin
{  CanClose := False;
  if FileExists(dlgOpenVisualKeyboard.FileName) then
  begin
    try
      with TVisualKeyboard.Create do
      try
        LoadFromFile(dlgOpenVisualKeyboard.FileName);
        if LowerCase(Header.AssociatedKeyboard) =
            LowerCase(SelectedRegKeyboard.Name) then
          CanClose := True
        else if MessageDlg('This visual keyboard is not designed for the keyboard you have selected.  Use it anyway?',
            mtConfirmation, mbOkCancel, 0) = mrOk then
          CanClose := True;
      finally
        Free;
      end;
    except
      on E:Exception do
      begin
        WideShowMessage(E.Message);
        CanClose := False;
      end;
    end;
    //if IsVisualKeyboardAssociatedWithCorrectFile then CanClose := True;
  end;}
end;

=======
>>>>>>> 4c44296f
{-------------------------------------------------------------------------------
 - Options tab                                                                 -
 ------------------------------------------------------------------------------}

procedure TfrmMain.Options_BaseKeyboard;   // I4169
begin
  WaitForElevatedConfiguration(Handle, '-basekeyboard');
  kmcom.Options.Refresh;
  Do_Content_Render(True);
end;

procedure TfrmMain.Options_SettingsManager;
begin
  if kmcom.SystemInfo.IsAdministrator then
  begin
    if not TfrmSettingsManager.Execute then
      Exit;
  end
  else
    WaitForElevatedConfiguration(Handle, '-settings');

  kmcom.Options.Refresh;
  Do_Content_Render(True);
end;

procedure TfrmMain.Options_ClickCheck(params: TStringList);
var
  option: IKeymanOption;
begin
  if GetOptionFromParams(params, option) and option.Enabled then
  begin
    option.Value := not option.Value;

    if (option.ID = 'koDebugging') and option.Value then
      ShowMessage(MsgFromId(SKDebuggingWarning));

    kmcom.Errors.Clear;
    kmcom.Options.Apply;
    if kmcom.Errors.Count > 0 then
      ShowMessage(kmcom.Errors[0].Description);
  end
  else
    ShowMessage(params.Text);
end;

procedure TfrmMain.Options_Init;
begin
end;

procedure TfrmMain.Options_ResetHints;
begin
  ResetAllHints;
  ShowMessage(MsgFromId(SKHintsReset));
end;

{-------------------------------------------------------------------------------
 - Hotkeys tab                                                                 -
 ------------------------------------------------------------------------------}

procedure TfrmMain.Hotkey_Set(params: TStringList);
var
  hotkey: IKeymanHotkey;
  lang2: IKeymanLanguage;
begin
  if GetHotkeyLanguageFromParams(params, lang2) then
  begin
    if not ChangeHotkey(Self, MsgFromIdFormat(SKSetHotkey_Language, [lang2.LocaleName + ' ('+lang2.LayoutName+')']), lang2.Hotkey) then
      Exit;
    kmcom.Languages.Apply;
  end
  else if GetHotkeyFromParams(params, hotkey) then
  begin
    if not ChangeHotkey(Self, MsgFromId(SKSetHotkey_Interface), hotkey) then
      Exit;
    kmcom.Hotkeys.Apply;
  end
  else
  begin
    ShowMessage(params.Text);
    Exit;
  end;

  Do_Content_Render(False);
end;

procedure TfrmMain.Hotkey_Clear(params: TStringList);
var
  hotkey: IKeymanHotkey;
  lang2: IKeymanLanguage;
begin
  if GetHotkeyLanguageFromParams(params, lang2) then
  begin
    lang2.Hotkey.Clear;
    kmcom.Languages.Apply;
  end
  else if GetHotkeyFromParams(params, hotkey) then
  begin
    hotkey.Clear;
    kmcom.Hotkeys.Apply;
  end
  else
    Exit;

  Do_Content_Render(False);
end;

{-------------------------------------------------------------------------------
 - Support tab                                                                 -
 ------------------------------------------------------------------------------}

procedure TfrmMain.Support_ContactSupport(params: TStringList);   // I4390
begin
end;

procedure TfrmMain.Support_Diagnostics;
begin
  // Show the internal debug diagnostic tests form if Ctrl+Shift is down
  if(GetKeyState(VK_CONTROL) < 0) and (GetKeyState(VK_SHIFT) < 0)
    then TfrmDiagnosticTests.Run
    else kmcom.Control.OpenDiagnostics;
end;

procedure TfrmMain.Support_Online;
begin
  TUtilExecute.URL(MakeKeymanURL(URLPath_Support));  // I3349
end;

procedure TfrmMain.Support_ProxyConfig;
begin
  with TfrmProxyConfiguration.Create(Self) do
  try
    ShowModal;
  finally
    Free;
  end;
end;

procedure TfrmMain.Support_UpdateCheck;
begin
  with TOnlineUpdateCheck.Create(True, False) do
  try
    case Run of
      oucShutDown:
        begin
          try
            if kmcom.Control.IsKeymanRunning then
            try
              kmcom.Control.StopKeyman;
            except
              on E:Exception do KL.Log(E.Message);
            end;
          except
            on E:Exception do KL.Log(E.Message);
          end;
        end;
      oucSuccess:
        RefreshKeymanConfiguration;
    end
  finally
    Free;
  end;
end;

procedure TfrmMain.TntFormCloseQuery(Sender: TObject; var CanClose: Boolean);
begin
  inherited;
  CanClose := True;
end;

procedure TfrmMain.OpenSite(params: TStringList);
begin
  TUtilExecute.URL(params.Values['site']);  // I3349
end;

procedure TfrmMain.RefreshKeymanConfiguration;
begin
  Do_Content_Render(True);
end;

class function TfrmMain.ShouldRegisterWindow: Boolean; // I2720
begin
  Result := True;
end;

function TfrmMain.ShouldSetAppTitle: Boolean;  // I2786
begin
  Result := True;
end;

end.
<|MERGE_RESOLUTION|>--- conflicted
+++ resolved
@@ -562,32 +562,6 @@
   end;
 end;
 
-<<<<<<< HEAD
-procedure TfrmMain.Keyboard_UninstallVisualKeyboard(params: TStringList);
-var
-  kbd: IKeymanKeyboardInstalled;
-  vk: IKeymanVisualKeyboard;
-begin
-  if GetKeyboardFromParams(params, kbd) then
-  begin
-    vk := kbd.VisualKeyboard;
-    if Assigned(vk) and (MessageDlg(MsgFromIdFormat(SKUninstallOnScreenKeyboard, [kbd.Name]),
-      mtConfirmation, mbOkCancel, 0) = mrOk) then
-    begin
-      try
-        vk.Uninstall;
-        vk := nil;
-      except
-        on E:EOleException do // I1084, I1005 - Installing an invalid KVK file
-          ShowMessage(E.Message);
-      end;
-      kbd := nil; // I773 - mcd - because Do_Content_Render reloads the keyman objects when Refresh-Keyman=true
-      Do_Content_Render(True);
-    end;
-    kbd := nil;
-  end;
-end;
-
 procedure TfrmMain.cefBeforeBrowse(Sender: TObject; const Url: string;
   isPopup, wasHandled: Boolean);
 begin
@@ -602,37 +576,6 @@
   Handled := isPopup;
 end;
 
-procedure TfrmMain.dlgOpenVisualKeyboardCanClose(Sender: TObject; var CanClose: Boolean);
-begin
-{  CanClose := False;
-  if FileExists(dlgOpenVisualKeyboard.FileName) then
-  begin
-    try
-      with TVisualKeyboard.Create do
-      try
-        LoadFromFile(dlgOpenVisualKeyboard.FileName);
-        if LowerCase(Header.AssociatedKeyboard) =
-            LowerCase(SelectedRegKeyboard.Name) then
-          CanClose := True
-        else if MessageDlg('This visual keyboard is not designed for the keyboard you have selected.  Use it anyway?',
-            mtConfirmation, mbOkCancel, 0) = mrOk then
-          CanClose := True;
-      finally
-        Free;
-      end;
-    except
-      on E:Exception do
-      begin
-        WideShowMessage(E.Message);
-        CanClose := False;
-      end;
-    end;
-    //if IsVisualKeyboardAssociatedWithCorrectFile then CanClose := True;
-  end;}
-end;
-
-=======
->>>>>>> 4c44296f
 {-------------------------------------------------------------------------------
  - Options tab                                                                 -
  ------------------------------------------------------------------------------}
