--- conflicted
+++ resolved
@@ -286,13 +286,8 @@
 begin
   SaveState;
 
-<<<<<<< HEAD
   s := '<state>'+XMLEncode(FState)+'</state>';
-  s := s + '<basekeyboard id="'+IntToHex(kmcom.Options[KeymanOptionName(koBaseLayout)].Value,8)+'">'+
-=======
-  s := '<state>'+FState+'</state>';
   s := s + '<basekeyboard id="'+IntToHex(Cardinal(kmcom.Options[KeymanOptionName(koBaseLayout)].Value),8)+'">'+
->>>>>>> db249fd4
     XMLEncode(TBaseKeyboards.GetName(kmcom.Options[KeymanOptionName(koBaseLayout)].Value))+
     '</basekeyboard>';   // I4169
 
