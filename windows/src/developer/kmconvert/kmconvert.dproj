﻿<Project xmlns="http://schemas.microsoft.com/developer/msbuild/2003">
    <PropertyGroup>
        <ProjectGuid>{57C21638-FB93-415F-BBF4-49A39281715C}</ProjectGuid>
        <ProjectVersion>18.4</ProjectVersion>
        <FrameworkType>VCL</FrameworkType>
        <MainSource>kmconvert.dpr</MainSource>
        <Base>True</Base>
        <Config Condition="'$(Config)'==''">Debug</Config>
        <Platform Condition="'$(Platform)'==''">Win32</Platform>
        <TargetedPlatforms>1</TargetedPlatforms>
        <AppType>Console</AppType>
    </PropertyGroup>
    <PropertyGroup Condition="'$(Config)'=='Base' or '$(Base)'!=''">
        <Base>true</Base>
    </PropertyGroup>
    <PropertyGroup Condition="('$(Platform)'=='OSX32' and '$(Base)'=='true') or '$(Base_OSX32)'!=''">
        <Base_OSX32>true</Base_OSX32>
        <CfgParent>Base</CfgParent>
        <Base>true</Base>
    </PropertyGroup>
    <PropertyGroup Condition="('$(Platform)'=='Win32' and '$(Base)'=='true') or '$(Base_Win32)'!=''">
        <Base_Win32>true</Base_Win32>
        <CfgParent>Base</CfgParent>
        <Base>true</Base>
    </PropertyGroup>
    <PropertyGroup Condition="('$(Platform)'=='Win64' and '$(Base)'=='true') or '$(Base_Win64)'!=''">
        <Base_Win64>true</Base_Win64>
        <CfgParent>Base</CfgParent>
        <Base>true</Base>
    </PropertyGroup>
    <PropertyGroup Condition="'$(Config)'=='Debug' or '$(Cfg_1)'!=''">
        <Cfg_1>true</Cfg_1>
        <CfgParent>Base</CfgParent>
        <Base>true</Base>
    </PropertyGroup>
    <PropertyGroup Condition="('$(Platform)'=='Win32' and '$(Cfg_1)'=='true') or '$(Cfg_1_Win32)'!=''">
        <Cfg_1_Win32>true</Cfg_1_Win32>
        <CfgParent>Cfg_1</CfgParent>
        <Cfg_1>true</Cfg_1>
        <Base>true</Base>
    </PropertyGroup>
    <PropertyGroup Condition="'$(Config)'=='Release' or '$(Cfg_2)'!=''">
        <Cfg_2>true</Cfg_2>
        <CfgParent>Base</CfgParent>
        <Base>true</Base>
    </PropertyGroup>
    <PropertyGroup Condition="'$(Base)'!=''">
        <DCC_DcuOutput>.\$(Platform)\$(Config)</DCC_DcuOutput>
        <DCC_ExeOutput>.\$(Platform)\$(Config)</DCC_ExeOutput>
        <DCC_E>false</DCC_E>
        <DCC_N>false</DCC_N>
        <DCC_S>false</DCC_S>
        <DCC_F>false</DCC_F>
        <DCC_K>false</DCC_K>
        <DCC_UsePackage>RESTComponents;FireDAC;FireDACSqliteDriver;soaprtl;FireDACIBDriver;soapmidas;FireDACCommon;RESTBackendComponents;soapserver;CloudService;FireDACCommonDriver;inet;$(DCC_UsePackage)</DCC_UsePackage>
        <DCC_Namespace>System;Xml;Data;Datasnap;Web;Soap;Vcl;Vcl.Imaging;Vcl.Touch;Vcl.Samples;Vcl.Shell;$(DCC_Namespace)</DCC_Namespace>
        <SanitizedProjectName>kmconvert</SanitizedProjectName>
    </PropertyGroup>
    <PropertyGroup Condition="'$(Base_OSX32)'!=''">
        <DCC_UsePackage>DBXSqliteDriver;bindcompdbx;IndyIPCommon;DBXInterBaseDriver;IndyIPServer;IndySystem;tethering;fmxFireDAC;bindcompfmx;FireDACPgDriver;inetdb;DbxCommonDriver;fmx;fmxdae;xmlrtl;fmxobj;rtl;DbxClientDriver;CustomIPTransport;dbexpress;IndyCore;bindcomp;dsnap;IndyIPClient;dbxcds;bindengine;DBXMySQLDriver;dsnapxml;FireDACMySQLDriver;dbrtl;inetdbxpress;IndyProtocols;FireDACCommonODBC;fmxase;$(DCC_UsePackage)</DCC_UsePackage>
        <DCC_ConsoleTarget>true</DCC_ConsoleTarget>
    </PropertyGroup>
    <PropertyGroup Condition="'$(Base_Win32)'!=''">
        <DCC_UsePackage>DBXSqliteDriver;bindcompdbx;IndyIPCommon;DBXInterBaseDriver;vcl;IndyIPServer;vclactnband;vclFireDAC;IndySystem;tethering;svnui;mbColorLibD10;dsnapcon;FireDACADSDriver;scFontCombo;DCPdelphi2009;FireDACMSAccDriver;fmxFireDAC;vclimg;Jcl;vcltouch;JvCore;vcldb;bindcompfmx;svn;FireDACPgDriver;inetdb;CEF4Delphi;DbxCommonDriver;fmx;fmxdae;xmlrtl;fmxobj;vclwinx;rtl;DbxClientDriver;CustomIPTransport;vcldsnap;dbexpress;IndyCore;vclx;bindcomp;appanalytics;dsnap;IndyIPClient;bindcompvcl;EmbeddedWebBrowser_XE;VCLRESTComponents;dbxcds;VclSmp;JvDocking;adortl;JclVcl;vclie;bindengine;DBXMySQLDriver;dsnapxml;FireDACMySQLDriver;dbrtl;inetdbxpress;IndyProtocols;keyman_components;FireDACCommonODBC;fmxase;$(DCC_UsePackage)</DCC_UsePackage>
        <DCC_Namespace>Winapi;System.Win;Data.Win;Datasnap.Win;Web.Win;Soap.Win;Xml.Win;Bde;$(DCC_Namespace)</DCC_Namespace>
        <BT_BuildType>Debug</BT_BuildType>
        <VerInfo_Keys>CompanyName=;FileDescription=$(MSBuildProjectName);FileVersion=1.0.0.0;InternalName=;LegalCopyright=;LegalTrademarks=;OriginalFilename=;ProgramID=com.embarcadero.$(MSBuildProjectName);ProductName=$(MSBuildProjectName);ProductVersion=1.0.0.0;Comments=</VerInfo_Keys>
        <VerInfo_Locale>1033</VerInfo_Locale>
        <DCC_ConsoleTarget>true</DCC_ConsoleTarget>
        <UWP_DelphiLogo44>$(BDS)\bin\Artwork\Windows\UWP\delphi_UwpDefault_44.png</UWP_DelphiLogo44>
        <UWP_DelphiLogo150>$(BDS)\bin\Artwork\Windows\UWP\delphi_UwpDefault_150.png</UWP_DelphiLogo150>
        <DCC_DebugInfoInTds>true</DCC_DebugInfoInTds>
        <Manifest_File>(None)</Manifest_File>
    </PropertyGroup>
    <PropertyGroup Condition="'$(Base_Win64)'!=''">
        <DCC_UsePackage>DBXSqliteDriver;bindcompdbx;IndyIPCommon;DBXInterBaseDriver;vcl;IndyIPServer;vclactnband;vclFireDAC;IndySystem;tethering;dsnapcon;FireDACADSDriver;FireDACMSAccDriver;fmxFireDAC;vclimg;Jcl;vcltouch;vcldb;bindcompfmx;FireDACPgDriver;inetdb;DbxCommonDriver;fmx;fmxdae;xmlrtl;fmxobj;vclwinx;rtl;DbxClientDriver;CustomIPTransport;vcldsnap;dbexpress;IndyCore;vclx;bindcomp;appanalytics;dsnap;IndyIPClient;bindcompvcl;VCLRESTComponents;dbxcds;VclSmp;adortl;JclVcl;vclie;bindengine;DBXMySQLDriver;dsnapxml;FireDACMySQLDriver;dbrtl;inetdbxpress;IndyProtocols;FireDACCommonODBC;fmxase;$(DCC_UsePackage)</DCC_UsePackage>
        <DCC_ConsoleTarget>true</DCC_ConsoleTarget>
        <UWP_DelphiLogo44>$(BDS)\bin\Artwork\Windows\UWP\delphi_UwpDefault_44.png</UWP_DelphiLogo44>
        <UWP_DelphiLogo150>$(BDS)\bin\Artwork\Windows\UWP\delphi_UwpDefault_150.png</UWP_DelphiLogo150>
    </PropertyGroup>
    <PropertyGroup Condition="'$(Cfg_1)'!=''">
        <DCC_Define>DEBUG;$(DCC_Define)</DCC_Define>
        <DCC_DebugDCUs>true</DCC_DebugDCUs>
        <DCC_Optimize>false</DCC_Optimize>
        <DCC_GenerateStackFrames>true</DCC_GenerateStackFrames>
        <DCC_DebugInfoInExe>true</DCC_DebugInfoInExe>
        <DCC_RemoteDebug>true</DCC_RemoteDebug>
    </PropertyGroup>
    <PropertyGroup Condition="'$(Cfg_1_Win32)'!=''">
        <DCC_RemoteDebug>false</DCC_RemoteDebug>
        <Debugger_RunParams>import-windows -klid 00000409</Debugger_RunParams>
        <Debugger_CWD>c:\temp\ikp</Debugger_CWD>
        <VerInfo_Locale>1033</VerInfo_Locale>
        <Manifest_File>(None)</Manifest_File>
    </PropertyGroup>
    <PropertyGroup Condition="'$(Cfg_2)'!=''">
        <DCC_LocalDebugSymbols>false</DCC_LocalDebugSymbols>
        <DCC_Define>RELEASE;$(DCC_Define)</DCC_Define>
        <DCC_SymbolReferenceInfo>0</DCC_SymbolReferenceInfo>
        <DCC_DebugInformation>0</DCC_DebugInformation>
    </PropertyGroup>
    <ItemGroup>
        <DelphiCompile Include="$(MainSource)">
            <MainSource>MainSource</MainSource>
        </DelphiCompile>
        <DCCReference Include="Keyman.Developer.System.KeymanConvertMain.pas"/>
        <DCCReference Include="Keyman.Developer.System.ImportWindowsKeyboard.pas"/>
        <DCCReference Include="..\..\global\delphi\general\RegistryKeys.pas"/>
        <DCCReference Include="..\..\global\delphi\general\KeymanVersion.pas"/>
        <DCCReference Include="..\..\global\delphi\general\utilexecute.pas"/>
        <DCCReference Include="Keyman.Developer.System.KeyboardProjectTemplate.pas"/>
        <DCCReference Include="..\..\global\delphi\general\UKeymanTargets.pas"/>
        <DCCReference Include="..\..\global\delphi\general\utilstr.pas"/>
        <DCCReference Include="..\..\global\delphi\general\Unicode.pas"/>
        <DCCReference Include="..\..\global\delphi\cust\StockFileNames.pas"/>
        <DCCReference Include="..\..\global\delphi\general\utilfiletypes.pas"/>
        <DCCReference Include="..\TIKE\main\KeyboardParser.pas"/>
        <DCCReference Include="..\..\global\delphi\general\kmxfile.pas"/>
        <DCCReference Include="..\..\global\delphi\general\kmxfileconsts.pas"/>
        <DCCReference Include="..\..\global\delphi\productactivation\OnlineConstants.pas"/>
        <DCCReference Include="..\..\global\delphi\comp\ExtShiftState.pas"/>
        <DCCReference Include="..\..\global\delphi\general\utilsystem.pas"/>
        <DCCReference Include="..\..\global\delphi\general\VKeys.pas"/>
        <DCCReference Include="..\..\global\delphi\general\WindowsLanguages.pas"/>
        <DCCReference Include="..\..\global\delphi\general\GetOsVersion.pas"/>
        <DCCReference Include="..\..\global\delphi\general\CRC32.pas"/>
        <DCCReference Include="..\..\global\delphi\general\KeyNames.pas"/>
        <DCCReference Include="..\..\global\delphi\general\utildir.pas"/>
        <DCCReference Include="..\TIKE\main\TextFileFormat.pas"/>
        <DCCReference Include="..\..\global\delphi\general\kpsfile.pas"/>
        <DCCReference Include="..\..\global\delphi\general\PackageInfo.pas"/>
        <DCCReference Include="..\..\global\delphi\general\JsonUtil.pas"/>
        <DCCReference Include="..\..\global\delphi\general\VersionInfo.pas"/>
        <DCCReference Include="..\..\global\delphi\general\PackageFileFormats.pas"/>
        <DCCReference Include="..\TIKE\project\Keyman.Developer.System.Project.ProjectLog.pas"/>
        <DCCReference Include="..\..\global\delphi\general\BCP47Tag.pas"/>
        <DCCReference Include="..\..\global\delphi\general\Keyman.System.CanonicalLanguageCodeUtils.pas"/>
        <DCCReference Include="..\..\global\delphi\general\Keyman.System.LanguageCodeUtils.pas"/>
        <DCCReference Include="..\..\global\delphi\keyboards\Keyman.System.KeyboardJSInfo.pas"/>
        <DCCReference Include="..\..\global\delphi\keyboards\Keyman.System.KeyboardUtils.pas"/>
        <DCCReference Include="..\..\global\delphi\keyboards\Keyman.System.KMXFileLanguages.pas"/>
        <DCCReference Include="..\..\global\delphi\standards\Keyman.System.Standards.BCP47SubtagRegistry.pas"/>
        <DCCReference Include="..\..\global\delphi\standards\Keyman.System.Standards.BCP47SuppressScriptRegistry.pas"/>
        <DCCReference Include="..\..\global\delphi\standards\Keyman.System.Standards.ISO6393ToBCP47Registry.pas"/>
        <DCCReference Include="..\..\global\delphi\standards\Keyman.System.Standards.LCIDToBCP47Registry.pas"/>
        <DCCReference Include="..\..\global\delphi\standards\Keyman.System.Standards.NRSIAllTagsRegistry.pas"/>
        <DCCReference Include="..\..\global\delphi\general\Keyman.System.RegExGroupHelperRSP19902.pas"/>
        <DCCReference Include="..\..\global\delphi\packages\Keyman.System.PackageInfoRefreshKeyboards.pas"/>
        <DCCReference Include="..\TIKE\project\Keyman.Developer.System.Project.ProjectFile.pas"/>
        <DCCReference Include="..\TIKE\project\Keyman.Developer.System.Project.ProjectFiles.pas"/>
        <DCCReference Include="..\TIKE\project\Keyman.Developer.System.Project.ProjectSaver.pas"/>
        <DCCReference Include="..\TIKE\project\Keyman.Developer.System.Project.ProjectFileType.pas"/>
        <DCCReference Include="..\TIKE\main\mrulist.pas"/>
        <DCCReference Include="..\..\global\delphi\vcl\ErrorControlledRegistry.pas"/>
        <DCCReference Include="..\..\global\delphi\general\TempFileManager.pas"/>
        <DCCReference Include="..\..\global\delphi\general\klog.pas"/>
        <DCCReference Include="..\TIKE\main\RedistFiles.pas"/>
        <DCCReference Include="..\..\global\delphi\general\DebugPaths.pas"/>
        <DCCReference Include="..\..\global\delphi\general\Upload_Settings.pas"/>
        <DCCReference Include="..\TIKE\project\Keyman.Developer.System.Project.Project.pas"/>
        <DCCReference Include="..\TIKE\project\Keyman.Developer.System.Project.ProjectLoader.pas"/>
        <DCCReference Include="..\TIKE\project\Keyman.Developer.System.Project.kmnProjectFile.pas"/>
        <DCCReference Include="..\TIKE\project\Keyman.Developer.System.Project.kpsProjectFile.pas"/>
        <DCCReference Include="..\..\global\delphi\visualkeyboard\VisualKeyboard.pas"/>
        <DCCReference Include="..\..\global\delphi\general\VKeyChars.pas"/>
        <DCCReference Include="..\..\global\delphi\visualkeyboard\VisualKeyboardLoaderBinary.pas"/>
        <DCCReference Include="..\..\global\delphi\visualkeyboard\VisualKeyboardLoaderXML.pas"/>
        <DCCReference Include="..\..\global\delphi\visualkeyboard\VisualKeyboardSaverBinary.pas"/>
        <DCCReference Include="..\..\global\delphi\visualkeyboard\VisualKeyboardSaverXML.pas"/>
        <DCCReference Include="..\..\global\delphi\general\UMD5Hash.pas"/>
        <DCCReference Include="Keyman.Developer.System.KMConvertParameters.pas"/>
        <DCCReference Include="Keyman.Developer.System.ImportKeyboardDLL.pas"/>
        <DCCReference Include="..\..\global\delphi\general\ScanCodeMap.pas"/>
        <DCCReference Include="Keyman.Developer.System.TouchLayoutToVisualKeyboardConverter.pas"/>
        <DCCReference Include="..\..\global\delphi\visualkeyboard\OnScreenKeyboardData.pas"/>
        <DCCReference Include="..\TIKE\oskbuilder\TouchLayout.pas"/>
        <DCCReference Include="..\TIKE\oskbuilder\TouchLayoutDefinitions.pas"/>
        <DCCReference Include="..\TIKE\oskbuilder\TouchLayoutUtils.pas"/>
        <DCCReference Include="..\..\global\delphi\general\KeyboardFonts.pas"/>
        <DCCReference Include="..\..\global\delphi\ui\Keyman.System.Util.RenderLanguageIcon.pas"/>
        <DCCReference Include="..\..\global\delphi\general\utilicon.pas"/>
<<<<<<< HEAD
        <DCCReference Include="..\..\global\delphi\general\CompileErrorCodes.pas"/>
=======
        <DCCReference Include="Keyman.Developer.System.ModelProjectTemplate.pas"/>
        <DCCReference Include="..\TIKE\project\Keyman.Developer.System.Project.modelTsProjectFile.pas"/>
        <DCCReference Include="..\TIKE\project\Keyman.Developer.System.Project.wordlistTsvProjectFile.pas"/>
>>>>>>> 29d6399e
        <BuildConfiguration Include="Release">
            <Key>Cfg_2</Key>
            <CfgParent>Base</CfgParent>
        </BuildConfiguration>
        <BuildConfiguration Include="Base">
            <Key>Base</Key>
        </BuildConfiguration>
        <BuildConfiguration Include="Debug">
            <Key>Cfg_1</Key>
            <CfgParent>Base</CfgParent>
        </BuildConfiguration>
    </ItemGroup>
    <ProjectExtensions>
        <Borland.Personality>Delphi.Personality.12</Borland.Personality>
        <Borland.ProjectType>Application</Borland.ProjectType>
        <BorlandProject>
            <Delphi.Personality>
                <Source>
                    <Source Name="MainSource">kmconvert.dpr</Source>
                </Source>
                <Excluded_Packages>
                    <Excluded_Packages Name="$(BDSBIN)\dcloffice2k250.bpl">Microsoft Office 2000 Sample Automation Server Wrapper Components</Excluded_Packages>
                    <Excluded_Packages Name="$(BDSBIN)\dclofficexp250.bpl">Microsoft Office XP Sample Automation Server Wrapper Components</Excluded_Packages>
                </Excluded_Packages>
            </Delphi.Personality>
            <Deployment Version="3">
                <DeployFile LocalName="$(BDS)\Redist\osx32\libcgunwind.1.0.dylib" Class="DependencyModule">
                    <Platform Name="OSX32">
                        <Overwrite>true</Overwrite>
                    </Platform>
                </DeployFile>
                <DeployFile LocalName="$(BDS)\Redist\iossimulator\libcgunwind.1.0.dylib" Class="DependencyModule">
                    <Platform Name="iOSSimulator">
                        <Overwrite>true</Overwrite>
                    </Platform>
                </DeployFile>
                <DeployFile LocalName="$(BDS)\Redist\iossimulator\libPCRE.dylib" Class="DependencyModule">
                    <Platform Name="iOSSimulator">
                        <Overwrite>true</Overwrite>
                    </Platform>
                </DeployFile>
                <DeployFile LocalName="$(BDS)\Redist\osx32\libcgsqlite3.dylib" Class="DependencyModule">
                    <Platform Name="OSX32">
                        <Overwrite>true</Overwrite>
                    </Platform>
                </DeployFile>
                <DeployFile LocalName="Win32\Debug\kmconvert.exe" Configuration="Debug" Class="ProjectOutput">
                    <Platform Name="Win32">
                        <RemoteName>kmconvert.exe</RemoteName>
                        <Overwrite>true</Overwrite>
                    </Platform>
                </DeployFile>
                <DeployClass Name="AdditionalDebugSymbols">
                    <Platform Name="iOSSimulator">
                        <Operation>1</Operation>
                    </Platform>
                    <Platform Name="OSX32">
                        <RemoteDir>Contents\MacOS</RemoteDir>
                        <Operation>1</Operation>
                    </Platform>
                    <Platform Name="Win32">
                        <RemoteDir>Contents\MacOS</RemoteDir>
                        <Operation>0</Operation>
                    </Platform>
                </DeployClass>
                <DeployClass Name="AndroidClassesDexFile">
                    <Platform Name="Android">
                        <RemoteDir>classes</RemoteDir>
                        <Operation>1</Operation>
                    </Platform>
                </DeployClass>
                <DeployClass Name="AndroidGDBServer">
                    <Platform Name="Android">
                        <RemoteDir>library\lib\armeabi-v7a</RemoteDir>
                        <Operation>1</Operation>
                    </Platform>
                </DeployClass>
                <DeployClass Name="AndroidLibnativeArmeabiFile">
                    <Platform Name="Android">
                        <RemoteDir>library\lib\armeabi</RemoteDir>
                        <Operation>1</Operation>
                    </Platform>
                </DeployClass>
                <DeployClass Name="AndroidLibnativeMipsFile">
                    <Platform Name="Android">
                        <RemoteDir>library\lib\mips</RemoteDir>
                        <Operation>1</Operation>
                    </Platform>
                </DeployClass>
                <DeployClass Name="AndroidServiceOutput">
                    <Platform Name="Android">
                        <RemoteDir>library\lib\armeabi-v7a</RemoteDir>
                        <Operation>1</Operation>
                    </Platform>
                </DeployClass>
                <DeployClass Name="AndroidSplashImageDef">
                    <Platform Name="Android">
                        <RemoteDir>res\drawable</RemoteDir>
                        <Operation>1</Operation>
                    </Platform>
                </DeployClass>
                <DeployClass Name="AndroidSplashStyles">
                    <Platform Name="Android">
                        <RemoteDir>res\values</RemoteDir>
                        <Operation>1</Operation>
                    </Platform>
                </DeployClass>
                <DeployClass Name="Android_DefaultAppIcon">
                    <Platform Name="Android">
                        <RemoteDir>res\drawable</RemoteDir>
                        <Operation>1</Operation>
                    </Platform>
                </DeployClass>
                <DeployClass Name="Android_LauncherIcon144">
                    <Platform Name="Android">
                        <RemoteDir>res\drawable-xxhdpi</RemoteDir>
                        <Operation>1</Operation>
                    </Platform>
                </DeployClass>
                <DeployClass Name="Android_LauncherIcon36">
                    <Platform Name="Android">
                        <RemoteDir>res\drawable-ldpi</RemoteDir>
                        <Operation>1</Operation>
                    </Platform>
                </DeployClass>
                <DeployClass Name="Android_LauncherIcon48">
                    <Platform Name="Android">
                        <RemoteDir>res\drawable-mdpi</RemoteDir>
                        <Operation>1</Operation>
                    </Platform>
                </DeployClass>
                <DeployClass Name="Android_LauncherIcon72">
                    <Platform Name="Android">
                        <RemoteDir>res\drawable-hdpi</RemoteDir>
                        <Operation>1</Operation>
                    </Platform>
                </DeployClass>
                <DeployClass Name="Android_LauncherIcon96">
                    <Platform Name="Android">
                        <RemoteDir>res\drawable-xhdpi</RemoteDir>
                        <Operation>1</Operation>
                    </Platform>
                </DeployClass>
                <DeployClass Name="Android_SplashImage426">
                    <Platform Name="Android">
                        <RemoteDir>res\drawable-small</RemoteDir>
                        <Operation>1</Operation>
                    </Platform>
                </DeployClass>
                <DeployClass Name="Android_SplashImage470">
                    <Platform Name="Android">
                        <RemoteDir>res\drawable-normal</RemoteDir>
                        <Operation>1</Operation>
                    </Platform>
                </DeployClass>
                <DeployClass Name="Android_SplashImage640">
                    <Platform Name="Android">
                        <RemoteDir>res\drawable-large</RemoteDir>
                        <Operation>1</Operation>
                    </Platform>
                </DeployClass>
                <DeployClass Name="Android_SplashImage960">
                    <Platform Name="Android">
                        <RemoteDir>res\drawable-xlarge</RemoteDir>
                        <Operation>1</Operation>
                    </Platform>
                </DeployClass>
                <DeployClass Name="DebugSymbols">
                    <Platform Name="iOSSimulator">
                        <Operation>1</Operation>
                    </Platform>
                    <Platform Name="OSX32">
                        <RemoteDir>Contents\MacOS</RemoteDir>
                        <Operation>1</Operation>
                    </Platform>
                    <Platform Name="Win32">
                        <Operation>0</Operation>
                    </Platform>
                </DeployClass>
                <DeployClass Name="DependencyFramework">
                    <Platform Name="OSX32">
                        <RemoteDir>Contents\MacOS</RemoteDir>
                        <Operation>1</Operation>
                        <Extensions>.framework</Extensions>
                    </Platform>
                    <Platform Name="Win32">
                        <Operation>0</Operation>
                    </Platform>
                </DeployClass>
                <DeployClass Name="DependencyModule">
                    <Platform Name="iOSDevice32">
                        <Operation>1</Operation>
                        <Extensions>.dylib</Extensions>
                    </Platform>
                    <Platform Name="iOSDevice64">
                        <Operation>1</Operation>
                        <Extensions>.dylib</Extensions>
                    </Platform>
                    <Platform Name="iOSSimulator">
                        <Operation>1</Operation>
                        <Extensions>.dylib</Extensions>
                    </Platform>
                    <Platform Name="OSX32">
                        <RemoteDir>Contents\MacOS</RemoteDir>
                        <Operation>1</Operation>
                        <Extensions>.dylib</Extensions>
                    </Platform>
                    <Platform Name="Win32">
                        <Operation>0</Operation>
                        <Extensions>.dll;.bpl</Extensions>
                    </Platform>
                </DeployClass>
                <DeployClass Required="true" Name="DependencyPackage">
                    <Platform Name="iOSDevice32">
                        <Operation>1</Operation>
                        <Extensions>.dylib</Extensions>
                    </Platform>
                    <Platform Name="iOSDevice64">
                        <Operation>1</Operation>
                        <Extensions>.dylib</Extensions>
                    </Platform>
                    <Platform Name="iOSSimulator">
                        <Operation>1</Operation>
                        <Extensions>.dylib</Extensions>
                    </Platform>
                    <Platform Name="OSX32">
                        <RemoteDir>Contents\MacOS</RemoteDir>
                        <Operation>1</Operation>
                        <Extensions>.dylib</Extensions>
                    </Platform>
                    <Platform Name="Win32">
                        <Operation>0</Operation>
                        <Extensions>.bpl</Extensions>
                    </Platform>
                </DeployClass>
                <DeployClass Name="File">
                    <Platform Name="Android">
                        <Operation>0</Operation>
                    </Platform>
                    <Platform Name="iOSDevice32">
                        <Operation>0</Operation>
                    </Platform>
                    <Platform Name="iOSDevice64">
                        <Operation>0</Operation>
                    </Platform>
                    <Platform Name="iOSSimulator">
                        <Operation>0</Operation>
                    </Platform>
                    <Platform Name="OSX32">
                        <RemoteDir>Contents\Resources\StartUp\</RemoteDir>
                        <Operation>0</Operation>
                    </Platform>
                    <Platform Name="Win32">
                        <Operation>0</Operation>
                    </Platform>
                </DeployClass>
                <DeployClass Name="iPad_Launch1024">
                    <Platform Name="iOSDevice32">
                        <Operation>1</Operation>
                    </Platform>
                    <Platform Name="iOSDevice64">
                        <Operation>1</Operation>
                    </Platform>
                    <Platform Name="iOSSimulator">
                        <Operation>1</Operation>
                    </Platform>
                </DeployClass>
                <DeployClass Name="iPad_Launch1536">
                    <Platform Name="iOSDevice32">
                        <Operation>1</Operation>
                    </Platform>
                    <Platform Name="iOSDevice64">
                        <Operation>1</Operation>
                    </Platform>
                    <Platform Name="iOSSimulator">
                        <Operation>1</Operation>
                    </Platform>
                </DeployClass>
                <DeployClass Name="iPad_Launch2048">
                    <Platform Name="iOSDevice32">
                        <Operation>1</Operation>
                    </Platform>
                    <Platform Name="iOSDevice64">
                        <Operation>1</Operation>
                    </Platform>
                    <Platform Name="iOSSimulator">
                        <Operation>1</Operation>
                    </Platform>
                </DeployClass>
                <DeployClass Name="iPad_Launch768">
                    <Platform Name="iOSDevice32">
                        <Operation>1</Operation>
                    </Platform>
                    <Platform Name="iOSDevice64">
                        <Operation>1</Operation>
                    </Platform>
                    <Platform Name="iOSSimulator">
                        <Operation>1</Operation>
                    </Platform>
                </DeployClass>
                <DeployClass Name="iPhone_Launch320">
                    <Platform Name="iOSDevice32">
                        <Operation>1</Operation>
                    </Platform>
                    <Platform Name="iOSDevice64">
                        <Operation>1</Operation>
                    </Platform>
                    <Platform Name="iOSSimulator">
                        <Operation>1</Operation>
                    </Platform>
                </DeployClass>
                <DeployClass Name="iPhone_Launch640">
                    <Platform Name="iOSDevice32">
                        <Operation>1</Operation>
                    </Platform>
                    <Platform Name="iOSDevice64">
                        <Operation>1</Operation>
                    </Platform>
                    <Platform Name="iOSSimulator">
                        <Operation>1</Operation>
                    </Platform>
                </DeployClass>
                <DeployClass Name="iPhone_Launch640x1136">
                    <Platform Name="iOSDevice32">
                        <Operation>1</Operation>
                    </Platform>
                    <Platform Name="iOSDevice64">
                        <Operation>1</Operation>
                    </Platform>
                    <Platform Name="iOSSimulator">
                        <Operation>1</Operation>
                    </Platform>
                </DeployClass>
                <DeployClass Name="ProjectAndroidManifest">
                    <Platform Name="Android">
                        <Operation>1</Operation>
                    </Platform>
                </DeployClass>
                <DeployClass Name="ProjectiOSDeviceDebug">
                    <Platform Name="iOSDevice32">
                        <RemoteDir>..\$(PROJECTNAME).app.dSYM\Contents\Resources\DWARF</RemoteDir>
                        <Operation>1</Operation>
                    </Platform>
                    <Platform Name="iOSDevice64">
                        <RemoteDir>..\$(PROJECTNAME).app.dSYM\Contents\Resources\DWARF</RemoteDir>
                        <Operation>1</Operation>
                    </Platform>
                </DeployClass>
                <DeployClass Name="ProjectiOSDeviceResourceRules">
                    <Platform Name="iOSDevice32">
                        <Operation>1</Operation>
                    </Platform>
                    <Platform Name="iOSDevice64">
                        <Operation>1</Operation>
                    </Platform>
                </DeployClass>
                <DeployClass Name="ProjectiOSEntitlements">
                    <Platform Name="iOSDevice32">
                        <RemoteDir>..\</RemoteDir>
                        <Operation>1</Operation>
                    </Platform>
                    <Platform Name="iOSDevice64">
                        <RemoteDir>..\</RemoteDir>
                        <Operation>1</Operation>
                    </Platform>
                </DeployClass>
                <DeployClass Name="ProjectiOSInfoPList">
                    <Platform Name="iOSDevice32">
                        <Operation>1</Operation>
                    </Platform>
                    <Platform Name="iOSDevice64">
                        <Operation>1</Operation>
                    </Platform>
                    <Platform Name="iOSSimulator">
                        <Operation>1</Operation>
                    </Platform>
                </DeployClass>
                <DeployClass Name="ProjectiOSResource">
                    <Platform Name="iOSDevice32">
                        <Operation>1</Operation>
                    </Platform>
                    <Platform Name="iOSDevice64">
                        <Operation>1</Operation>
                    </Platform>
                    <Platform Name="iOSSimulator">
                        <Operation>1</Operation>
                    </Platform>
                </DeployClass>
                <DeployClass Name="ProjectOSXEntitlements">
                    <Platform Name="OSX32">
                        <RemoteDir>..\</RemoteDir>
                        <Operation>1</Operation>
                    </Platform>
                </DeployClass>
                <DeployClass Name="ProjectOSXInfoPList">
                    <Platform Name="OSX32">
                        <RemoteDir>Contents</RemoteDir>
                        <Operation>1</Operation>
                    </Platform>
                </DeployClass>
                <DeployClass Name="ProjectOSXResource">
                    <Platform Name="OSX32">
                        <RemoteDir>Contents\Resources</RemoteDir>
                        <Operation>1</Operation>
                    </Platform>
                </DeployClass>
                <DeployClass Required="true" Name="ProjectOutput">
                    <Platform Name="Android">
                        <RemoteDir>library\lib\armeabi-v7a</RemoteDir>
                        <Operation>1</Operation>
                    </Platform>
                    <Platform Name="iOSDevice32">
                        <Operation>1</Operation>
                    </Platform>
                    <Platform Name="iOSDevice64">
                        <Operation>1</Operation>
                    </Platform>
                    <Platform Name="iOSSimulator">
                        <Operation>1</Operation>
                    </Platform>
                    <Platform Name="Linux64">
                        <Operation>1</Operation>
                    </Platform>
                    <Platform Name="OSX32">
                        <RemoteDir>Contents\MacOS</RemoteDir>
                        <Operation>1</Operation>
                    </Platform>
                    <Platform Name="Win32">
                        <Operation>0</Operation>
                    </Platform>
                </DeployClass>
                <DeployClass Name="ProjectUWPManifest">
                    <Platform Name="Win32">
                        <Operation>1</Operation>
                    </Platform>
                    <Platform Name="Win64">
                        <Operation>1</Operation>
                    </Platform>
                </DeployClass>
                <DeployClass Name="UWP_DelphiLogo150">
                    <Platform Name="Win32">
                        <RemoteDir>Assets</RemoteDir>
                        <Operation>1</Operation>
                    </Platform>
                    <Platform Name="Win64">
                        <RemoteDir>Assets</RemoteDir>
                        <Operation>1</Operation>
                    </Platform>
                </DeployClass>
                <DeployClass Name="UWP_DelphiLogo44">
                    <Platform Name="Win32">
                        <RemoteDir>Assets</RemoteDir>
                        <Operation>1</Operation>
                    </Platform>
                    <Platform Name="Win64">
                        <RemoteDir>Assets</RemoteDir>
                        <Operation>1</Operation>
                    </Platform>
                </DeployClass>
                <ProjectRoot Platform="iOSDevice64" Name="$(PROJECTNAME).app"/>
                <ProjectRoot Platform="Win64" Name="$(PROJECTNAME)"/>
                <ProjectRoot Platform="iOSDevice32" Name="$(PROJECTNAME).app"/>
                <ProjectRoot Platform="Linux64" Name="$(PROJECTNAME)"/>
                <ProjectRoot Platform="Win32" Name="$(PROJECTNAME)"/>
                <ProjectRoot Platform="OSX32" Name="$(PROJECTNAME).app"/>
                <ProjectRoot Platform="Android" Name="$(PROJECTNAME)"/>
                <ProjectRoot Platform="iOSSimulator" Name="$(PROJECTNAME).app"/>
            </Deployment>
            <Platforms>
                <Platform value="OSX32">False</Platform>
                <Platform value="Win32">True</Platform>
                <Platform value="Win64">False</Platform>
            </Platforms>
        </BorlandProject>
        <ProjectFileVersion>12</ProjectFileVersion>
    </ProjectExtensions>
    <Import Project="$(BDS)\Bin\CodeGear.Delphi.Targets" Condition="Exists('$(BDS)\Bin\CodeGear.Delphi.Targets')"/>
    <Import Project="$(APPDATA)\Embarcadero\$(BDSAPPDATABASEDIR)\$(PRODUCTVERSION)\UserTools.proj" Condition="Exists('$(APPDATA)\Embarcadero\$(BDSAPPDATABASEDIR)\$(PRODUCTVERSION)\UserTools.proj')"/>
    <Import Project="$(MSBuildProjectName).deployproj" Condition="Exists('$(MSBuildProjectName).deployproj')"/>
</Project><|MERGE_RESOLUTION|>--- conflicted
+++ resolved
@@ -179,13 +179,10 @@
         <DCCReference Include="..\..\global\delphi\general\KeyboardFonts.pas"/>
         <DCCReference Include="..\..\global\delphi\ui\Keyman.System.Util.RenderLanguageIcon.pas"/>
         <DCCReference Include="..\..\global\delphi\general\utilicon.pas"/>
-<<<<<<< HEAD
         <DCCReference Include="..\..\global\delphi\general\CompileErrorCodes.pas"/>
-=======
         <DCCReference Include="Keyman.Developer.System.ModelProjectTemplate.pas"/>
         <DCCReference Include="..\TIKE\project\Keyman.Developer.System.Project.modelTsProjectFile.pas"/>
         <DCCReference Include="..\TIKE\project\Keyman.Developer.System.Project.wordlistTsvProjectFile.pas"/>
->>>>>>> 29d6399e
         <BuildConfiguration Include="Release">
             <Key>Cfg_2</Key>
             <CfgParent>Base</CfgParent>
