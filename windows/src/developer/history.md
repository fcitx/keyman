# Keyman Developer Version History

## 13.0 alpha
* Feature: Add unsupported kmdecomp decompiler utility (#2419)
* Feature: Add x64 version of kmcomp for macOS (#2352)
* Feature: Hotkeys defined in .kmn no longer need to be quoted (#2432)
* Feature: Show QRCode for web debugger URLs in Keyboard and Package editors (#2433)
* Feature: F7 in Project window compiles the whole project (#2442)
<<<<<<< HEAD
* Feature: Default Project Path is now Documents\Keyman Developer\Projects (#2449)
=======
* Bug Fix: Remove version info from .kps when follow-keyboard-version is set (#2417)
* Bug Fix: Make sure popup menus are never obscured in Project view (#2415)
* Bug Fix: 'Show Help' was not working on Distribution tab in Project view (#2397)
* Bug Fix: Missing author email was causing lexical model compiler to fail (#2388)
>>>>>>> 89f8e66f
* Bug Fix: Keyboard ID was not clean by default with Import Windows Keyboard (#2431)
* Bug Fix: Zero-length store names are no longer permitted (#2443)
* Change: Rename UI references of 'TIKE' to 'Keyman Developer' (#2439)
* Change: Application title no longer shows active project, only main window (#2441)

## 2019-12-06 12.0.62 stable
* Bug Fix: Shortcuts in text editors were not working after #2331 (#2424)

## 2019-11-18 12.0.55 stable
* Bug Fix: Some keyboards were incorrectly marked as mobile-capable (#2334)

## 2019-11-15 12.0.54 stable
* Bug Fix: Text editor and other controls did not receive focus correctly (#2331)

## 2019-10-07 12.0.50 stable
* Release 12.0

## 2019-10-05 12.0.45 beta
* Touch Layout Editor: Make default padding in touch layout editor match default padding in KeymanWeb. (#2170)

## 2019-10-04 12.0.44 beta
* Package Editor: Lexical models do not have embedded version numbers, so remove this from the user interface. (#2164)
* Touch Layout Editor: Dropping character from Character Map onto Touch Layout Editor now saves the change. (#2163)

## 2019-09-30 12.0.41 beta
* General: Keyman Desktop 11 would crash if installed together with Keyman Developer 12. (#2148)

## 2019-09-29 12.0.40 beta
* General: Context help was not showing correctly on startup. (#2145)

## 2019-09-27 12.0.39 beta
* General: Introduces a Welcome screen and improves workflow for starting use of Keyman Developer. (#2134)
* General: Fix version numbers for kmlmc, kmlmp and kmlmi. (#2129)
* General: .js files now open in Keyman Developer for editing. (#2140)

## 2019-09-25 12.0.37 beta
* Compiler: Add -lexical-model command line option for building lexical model template projects to kmconvert. (#2120)
* Debugger: Remove legacy 'Install keyboard' link in web test and cleanup look somewhat. (#2122)
* Compiler: Support colour log messages and cleanup logging. (#2128)
* Help: Fix some of the issues with Context Help, and address one specific topic - touch layout editor. (#2132)

## 2019-09-24 12.0.36 beta
* General: File type icons were mismatched (#2112)
* Project: Shift layer in basic touch layout template had incorrect modifier for period (.) on shift layer (#2113)
* Touch layout editor: Adding or deleting a playform or layer and making no other changes would not stick (#2114)
* General: On Windows 7 and 8, in some circumstances dialog boxes could appear behind the main form (#2115)

## 2019-09-20 12.0.34 beta
* Add basic wordlist editor to Keyman Developer (#2086)

## 2019-09-19 12.0.33 beta
* Disable canonicalization of BCP 47 codes when building keyboard and model projects from template because it's inadequate (#2084)
* Prevent package metadata preprocessor from treating .model.js files as keyboard files when they don't exist (#2085)

## 2019-09-11 12.0.30 beta
* Clarify the project filename that will be created and simplify how the Browse button works in Project Template dialogs (#2073)

## 2019-09-09 12.0.28 beta
* Character preview was not updating in mobile web touch test (#2061)

## 2019-09-08 12.0.27 beta
* Make sure New Project actually starts a new, blank project (#2059)
* Don't overwrite a BCP 47 code that the user has chosen when writing project templates (#2060)

## 2019-09-02 12.0.23 beta
* Add kmlmc, kmlmi and kmlmp command line tools for building lexical models (#2024)

## 2019-08-16 12.0.15 beta
* Add support for lexical models in packages for development tools (#1977)

## 2019-07-29 12.0.9 beta
* Initial beta release of Keyman Desktop 12
* [Pull Requests](https://github.com/keymanapp/keyman/pulls?utf8=%E2%9C%93&q=is%3Apr+merged%3A2019-02-25..2019-08-04+label%3Adeveloper+base%3Amaster)

* New Features:
  * Lexical model compiler - currently only available from source (#1766)
  * Add keyboard source analysis and automated regression test tool "kmanalyze" (#1696)

## 2019-06-12 11.0.1360.0 stable
* No changes

## 2019-06-05 11.0.1357.0 stable
* No changes

## 2019-04-29 11.0.1355.0 stable
* No changes

## 2019-04-24 11.0.1354.0 stable
* Bug fix: Keyman Developer touch layout editor would not save key caps for subkeys (#1731)
* Bug fix: Compiler could occasionally fail with undefined results when using Unicode store names (#1736)

## 2019-04-06 11.0.1353.0 stable
* Bug fix: For large keyboards, Keyman Developer would generate a .js file that Chrome was unable to parse (#1717)

## 2019-02-27 11.0.1352.0 stable
* No changes

## 2019-02-26 11.0.1351.0 stable
* Not released

## 2019-02-25 11.0.1350.0 stable
* 11.0 Stable release

## 2019-02-25 11.0.1313.0 beta
* No changes to Keyman Developer

## 2019-02-21 11.0.1312.0 beta
* Bug fix: Connect buttons to actions in Distribution tab in Project (#1606)
* Bug fix: Fix crash saving new keyboard when missing files are referenced (#1605)
* Bug fix: Fix resizing of text editor windows (#1607)

## 2019-02-20 11.0.1311.0 beta
* No changes to Keyman Developer

## 2019-02-19 11.0.1310.0 beta
* Bug fix: Developer does not focus the text editor automatically after load (#1582)

## 2019-02-15 11.0.1309.0 beta
* Bug fix: Developer was not maintaining project state between page loads (#1580)
* Bug fix: Developer now maintains the view state when switching between Design and Code views of touch layout editor (#1579)
* Bug fix: New Project Wizard wasn't adding metadata files to project (#1578)
* Bug Fix: Package RTL keyboard metadata was being overwritten if .kmx was after .js in package file list (#1576)

## 2019-02-14 11.0.1308.0 beta
* Change: Adds option to check filename conventions (#1549)

## 2019-02-01 11.0.1307.0 beta
* Change: Removed unused test window (#1560)

## 2019-01-18 11.0.1306.0 beta
* Change: Update included KeymanWeb to 11.0.206 (#1537)

## 2019-01-17 11.0.1305.0 beta
* Change: Allow the "display underlying" flag to be set for each platform (#1539)

## 2019-01-15 11.0.1304.0 beta
* Change: Tidy up ambiguities in user interface in touch layout editor (#1534)

## 2019-01-15 11.0.1303.0 beta
* No changes to Keyman Developer

## 2019-01-10 11.0.1302.0 beta
* Change: Update included KeymanWeb to 11.0.205

## 2019-01-07 11.0.1301.0 beta
* Bug fix: Developer does not open a new project after it is created (#1499)
* Bug fix: Developer does not enable Install button in Package Editor after compile (#1498)
* Bug fix: Developer would sometimes ask for ethnologue.txt on upgrade (#1481)
* Change: Options dialog Editor tab layout polished (#1482)

## 2019-01-02 11.0.1300.0 beta
* Initial beta release of Keyman Developer 11
* [Pull Requests](https://github.com/keymanapp/keyman/pulls?utf8=%E2%9C%93&q=is%3Apr+merged%3A2018-07-01..2019-01-01+label%3Adeveloper+-label%3Acherry-pick+-label%3Astable)

* New Features:
  * New Project from template and Import Keyboard (#1210, #1216, #1240)
  * kmconvert command line utility (#1207)
  * New code editor using open source Monaco component (#1153, #1154, #1155, #1156, #1252, #1274)
  * Web views now use Chromium, not MSHTML (IE) (#1078, #1086, #1435, #1374, #1354, #1248)
  * Support Linux targets (#1239)
  * Added oskbulkrenderer tool for generating sample on screen keyboards (#1428)

* Changes:
  * Tidy up of installer to make future upgrades easier (#1175)
  * Opening or creating a project now closes current editor files (#1242)
  * Projects can now include other related files such as history.md (#1243)
  * Keyman Developer now treats files as UTF-8 by default (#1244, #1355)
  * kmcomp now adds language subtag names to keyboard_info files (#1426)
  * kmcomp now supports `-add-help-link` parameter when bulding .keyboard_info files (#1346)
  * Refactored how keyboard_info metadata is generated (#1158)
  * Improved performance of web server (#1433)
  * Current project is now shown in title bar (#1369)
  * Tweaked setup user interface and structure (#1098, #1175, #1178, #1245, #1238)

* Bug Fixes:
  * Support for display (avoiding crash) when loading large icons (#1416)
  * Importing .kvks into .keyman-touch-layout no longer uses incorrect layer names for some rare modifiers (#1415)
  * Various bug fixes for touch layout editor (#1414, #1405)
  * Various bug fixes and regressions for project view (#1368, #1247, #1241, #1228, #1157)
  * Fixed surrogate pair support in some debugger status views (#1246)

## 2018-11-28 10.0.1206 stable
* Add parameter `-add-help-link` to kmcomp (#1346)

## 2018-11-07 10.0.1205 stable
* Mitigation for issues with installation under certain languages in Windows 10 1803 or later (#1299)

## 2018-09-28 10.0.1204 stable
* Fix crash in Keyman Developer package editor when a compiled .js keyboard is missing (#1224)

## 2018-09-12 10.0.1202 stable
* Refactor how keyboard_info metadata is generated (#1174)

## 2018-07-06 10.0.1201 stable
* No changes to Keyman Developer (update to KeymanWeb script)

## 2018-06-28 10.0.1200 stable
* 10.0 stable release

## 2018-06-27 10.0.1113.0 beta
* No changes to Keyman Developer (update to KeymanWeb)

## 2018-06-26 10.0.1112.0 beta
* Keyman Developer no longer crashes if a .kpj.user file is deleted while in use (#1017)

## 2018-06-21 10.0.1111.0 beta
* No changes to Keyman Developer (update to KeymanWeb)

## 2018-06-20 10.0.1110.0 beta
* Script subtags are now appended for more scripts in the Keyboard languages dialog (#1006)
* KeymanWeb 10.0 compiler now computes indexes correctly when deadkey and any used in a secondary group (#1008)

## 2018-06-19 10.0.1109.0 beta
* No changes to Keyman Developer

## 2018-06-15 10.0.1108.0 beta
* No changes to Keyman Developer

## 2018-06-13 10.0.1107.0 beta
* Add Unicode 11.0 characters

## 2018-06-12 10.0.1106.0 beta
* No changes to Keyman Developer

## 2018-06-11 10.0.1105.0 beta
* No changes to Keyman Developer

## 2018-06-09 10.0.1104.0 beta
* No changes to Keyman Developer

## 2018-06-07 10.0.1103.0 beta
* No changes to Keyman Developer

## 2018-06-05 10.0.1102.0 beta
* Improved crash reporting stability (#940)

## 2018-06-03 10.0.1101.0 beta
* Open Packages Page now opens the browser in Package Editor (#926)
* Source editor no longer left-trims comments (#925)

## 2018-06-01 10.0.1100.0 beta
* No changes to Keyman Developer

## 2018-05-31 10.0.1099.0 beta
* No changes to Keyman Developer

## 2018-05-30 10.0.1098.0 beta
* Validate and lookup language names automatically in package editor (#911)
* Feature: add .kmp download links from debug web server (#910)

## 2018-05-29 10.0.1097.0 beta
* Prevent a crash when attempting to load an invalid project file (#909)
* Hide debug status panel in Test Mode (#908)

## 2018-05-28 10.0.1096.0 beta
* Fix for crash in regression testing restart (#907)

## 2018-05-28 10.0.1095.0 beta
* Renames touch layout extension from -layout.js to .keyman-touch-layout (#897)

## 2018-05-26 10.0.1094.0 beta
* Check that build succeeded before attempting to start debugger (#900)

## 2018-05-25 10.0.1093.0 beta
* Make longpress slash darker in touch layout editor (#898)

## 2018-05-22 10.0.1092.0 beta
* No changes to Keyman Developer

## 2018-05-17 10.0.1091.0 beta
* No changes to Keyman Developer

## 2018-05-11 10.0.1090.0 beta
* Fixed missing icons in project view (#864)

## 2018-05-11 10.0.1087.0 beta
* Opening an editor by double-clicking a message in message window can crash Developer (#857)

## 2018-05-09 10.0.1086.0 beta
* No changes to Keyman Developer (KeymanWeb updated)

## 2018-05-08 10.0.1085.0 beta
* No changes to Keyman Developer

## 2018-05-08 10.0.1084.0 beta
* No changes to Keyman Developer

## 2018-05-08 10.0.1083.0 beta
* No changes to Keyman Developer

## 2018-05-08 10.0.1082.0 beta
* Fixes support for 'beep' statements in keyboard stores when compiling for web or mobile targets (#733)

## 2018-05-07 10.0.1081.0 beta
* No changes to Keyman Developer

## 2018-05-07 10.0.1080.0 beta
* No changes to Keyman Developer

## 2018-05-07 10.0.1079.0 beta
* No changes to Keyman Developer

## 2018-05-04 10.0.1078.0 beta
* No changes to Keyman Developer

## 2018-05-04 10.0.1077.0 beta
* Correctly show the messages window after a compile (#822)

## 2018-05-04 10.0.1076.0 beta
* Don't create a blank project on 'opening' a project, either on startup or via menu (#815)
* Scroll text editor cursor into view after undo (#821)

## 2018-05-04 10.0.1075.0 beta
* Ensure that compiled visual keyboard associates with correct base keyboard (#817)

## 2018-05-03 10.0.1074.0 beta
* Restrict modifier options to a small set by default in touch layout editor (#810)

## 2018-05-03 10.0.1073.0 beta
* Checking for online update when it is already running in background can crash Developer (#813)
* Avoid crash if online update already running (#814)

## 2018-05-03 10.0.1072.0 beta
* Touch layout editor no longer leaves broken JSON when deleting or modifying some keys (#811)

## 2018-05-03 10.0.1071.0 beta
* Special keys imported from a visual keyboard into a touch layout now display correctly (#812)

## 2018-04-30 10.0.1070.0 beta
* BCP 47 picker in package editor now does name lookups and constrains codes as required by target operating systems (#746, #766)

## 2018-04-30 10.0.1066.0 beta
* Fixed broken test for valid match/nomatch output (#793)

## 2018-04-27 10.0.1061.0 beta
* Fixed broken context help (#779)

## 2018-04-25 10.0.1060.0 beta
* No changes in Keyman Developer (updated KeymanWeb)

## 2018-04-25 10.0.1059.0 beta
* No changes in Keyman Developer (updated KeymanWeb)

## 2018-04-25 10.0.1058.0 beta
* No changes in Keyman Developer

## 2018-04-12 10.0.1057.0 beta
* No changes in Keyman Developer

## 2018-03-31 10.0.1056.0 beta
* Web compiler was not escaping quote character in v10.0 keyboards (#719)

## 2018-03-22 10.0.1055.0 beta
* No changes in Keyman Developer

## 2018-03-22 10.0.1054.0 beta
* Initial beta release of Keyman Developer 10

## 10.0 alpha
* Keyman Developer moved to open source (#121)
* Keyman Developer now supports BCP 47 tags throughout (#543)
* KeymanWeb is now continuously integrated with Developer, ensuring that each update uses the most current version possible (#122)
  - Additional KeymanWeb compatibility fixes (#349)
* Keyman Developer now connects only to *api.keyman.com* and *keyman.com* for online tools (#653)

### Compilers
* Keyman Developer compiler now generates keyboards that distinguish left and right ctrl/alt for web (#313)
* Packages can now include .js files for deployment to iOS and Android (#461)
* The keyboard compiler now generates .js files that do not include version numbers in the filename (#528)
* The keyboard compiler now supports treating warnings as errors for packages and web keyboards (#620, #662, #665)
* Web keyboard compiler now fully supports all deadkey scenarios (#627)
* Keyboard compiler now compiles .kvks to .kvk (#536)

### Editors and debuggers
* Keyman Developer visual editors now support keyboards that distinguish left and right ctrl/alt for web/mobile targets (#342)
* Web debugger now shows character codes above the text editor (#573)
* Visual keyboard files are now saved by default in .kvks XML format to make version control simpler (#536)

### Language
* The `&version` store is now optional and the compiler will determine and report on the minimum version required if it is not present (#334)
* `T_` keys in mnemonic layouts are now better supported in touch keyboards (#660)

### Tools
* Added support for processing `.keyboard_info` files to command line compiler (#331)



## 9.0.523 stable
* Fix: When a longpress popup is being edited, selecting another primary key can copy the details to that key's popup (additional scenario, I4926)
* Update: Updated KeymanWeb to latest build 408

## 9.0.519 stable
* Fix: When a longpress popup is being edited, selecting another primary key can copy the details to that key's popup (I4926)
* Fix: If 'find char under cursor automatically' is on, OSK editor opens charmap if it is closed (I4927)
* Fix: Keyman 9 product installers should test for XP or Vista (I4934)
* Fix: Redraw not reliably working in text editor (I4962)
* Fix: Importing a KMN into a KVK does not work if includecodes are in the keyboard (I4979)
* Fix: Keyboard fonts dialog has incorrect tab order (I4980)
* Fix: Character Map is being updated even when not visible (I4981)
* Fix: Defined character constants cannot be referenced correctly in other stores (I4982)
* Fix: Starting a subprocess can fail due to constant buffer for CreateProcessW (I4983)

## 9.0.518 stable
* Fixed: Compiler does not warn on an index() statement that has an offset one past the key (I4914)
* Improved: Text editor refresh is now faster after fix for I4870 (I4918)

## 9.0.517 stable
* Fixed: Blank font filename entry in JSON metadata UI editor crashes on save [CrashID:tike.exe_9.0.516.0_009CD793_EAssertionFailed] (I4878)

## 9.0.516 stable
* Fixed: Keyman Developer crashes when starting regression test [CrashID:tike.exe_9.0.511.0_0058BC63_EInvalidOperation] (I4839)
* Fixed: Editor does not always refresh immediately with new theming (I4870)
* Fixed: OSK font and Touch Layout font should be the same in Developer (I4872)
* Fixed: Keyman Configuration test windows do not always display correctly (I4874)
* Fixed: RTL flag is not mapped in the JSON editor (I4875)
* Fixed: Default "eng" language should be added if missing during debug to JSON (I4876)
* Fixed: JSON format is inconsistent with documentation (I4877)
* Added: "Treat hints and warnings as errors" option to compiler (I4865)
* Added: "Warn on deprecated features" option to compiler (I4866)
* Added: "Test for code after use()" warning to compiler (I4867)
* Added: Branding editor needs smoother interactions with test window (I4873)

## 9.0.515 stable
* Added: Dynamically refresh Branding Pack UI Test window as edits happen (I4855)
* Fixed: Support view of particular pages of Keyman Configuration and missing pages in KCT Test (I4856)
* Fixed: Allow edit of dtd files in kct editor (I4857)
* Fixed: Asset files not always upgrading in Keyman Developer (I4858)

## 9.0.514 stable
* Added: New File dialog now creates folders automatically (I4852)
* Fixed: Inconsistent display of panels through Developer (I4851)

## 9.0.513 stable
* Fixed: Backspace doesn't always work in the keyboard debugger (I4838)

## 9.0.512 stable
* Added: Update KeymanWeb to build 403 (I4837)
* Added: Context-sensitive help missing V8 and V9 keywords (I4840)
* Added: Restructure version 9 developer help (I4841)
* Fixed: Ctrl+N, Ctrl+O not working in Developer Project view (I2986)
* Fixed: Compiler does not recognise baselayout, layer or platform at the start of a line (I4784)
* Fixed: Character Identifier cells are too narrow for entire U+xxxxxx caption (I4832)
* Fixed: Character Identifier blank font grid needs formatting (I4834)
* Fixed: Project window needs Keyman 9 icons (I4835)
* Fixed: Character Map and Character Identifier don't match tokens at start of line (I4842)
* Fixed: Delete key doesn't work in the keyboard debugger (I4845)
* Fixed: Code editor does not get focus automatically when file is loaded (I4847)

## 9.0.511 stable
* Added: Refresh Keyman Developer look and feel for release (I4796)
* Added: Split Path and Name boxes in New File dialogs (I4798)
* Added: Add Character Identifier to Keyman Developer (I4807)
* Added: Add character preview to debug window (I4808)
* Added: Track keystrokes in debug status form (I4809)
* Added: Add Restart Debugger button to debug status window (I4815)
* Added: Note in compile log if symbols are included in build (I4823)
* Added: Add Unicode 8.0.0 to Keyman Developer 9 (I4829)
* Fixed: Convert to Characters tool is inconsistent (I4797)
* Fixed: Preview keys are wrong colour in Developer (I4799)
* Fixed: Targets box overlaps name box in keyboard editor (I4810)
* Fixed: Hide JSON metadata tab for desktop keyboards (I4811)
* Fixed: Tab order in Details page for Keyboard Editor is incorrect (I4812)
* Fixed: Keyboard preview background colour is incorrect (I4813)
* Fixed: Image preview in package editor doesn't refresh after changes (I4814)
* Fixed: Tidy up display of key in debug status window (I4816)
* Fixed: Regression test buttons have incorrect labels (I4817)
* Fixed: Remove obsolete files from Keyman Developer source (I4818)
* Fixed: Keyman Developer home page in About dialog is incorrect (I4819)
* Fixed: Keyboard fonts dialog box has incorrect control types (I4820)
* Fixed: Update icons for version 9.0 in New File dialog (I4821)
* Fixed: Form sizes are incorrect with new theming (I4822)
* Fixed: Fonts don't always load correctly in KeymanWeb test page (I4824)
* Fixed: Make kmcomp command line details consistent (I4825)
* Fixed: Navigation keys don't work in debugger (I4826)
* Fixed: Key down debug events are not always processed correctly (I4827)
* Fixed: Font identifier miscalculates percentages when supplementary plane characters in string (I4828)

## 9.0.510 stable
* Keyboard debugger does not always activate profile correctly (I4767)
* Add "open in code view" default option for keyboards (I4751)
* Opening a keyboard externally can open it multiple times (I4749)
* V9.0 - Enable SHIFT+ESC to pause debugger with TSF (I4033)

## 9.0.509 stable
* Package compiler (buildpkg) needs to specify username and password on command line (I4763)
* Buildpkg needs to support different paths for msi and kmp files (I4764)
* Add "open in code view" default option for keyboards (I4751)
* Double-click on message does not find source line since build 500 (I4765)
* EthnologueCode system store does not correlate to control on first page of wizard for messages (I4766)
* Keyboard debugger does not always activate profile correctly (I4767)
* Opening a keyboard externally can open it multiple times (I4749)
* KeymanWeb key is no longer required for debugger in Keyman Developer (I4768)
* Keyman Developer missing keymanweb-osk.ttf from layoutbuilder install (I4747)
* Command line package compiler should trap exceptions and report rather than crashing (I4769)
* Product compiler does not create output path if required (I4756)
* Add "open in code view" default option for keyboards (I4751)
* If kmcmpdll.dll does not exist in debug path, try default paths (I4770)
* Update regressiontest app for Engine and Developer 9.0 (I4771)

## 9.0.508 stable
* Fixed: Project files need to build package installers (I4734)
* Added: Clean and Build single file commands to project (I4735)
* Fixed: Product files don't include version in output filename in project (I4736)
* Fixed: Clean package should also clean installer (I4737)
* Fixed: Product compiler crashes with stack overflow in build 507 (I4738)
* Fixed: Don't show "keep in touch" for non-keyman products (I4740)
* Fixed: Package installer compiler references wrong path for compiled package file (I4741)
* Fixed: Product compiler does not save .msi or .pxx into project output folder (I4743)
* Fixed: Keyman Developer 9.0 fails to upgrade from Developer 8.0 cleanly (I4744)

## 9.0.505 stable
* Fixed: Crash when developer tries Upload to Tavultesoft and internet connection is down [CrashID:tike.exe_9.0.504.0_0068E2DC_ESOAPHTTPException] (I4726)
* Fixed: Changing font while touch layout editor in Code mode results in broken \ rules (I4727)
* Fixed: Saving a keyboard with a locked feature file causes Developer to crash [CrashID:tike.exe_9.0.504.0_0045876A_EFCreateError] (I4728)
* Fixed: If you attempt to load a non-XML file as a project, it silently fails and overwrites the file (I4729)
* Fixed: Loading a kvk file in a keyboard, where content is invalid, crashes developer [CrashID:tike.exe_9.0.504.0_0078D23F_EVisualKeyboardLoader] (I4730)

## 9.0.504 stable
* Fixed: Project display crashes if project render output file is locked [CrashID:tike.exe_9.0.489.0_0045876A_EFCreateError] (I4654)
* Fixed: Developer crashes when changing font settings and in code view for touch layout if not on first line [CrashID:tike.exe_9.0.487.0_0069BE51_ERangeError] (I4655)
* Fixed: Loading a non-project file as a project crashes Developer [CrashID:tike.exe_9.0.497.0_00813E09_EProjectLoader] (I4703)
* Fixed: Compiling a standalone keyboard crashes Developer [CrashID:tike.exe_9.0.503.0_00A4316C_EAccessViolation] (I4720)
* Fixed: Developer crashes if a file is in use and a reload is attempted (I4721)
* Fixed: Keyboard uploads fail due to incorrect server name (I4722)
* Fixed: Switching from source tab to design tab in layout fails to refresh the layout (I4723)
* Fixed: Compiler generates warnings for JSON files if output path is source path (I4724)

## 9.0.502 stable
* Project no longer crashes if file parameters change during build (I4710)
* Closing a modified package no longer crashes Developer (I4708)

## 9.0.501 stable
* kmcomp no longer modifies project files during a build (I4709)

## 9.0.500 stable
* Add silent and warning-as-error parameters to kmcomp (I4706)
* Add clean target to kmcomp (I4707)

## 9.0.499 stable
* Add KeymanDeveloperPath environment variable to installer (I4705)

## 9.0.498 stable
* Project files should be formatted XML (I4704)

## 9.0.497 stable
* section should be in project .user file (I4700)
* If version is not specified in keyboard file, it gets blank instead of 1.0 in kmcomp .kpj (I4701)
* Package actions crash if package not part of a project [CrashID:tike.exe_9.0.496.0_008033BD_EAccessViolation] (I4702)

## 9.0.496 stable
* Remove VCL dependency for mrulist (I4697)
* Split project and user preferences files (I4698)
* Compile .kpj files from kmcomp (I4699)
* Split UI actions from non-UI actions in projects (I4694)
* Debugger needs to use project file filename not internal name (I4695)
* Refactor compile into project file action (I4686)
* Split project UI actions into separate classes (I4687)
* Add build path to project settings (I4688)
* Redesign package editor as left tabbed (I4689)
* Pull keyboard version into package version when adding a keyboard (I4690)
* Always save project automatically (I4691)
* Add Clean as project action (I4692)
* Fix crash when creating left tabbed page control without images (I4693)

## 9.0.495 stable
* Move Developer help to online only (I4677)
* Fixup Ctrl+PgUp, Ctrl+PgDn, Alt+Left, Alt+Right hotkeys (I4678)
* Remember focus for active editor when swapping editors (I4679)
* Ctrl+S often activates the "select key" dialog in editor (I4680)
* mnemoniclayout store should be enough to block design view (I4681)
* Installing a keyboard with an OSK from Developer fails to install the OSK (I4682)

## 9.0.489 stable
* WiX file generator in Keyman Developer was failing due to security (I4643)

## 9.0.488 stable
* Debug host keyboard did not correctly map through some Keyman keyboard keys (I4156)

## 9.0.485 stable
* Keyman Developer failed to import kvk xml file (I4619)

## 9.0.484 stable
* context statement in output could fail in some situations in KeymanWeb compiler (I4611)

## 9.0.476 stable
* The text editor in the keyboard wizard is no longer blanked in some circumstances when switching tabs (I4557)
* Keyboard parser no longer forces keyboard version to 9.0 (I4558)
* Debugger development - disable debug tip when stopping debugging (I4331)

## 9.0.475 stable
* JSON search needs to do cleanname on the keyboard filename to find candidates (I4508)

## 9.0.474 stable
* Consolidate the compile action into single command (I4504)
* Add JSON metadata editor to keyboard wizard (I4505)
* Add command to send email with targets (I4506)
* Move tab close button onto tabs (I4507)

## 9.0.473 stable
* Add kmw_embedcss to feature support in Developer (I4369)
* Tab and Dismiss keys have been removed from touch templates (I4475)
* Added source version of KMW to Keyman Developer (I4476)

## 9.0.472 stable
* The dismiss keyboard and tab buttons should not be required by Keyman Developer now (I4447)
* Sometimes when saving, the list of &WINDOWSLANGUAGES is doubled (I4329)
* Standard fonts should not be downloaded to devices in test window (I4448)
* Font CSS responds as ISO-8859-1 instead of UTF-8 (I4449)
* Layout Builder is missing OSK special keys font in some situations (I4450)
* Touch layout editor polish (I4330)

## 9.0.471 stable
* JSON hosting for installing keyboard into native app has wrong extension (I4437)
* Keyboard debugger does not show button control in desktop mode (I4438)
* If more than one language listed for a keyboard, the JSON file becomes invalid (I4440)

## 9.0.469 stable
* Download Keyboard dialog does not display correctly (I4414)
* OSK does not show underlying characters if base keyboard is not loaded (I4415)

## 9.0.467 stable
* Manual Activate dialog is misformatted (I4408)
* Wrong font selected in keyboard debugger touch layout (I4409)
* Metrics should be visible in touch layout editor (I4410)
* Character map allows Ctrl+Click to insert character (I4411)
* Wrong font selected in keyboard debugger touch layout (I4409)

## 9.0.463 stable
* Line number comments are no longer incorrectly added to non-debug builds (I4384)

## 9.0.460 stable
* Web and touch keyboards now support custom stylesheets with &kmw_embedcss (I4368)
* Line number comments are now included in generated Javascript when compiling with debug (I4373)

## 9.0.458 stable
* Added: Require Windows 7 or later for install (I4313)

## 9.0.454 stable
* Fixed: Compiling a product installer failed with xsl security error (I3734)

## 9.0.453 stable
* Fixed: Clicking Remove Feature when no feature selected crashes [CrashID:tike.exe_9.0.449.0_00987F63_EAccessViolation] (I4247)

## 9.0.452 stable
* Fixed: File format dropdown should be disabled in project view (I3733)
* Fixed: Crash opening project in read-only location [CrashID:tike.exe_9.0.443.0_005E202D_EOleException] (I4212)
* Added: Added BCP-47 language codes to unicodedata (I4257)
* Fixed: Keyboard font dialog crashed if in text editor view (I4258)
* Added: Generate a .json file when compiling keyboard for web (I4259)
* Added: Add link to install keyboard file into native app into debug web (I4260)
* Added: Build 357 of KeymanWeb into Developer (I4261)
* Fixed: Compile to web and test fails when keyboard version is not 1.0 (I4263)
* Fixed: If Keyman Developer is running, double clicking a file in Explorer doesn't open it (I4264)

## 9.0.449 stable
* Keyboard wizard crashes with missing template-default.js when adding Touch Layout (I4226)

## 9.0.448 stable
* Manifests missing or malformed in some executables (I4205)
* Block U_0000-U_001F and U_0080-U_009F in layout files (I4198)
* adding a subkey array generates an invalid "?" id (I4213)
* template-default should be called template-latin (I4217)
* Activate/Purchase dialogs are incomplete and the Buy Modules button doesn't work (I4090)

## 9.0.447 stable
* Add Windows compatibility values to all manifests (I4194)

## 9.0.443 stable
* Need keyboard version control in Keyman Developer Wizard (I4157)
* Keyboardversion is not compiled into kmw js (I4155)
* keyboardversion is not read by KeymanWeb compiler and applied to filename. (I4154)

## 9.0.442 stable
* Edit platform button still in editor even though it does nothing (Bug) (I4126)
* OSK Import KMX breaks some shift states (Bug) (I4127)
* Edit Platform dialog is deleted but button is still there in touch layout editor (Bug) (I4129)
* Build php help files to help.keyman.com (Tweak) (I4135)
* Add keyboard version information to Keyman Configuration (Tweak) (I4136)
* Don't prompt to sort out L/R shift on save of keyboard (Bug) (I4137)
* If the KVK is removed from the keyboard, it can still be imported into the touch layout until the file is closed (Bug) (I4138)
* Compress layout file when compiling to KMW (Tweak) (I4139)
* Add keyboard version information to keyboards (Develop) (I4140)
* Warn when unusable key ids are used (Develop) (I4141)
* Validate key ids are in an acceptable format (Develop) (I4142)
* Support modifier layers of KVK when importing a KMX (Bug) (I4143)
* When character is dropped or double-clicked to insert into html text field, no modified event is triggered (Bug) (I4144)
* Deadkeys are corrupted by KeyboardParser (Bug) (I4145)
* When importing OSK into touch layout, unused layers are populated with base layer (Bug) (I4146)
* If a touch layout is added to a keyboard, it doesn't get saved until the tab is visited (Bug) (I4147)
* Touch layout editor is missing a number of standard key names (Bug) (I4148)
* If a touch layout key has no id, the builder fails to load the json (Bug) (I4149)
* Double clicking on a key should activate its 'nextlayer' in touch layout editor (Tweak) (I4150)
* key id is not saved until field is blurred in touch layout editor (Bug) (I4151)
* Resizing a key with the grab handle causes other keys to overlap during the resize operation (Bug) (I4152)
* Pressing and releasing Ctrl in touch layout editor should allow selection of standard keys a-la layout editor (Tweak) (I4153)

## 9.0.441 stable
* Double-click on Character Map when in Touch Layout Editor crashes TIKE (I4110)
* Double-click in char map when no input element focused in touch layout editor crashes TIKE (I4111)
* Installer links should be to keyman.com (I4115)
* KMW compiler should warn when extended shift flags are used (I4118)
* KMW compiler should only warn unassociated keys that are not special keys (I4119)
* Remove platform properties from touch layout editor as font details are now accessible via Keyboard|Font menu (I4120)
* Rename 'subkey' to 'touch+hold popup' (I4121)
* traditional touch template has K_SEMICOLON and K_SQUOTE wrongly named key ids (I4122)
* Keyman Developer installer should required Vista or later (I4123)

## 9.0.440 stable
* Keyman Developer installer icon is still v8.0 style (I4100)
* Touch layout editor still has the font options in its Edit Platform dialog (I4091)

## 9.0.439 stable
* Trace compile errors in subfiles in Keyman Developer (I4081)
* Make details tab scrollable with mouse wheel (I4082)
* When errors encountered in JSON layout file, locate the error in the source view (I4083)
* Remove old font selection controls from wizard (I4085)
* About should be version 9.0 style (I4086)
* Splash should be version 9.0 style (I4084)
* KeymanWeb compiler does not clear messages before starting (I4087)

## 9.0.438 stable
* Keyman Developer Keyboard Font dialog helpful to reduce font confusion (I4057)
* Touch Layout Import OSK fails with weird error if OSK is missing (I4058)
* If OSK is not saved, then changes do not flow through in Touch Layout Import (I4059)
* KeymanWeb compiler should validate the layout file (I4060)
* KeymanWeb compiler needs defined codes for some errors (I4061)
* Touch Layout platforms do not allow font size specification (I4062)
* Web Debugger needs to embed fonts for OSK and text area (I4063)
* Touch layout editor does not apply fonts consistently to keys (I4064)
* Deleting a touch layout layer leaves a "null" entry in the layout file (I4065)

## 9.0.437 stable
* Layout editor needs to refresh character map (I4046)
* TIKE shows an error if you try to save before viewing the touch layout tab (I4047)
* Various fixes and features for touch layout editor: (I4049)
    * Deselecting main key does not disable subkey or clear other controls
    * Drag+drop not sticking
    * Drag+drop not allowing drop at end
    * Key height not right
    * Not showing editor in line for key
    * Not showing key code on key
    * No wedges showing
    * No delete icon showing
    * Deselecting does not disable controls
    * If inserting or removing key padding, the key display does not refresh correctly
    * 'Label:' label should be removed
    * Key id does not update on keyboard view when changed
* Character map does not show currently selected char from keyboard view (I4049)
* Button UI not displaying in KMDev KMW test window (I4048)

## 9.0.436 stable
* Add support for Redo to Keyman Developer actions (I4032)
* Enable SHIFT+ESC to pause debugger with TSF (I4033)
* Restructure keyboard wizard for source views and features (I4034)
* Parsing of UTF-8 in JSON layout file crashes TIKE (I4035)
* Keyboard Debug HTTP Host should be thread safe (I4036)
* Keyboard HTTP debugger sometimes caches old keyboards (I4037)

## 9.0.434 stable
* Redesign Keyboard Wizard to integrate V9 features (I4021)
* Rework Import KMX to work with V9.0 Debug Host Keyboard (I4022)
* Touch Layout Editor crashes with file in use sometimes (I4023)
* Installer is missing jquery support files for Configuration UI (I4011)

# Legacy "What's New" sections

## 8.0.0 stable

### Fully integrated source editors
* Changes to source are instantly reflected in the Design Editor and vice-versa
* Keyboard, Package and Distribution editors all have Source tabs
* On Screen Keyboard Editor integrated into Keyboard Editor
* Keyboard, Package and Distribution editors feature integrated upload to Tavultesoft

### Much improved character map
* Displays all characters from Unicode 5.0
* Filter characters by range, name, font and more
* Exceptionally clear display with ClearType and font linking
* Resizeable character cells

### Tightly integrated project
* Project provides a clear step-by-step process for developing keyboard solutions
* Links in the project take you to tutorials, help, and more

### User Interface Redesign
* Much clearer user interface - every screen revisited and polished

### Language Changes
* 'notany' Statement - provides the opposite of the 'any' statement
* Maximum store or rule length now 4095 characters, up from 255
* New system stores for KeymanWeb and On Screen Keyboard links

### Keyboard Icons
* Keyboard icons support 256 colour and transparency

### Tutorials
* New tutorials for Packages, Branding and Distribution

### KeymanWeb Pack
* KeymanWeb compiler and design tools integrated into Keyboard Editor
* KeymanWeb keyboard test window

### Branding Pack
* Create your own product using the Branding Pack and the Keyman Engine
* Fully customisable user interface for your product with Branding Editor
* Distribution Editor to create a Windows Installer .msi for your product
* Customer Relationship Manager
    * manage your customers and their licences from your desktop
    * fully integrated with the Tavultesoft Online Store
* Simple integration of your product into Tavultesoft Online Store for instant online sales
* Integration with WiX provides modern installation techniques for product installers
* Keyman Engine separated from Keyman Desktop to enable straightforward use in your own product

### Modern installation and operating system support
* Modern Windows Installer for straightforward deployment
* Windows Vista support
* Unicode support throughout Keyman Developer
* Automated online updates<|MERGE_RESOLUTION|>--- conflicted
+++ resolved
@@ -6,14 +6,11 @@
 * Feature: Hotkeys defined in .kmn no longer need to be quoted (#2432)
 * Feature: Show QRCode for web debugger URLs in Keyboard and Package editors (#2433)
 * Feature: F7 in Project window compiles the whole project (#2442)
-<<<<<<< HEAD
 * Feature: Default Project Path is now Documents\Keyman Developer\Projects (#2449)
-=======
 * Bug Fix: Remove version info from .kps when follow-keyboard-version is set (#2417)
 * Bug Fix: Make sure popup menus are never obscured in Project view (#2415)
 * Bug Fix: 'Show Help' was not working on Distribution tab in Project view (#2397)
 * Bug Fix: Missing author email was causing lexical model compiler to fail (#2388)
->>>>>>> 89f8e66f
 * Bug Fix: Keyboard ID was not clean by default with Import Windows Keyboard (#2431)
 * Bug Fix: Zero-length store names are no longer permitted (#2443)
 * Change: Rename UI references of 'TIKE' to 'Keyman Developer' (#2439)
