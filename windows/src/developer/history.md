# Keyman Developer Version History

## 2020-02-11 13.0.66 beta
<<<<<<< HEAD
* Bug Fix(Compiler): Merge of .keyboard_info files would not always get platform support correct (#2621)
=======
* Bug Fix(Compiler): Missing keyboard file led to misleading error in package compiler (#2620)
* Bug Fix(Compiler): Double-click to drop character onto touch layout was disabled (#2619)
>>>>>>> 6828247f

## 2020-01-28 13.0.65 beta
* Feature(Compiler): Hotkeys defined in .kmn no longer need to be quoted (#2432)
* Feature(IDE): Enhanced Lexical Model Editor (#2396)
* Feature(IDE): Show QRCode for web debugger URLs in Keyboard and Package editors (#2433)
* Feature(IDE): F7 in Project window compiles the whole project (#2442)
* Feature(IDE): Default Project Path is now Documents\Keyman Developer\Projects (#2449)
* Feature(Tools): Add unsupported kmdecomp decompiler utility (#2419)
* Feature(Tools): Add x64 version of kmcomp for macOS (#2352)
* Bug Fix(Compiler): Missing author email was causing lexical model compiler to fail (#2388, 12.0:#2496)
* Bug Fix(Compiler): Lexical model compiler was not handling SMP characters (#2438, 12.0:#2502)
* Bug Fix(Compiler): Zero-length store names are no longer permitted (#2443)
* Bug Fix(Compiler): Some keyboards were incorrectly marked as mobile-capable (#2334, 12.0:#2343)
* Bug Fix(Compiler): nul in context caused incorrect context deletion for web keyboards 10.0 or newer (#2295)
* Bug Fix(IDE): Remove version info from .kps when follow-keyboard-version is set (#2417)
* Bug Fix(IDE): Make sure popup menus are never obscured in Project view (#2415)
* Bug Fix(IDE): 'Show Help' was not working on Distribution tab in Project view (#2397)
* Bug Fix(IDE): Character Map now drops characters instead of codes in visual editors (#2428)
* Bug Fix(IDE): Text editor and other controls did not receive focus correctly (#2331, 12.0:#2340)
* Bug Fix(IDE): Shortcuts in text editors were not working after #2331 (#2424, 12.0:#2425)
* Bug Fix(IDE): Unicode characters could be silently lost when editing legacy Windows-1252 files (#2416)
* Bug Fix(IDE): Deleting select platform in code view of touch layout editor could crash (#2294)
* Bug Fix(Tools): Keyboard ID was not clean by default with Import Windows Keyboard (#2431)
* Change(IDE): Rename UI references of 'TIKE' to 'Keyman Developer' (#2439)
* Change(IDE): Application title no longer shows active project, only main window (#2441, #2291)

## 2020-01-20 12.0.66 stable
* Bug Fix: Character Map was not reliably dropping into Text Editor (#2504)
* Bug Fix: Lexical model compiler was not handling SMP characters (#2502)

## 2020-01-20 12.0.65 stable
* Bug Fix: Missing author email was causing lexical model compiler to fail (#2496)

## 2019-12-06 12.0.62 stable
* Bug Fix: Shortcuts in text editors were not working after #2331 (#2425)

## 2019-11-18 12.0.55 stable
* Bug Fix: Some keyboards were incorrectly marked as mobile-capable (#2343)

## 2019-11-15 12.0.54 stable
* Bug Fix: Text editor and other controls did not receive focus correctly (#2340)

## 2019-10-07 12.0.50 stable
* Release 12.0

## 2019-10-05 12.0.45 beta
* Touch Layout Editor: Make default padding in touch layout editor match default padding in KeymanWeb. (#2170)

## 2019-10-04 12.0.44 beta
* Package Editor: Lexical models do not have embedded version numbers, so remove this from the user interface. (#2164)
* Touch Layout Editor: Dropping character from Character Map onto Touch Layout Editor now saves the change. (#2163)

## 2019-09-30 12.0.41 beta
* General: Keyman Desktop 11 would crash if installed together with Keyman Developer 12. (#2148)

## 2019-09-29 12.0.40 beta
* General: Context help was not showing correctly on startup. (#2145)

## 2019-09-27 12.0.39 beta
* General: Introduces a Welcome screen and improves workflow for starting use of Keyman Developer. (#2134)
* General: Fix version numbers for kmlmc, kmlmp and kmlmi. (#2129)
* General: .js files now open in Keyman Developer for editing. (#2140)

## 2019-09-25 12.0.37 beta
* Compiler: Add -lexical-model command line option for building lexical model template projects to kmconvert. (#2120)
* Debugger: Remove legacy 'Install keyboard' link in web test and cleanup look somewhat. (#2122)
* Compiler: Support colour log messages and cleanup logging. (#2128)
* Help: Fix some of the issues with Context Help, and address one specific topic - touch layout editor. (#2132)

## 2019-09-24 12.0.36 beta
* General: File type icons were mismatched (#2112)
* Project: Shift layer in basic touch layout template had incorrect modifier for period (.) on shift layer (#2113)
* Touch layout editor: Adding or deleting a playform or layer and making no other changes would not stick (#2114)
* General: On Windows 7 and 8, in some circumstances dialog boxes could appear behind the main form (#2115)

## 2019-09-20 12.0.34 beta
* Add basic wordlist editor to Keyman Developer (#2086)

## 2019-09-19 12.0.33 beta
* Disable canonicalization of BCP 47 codes when building keyboard and model projects from template because it's inadequate (#2084)
* Prevent package metadata preprocessor from treating .model.js files as keyboard files when they don't exist (#2085)

## 2019-09-11 12.0.30 beta
* Clarify the project filename that will be created and simplify how the Browse button works in Project Template dialogs (#2073)

## 2019-09-09 12.0.28 beta
* Character preview was not updating in mobile web touch test (#2061)

## 2019-09-08 12.0.27 beta
* Make sure New Project actually starts a new, blank project (#2059)
* Don't overwrite a BCP 47 code that the user has chosen when writing project templates (#2060)

## 2019-09-02 12.0.23 beta
* Add kmlmc, kmlmi and kmlmp command line tools for building lexical models (#2024)

## 2019-08-16 12.0.15 beta
* Add support for lexical models in packages for development tools (#1977)

## 2019-07-29 12.0.9 beta
* Initial beta release of Keyman Desktop 12
* [Pull Requests](https://github.com/keymanapp/keyman/pulls?utf8=%E2%9C%93&q=is%3Apr+merged%3A2019-02-25..2019-08-04+label%3Adeveloper+base%3Amaster)

* New Features:
  * Lexical model compiler - currently only available from source (#1766)
  * Add keyboard source analysis and automated regression test tool "kmanalyze" (#1696)

## 2019-06-12 11.0.1360.0 stable
* No changes

## 2019-06-05 11.0.1357.0 stable
* No changes

## 2019-04-29 11.0.1355.0 stable
* No changes

## 2019-04-24 11.0.1354.0 stable
* Bug fix: Keyman Developer touch layout editor would not save key caps for subkeys (#1731)
* Bug fix: Compiler could occasionally fail with undefined results when using Unicode store names (#1736)

## 2019-04-06 11.0.1353.0 stable
* Bug fix: For large keyboards, Keyman Developer would generate a .js file that Chrome was unable to parse (#1717)

## 2019-02-27 11.0.1352.0 stable
* No changes

## 2019-02-26 11.0.1351.0 stable
* Not released

## 2019-02-25 11.0.1350.0 stable
* 11.0 Stable release

## 2019-02-25 11.0.1313.0 beta
* No changes to Keyman Developer

## 2019-02-21 11.0.1312.0 beta
* Bug fix: Connect buttons to actions in Distribution tab in Project (#1606)
* Bug fix: Fix crash saving new keyboard when missing files are referenced (#1605)
* Bug fix: Fix resizing of text editor windows (#1607)

## 2019-02-20 11.0.1311.0 beta
* No changes to Keyman Developer

## 2019-02-19 11.0.1310.0 beta
* Bug fix: Developer does not focus the text editor automatically after load (#1582)

## 2019-02-15 11.0.1309.0 beta
* Bug fix: Developer was not maintaining project state between page loads (#1580)
* Bug fix: Developer now maintains the view state when switching between Design and Code views of touch layout editor (#1579)
* Bug fix: New Project Wizard wasn't adding metadata files to project (#1578)
* Bug Fix: Package RTL keyboard metadata was being overwritten if .kmx was after .js in package file list (#1576)

## 2019-02-14 11.0.1308.0 beta
* Change: Adds option to check filename conventions (#1549)

## 2019-02-01 11.0.1307.0 beta
* Change: Removed unused test window (#1560)

## 2019-01-18 11.0.1306.0 beta
* Change: Update included KeymanWeb to 11.0.206 (#1537)

## 2019-01-17 11.0.1305.0 beta
* Change: Allow the "display underlying" flag to be set for each platform (#1539)

## 2019-01-15 11.0.1304.0 beta
* Change: Tidy up ambiguities in user interface in touch layout editor (#1534)

## 2019-01-15 11.0.1303.0 beta
* No changes to Keyman Developer

## 2019-01-10 11.0.1302.0 beta
* Change: Update included KeymanWeb to 11.0.205

## 2019-01-07 11.0.1301.0 beta
* Bug fix: Developer does not open a new project after it is created (#1499)
* Bug fix: Developer does not enable Install button in Package Editor after compile (#1498)
* Bug fix: Developer would sometimes ask for ethnologue.txt on upgrade (#1481)
* Change: Options dialog Editor tab layout polished (#1482)

## 2019-01-02 11.0.1300.0 beta
* Initial beta release of Keyman Developer 11
* [Pull Requests](https://github.com/keymanapp/keyman/pulls?utf8=%E2%9C%93&q=is%3Apr+merged%3A2018-07-01..2019-01-01+label%3Adeveloper+-label%3Acherry-pick+-label%3Astable)

* New Features:
  * New Project from template and Import Keyboard (#1210, #1216, #1240)
  * kmconvert command line utility (#1207)
  * New code editor using open source Monaco component (#1153, #1154, #1155, #1156, #1252, #1274)
  * Web views now use Chromium, not MSHTML (IE) (#1078, #1086, #1435, #1374, #1354, #1248)
  * Support Linux targets (#1239)
  * Added oskbulkrenderer tool for generating sample on screen keyboards (#1428)

* Changes:
  * Tidy up of installer to make future upgrades easier (#1175)
  * Opening or creating a project now closes current editor files (#1242)
  * Projects can now include other related files such as history.md (#1243)
  * Keyman Developer now treats files as UTF-8 by default (#1244, #1355)
  * kmcomp now adds language subtag names to keyboard_info files (#1426)
  * kmcomp now supports `-add-help-link` parameter when bulding .keyboard_info files (#1346)
  * Refactored how keyboard_info metadata is generated (#1158)
  * Improved performance of web server (#1433)
  * Current project is now shown in title bar (#1369)
  * Tweaked setup user interface and structure (#1098, #1175, #1178, #1245, #1238)

* Bug Fixes:
  * Support for display (avoiding crash) when loading large icons (#1416)
  * Importing .kvks into .keyman-touch-layout no longer uses incorrect layer names for some rare modifiers (#1415)
  * Various bug fixes for touch layout editor (#1414, #1405)
  * Various bug fixes and regressions for project view (#1368, #1247, #1241, #1228, #1157)
  * Fixed surrogate pair support in some debugger status views (#1246)

## 2018-11-28 10.0.1206 stable
* Add parameter `-add-help-link` to kmcomp (#1346)

## 2018-11-07 10.0.1205 stable
* Mitigation for issues with installation under certain languages in Windows 10 1803 or later (#1299)

## 2018-09-28 10.0.1204 stable
* Fix crash in Keyman Developer package editor when a compiled .js keyboard is missing (#1224)

## 2018-09-12 10.0.1202 stable
* Refactor how keyboard_info metadata is generated (#1174)

## 2018-07-06 10.0.1201 stable
* No changes to Keyman Developer (update to KeymanWeb script)

## 2018-06-28 10.0.1200 stable
* 10.0 stable release

## 2018-06-27 10.0.1113.0 beta
* No changes to Keyman Developer (update to KeymanWeb)

## 2018-06-26 10.0.1112.0 beta
* Keyman Developer no longer crashes if a .kpj.user file is deleted while in use (#1017)

## 2018-06-21 10.0.1111.0 beta
* No changes to Keyman Developer (update to KeymanWeb)

## 2018-06-20 10.0.1110.0 beta
* Script subtags are now appended for more scripts in the Keyboard languages dialog (#1006)
* KeymanWeb 10.0 compiler now computes indexes correctly when deadkey and any used in a secondary group (#1008)

## 2018-06-19 10.0.1109.0 beta
* No changes to Keyman Developer

## 2018-06-15 10.0.1108.0 beta
* No changes to Keyman Developer

## 2018-06-13 10.0.1107.0 beta
* Add Unicode 11.0 characters

## 2018-06-12 10.0.1106.0 beta
* No changes to Keyman Developer

## 2018-06-11 10.0.1105.0 beta
* No changes to Keyman Developer

## 2018-06-09 10.0.1104.0 beta
* No changes to Keyman Developer

## 2018-06-07 10.0.1103.0 beta
* No changes to Keyman Developer

## 2018-06-05 10.0.1102.0 beta
* Improved crash reporting stability (#940)

## 2018-06-03 10.0.1101.0 beta
* Open Packages Page now opens the browser in Package Editor (#926)
* Source editor no longer left-trims comments (#925)

## 2018-06-01 10.0.1100.0 beta
* No changes to Keyman Developer

## 2018-05-31 10.0.1099.0 beta
* No changes to Keyman Developer

## 2018-05-30 10.0.1098.0 beta
* Validate and lookup language names automatically in package editor (#911)
* Feature: add .kmp download links from debug web server (#910)

## 2018-05-29 10.0.1097.0 beta
* Prevent a crash when attempting to load an invalid project file (#909)
* Hide debug status panel in Test Mode (#908)

## 2018-05-28 10.0.1096.0 beta
* Fix for crash in regression testing restart (#907)

## 2018-05-28 10.0.1095.0 beta
* Renames touch layout extension from -layout.js to .keyman-touch-layout (#897)

## 2018-05-26 10.0.1094.0 beta
* Check that build succeeded before attempting to start debugger (#900)

## 2018-05-25 10.0.1093.0 beta
* Make longpress slash darker in touch layout editor (#898)

## 2018-05-22 10.0.1092.0 beta
* No changes to Keyman Developer

## 2018-05-17 10.0.1091.0 beta
* No changes to Keyman Developer

## 2018-05-11 10.0.1090.0 beta
* Fixed missing icons in project view (#864)

## 2018-05-11 10.0.1087.0 beta
* Opening an editor by double-clicking a message in message window can crash Developer (#857)

## 2018-05-09 10.0.1086.0 beta
* No changes to Keyman Developer (KeymanWeb updated)

## 2018-05-08 10.0.1085.0 beta
* No changes to Keyman Developer

## 2018-05-08 10.0.1084.0 beta
* No changes to Keyman Developer

## 2018-05-08 10.0.1083.0 beta
* No changes to Keyman Developer

## 2018-05-08 10.0.1082.0 beta
* Fixes support for 'beep' statements in keyboard stores when compiling for web or mobile targets (#733)

## 2018-05-07 10.0.1081.0 beta
* No changes to Keyman Developer

## 2018-05-07 10.0.1080.0 beta
* No changes to Keyman Developer

## 2018-05-07 10.0.1079.0 beta
* No changes to Keyman Developer

## 2018-05-04 10.0.1078.0 beta
* No changes to Keyman Developer

## 2018-05-04 10.0.1077.0 beta
* Correctly show the messages window after a compile (#822)

## 2018-05-04 10.0.1076.0 beta
* Don't create a blank project on 'opening' a project, either on startup or via menu (#815)
* Scroll text editor cursor into view after undo (#821)

## 2018-05-04 10.0.1075.0 beta
* Ensure that compiled visual keyboard associates with correct base keyboard (#817)

## 2018-05-03 10.0.1074.0 beta
* Restrict modifier options to a small set by default in touch layout editor (#810)

## 2018-05-03 10.0.1073.0 beta
* Checking for online update when it is already running in background can crash Developer (#813)
* Avoid crash if online update already running (#814)

## 2018-05-03 10.0.1072.0 beta
* Touch layout editor no longer leaves broken JSON when deleting or modifying some keys (#811)

## 2018-05-03 10.0.1071.0 beta
* Special keys imported from a visual keyboard into a touch layout now display correctly (#812)

## 2018-04-30 10.0.1070.0 beta
* BCP 47 picker in package editor now does name lookups and constrains codes as required by target operating systems (#746, #766)

## 2018-04-30 10.0.1066.0 beta
* Fixed broken test for valid match/nomatch output (#793)

## 2018-04-27 10.0.1061.0 beta
* Fixed broken context help (#779)

## 2018-04-25 10.0.1060.0 beta
* No changes in Keyman Developer (updated KeymanWeb)

## 2018-04-25 10.0.1059.0 beta
* No changes in Keyman Developer (updated KeymanWeb)

## 2018-04-25 10.0.1058.0 beta
* No changes in Keyman Developer

## 2018-04-12 10.0.1057.0 beta
* No changes in Keyman Developer

## 2018-03-31 10.0.1056.0 beta
* Web compiler was not escaping quote character in v10.0 keyboards (#719)

## 2018-03-22 10.0.1055.0 beta
* No changes in Keyman Developer

## 2018-03-22 10.0.1054.0 beta
* Initial beta release of Keyman Developer 10

## 10.0 alpha
* Keyman Developer moved to open source (#121)
* Keyman Developer now supports BCP 47 tags throughout (#543)
* KeymanWeb is now continuously integrated with Developer, ensuring that each update uses the most current version possible (#122)
  - Additional KeymanWeb compatibility fixes (#349)
* Keyman Developer now connects only to *api.keyman.com* and *keyman.com* for online tools (#653)

### Compilers
* Keyman Developer compiler now generates keyboards that distinguish left and right ctrl/alt for web (#313)
* Packages can now include .js files for deployment to iOS and Android (#461)
* The keyboard compiler now generates .js files that do not include version numbers in the filename (#528)
* The keyboard compiler now supports treating warnings as errors for packages and web keyboards (#620, #662, #665)
* Web keyboard compiler now fully supports all deadkey scenarios (#627)
* Keyboard compiler now compiles .kvks to .kvk (#536)

### Editors and debuggers
* Keyman Developer visual editors now support keyboards that distinguish left and right ctrl/alt for web/mobile targets (#342)
* Web debugger now shows character codes above the text editor (#573)
* Visual keyboard files are now saved by default in .kvks XML format to make version control simpler (#536)

### Language
* The `&version` store is now optional and the compiler will determine and report on the minimum version required if it is not present (#334)
* `T_` keys in mnemonic layouts are now better supported in touch keyboards (#660)

### Tools
* Added support for processing `.keyboard_info` files to command line compiler (#331)



## 9.0.523 stable
* Fix: When a longpress popup is being edited, selecting another primary key can copy the details to that key's popup (additional scenario, I4926)
* Update: Updated KeymanWeb to latest build 408

## 9.0.519 stable
* Fix: When a longpress popup is being edited, selecting another primary key can copy the details to that key's popup (I4926)
* Fix: If 'find char under cursor automatically' is on, OSK editor opens charmap if it is closed (I4927)
* Fix: Keyman 9 product installers should test for XP or Vista (I4934)
* Fix: Redraw not reliably working in text editor (I4962)
* Fix: Importing a KMN into a KVK does not work if includecodes are in the keyboard (I4979)
* Fix: Keyboard fonts dialog has incorrect tab order (I4980)
* Fix: Character Map is being updated even when not visible (I4981)
* Fix: Defined character constants cannot be referenced correctly in other stores (I4982)
* Fix: Starting a subprocess can fail due to constant buffer for CreateProcessW (I4983)

## 9.0.518 stable
* Fixed: Compiler does not warn on an index() statement that has an offset one past the key (I4914)
* Improved: Text editor refresh is now faster after fix for I4870 (I4918)

## 9.0.517 stable
* Fixed: Blank font filename entry in JSON metadata UI editor crashes on save [CrashID:tike.exe_9.0.516.0_009CD793_EAssertionFailed] (I4878)

## 9.0.516 stable
* Fixed: Keyman Developer crashes when starting regression test [CrashID:tike.exe_9.0.511.0_0058BC63_EInvalidOperation] (I4839)
* Fixed: Editor does not always refresh immediately with new theming (I4870)
* Fixed: OSK font and Touch Layout font should be the same in Developer (I4872)
* Fixed: Keyman Configuration test windows do not always display correctly (I4874)
* Fixed: RTL flag is not mapped in the JSON editor (I4875)
* Fixed: Default "eng" language should be added if missing during debug to JSON (I4876)
* Fixed: JSON format is inconsistent with documentation (I4877)
* Added: "Treat hints and warnings as errors" option to compiler (I4865)
* Added: "Warn on deprecated features" option to compiler (I4866)
* Added: "Test for code after use()" warning to compiler (I4867)
* Added: Branding editor needs smoother interactions with test window (I4873)

## 9.0.515 stable
* Added: Dynamically refresh Branding Pack UI Test window as edits happen (I4855)
* Fixed: Support view of particular pages of Keyman Configuration and missing pages in KCT Test (I4856)
* Fixed: Allow edit of dtd files in kct editor (I4857)
* Fixed: Asset files not always upgrading in Keyman Developer (I4858)

## 9.0.514 stable
* Added: New File dialog now creates folders automatically (I4852)
* Fixed: Inconsistent display of panels through Developer (I4851)

## 9.0.513 stable
* Fixed: Backspace doesn't always work in the keyboard debugger (I4838)

## 9.0.512 stable
* Added: Update KeymanWeb to build 403 (I4837)
* Added: Context-sensitive help missing V8 and V9 keywords (I4840)
* Added: Restructure version 9 developer help (I4841)
* Fixed: Ctrl+N, Ctrl+O not working in Developer Project view (I2986)
* Fixed: Compiler does not recognise baselayout, layer or platform at the start of a line (I4784)
* Fixed: Character Identifier cells are too narrow for entire U+xxxxxx caption (I4832)
* Fixed: Character Identifier blank font grid needs formatting (I4834)
* Fixed: Project window needs Keyman 9 icons (I4835)
* Fixed: Character Map and Character Identifier don't match tokens at start of line (I4842)
* Fixed: Delete key doesn't work in the keyboard debugger (I4845)
* Fixed: Code editor does not get focus automatically when file is loaded (I4847)

## 9.0.511 stable
* Added: Refresh Keyman Developer look and feel for release (I4796)
* Added: Split Path and Name boxes in New File dialogs (I4798)
* Added: Add Character Identifier to Keyman Developer (I4807)
* Added: Add character preview to debug window (I4808)
* Added: Track keystrokes in debug status form (I4809)
* Added: Add Restart Debugger button to debug status window (I4815)
* Added: Note in compile log if symbols are included in build (I4823)
* Added: Add Unicode 8.0.0 to Keyman Developer 9 (I4829)
* Fixed: Convert to Characters tool is inconsistent (I4797)
* Fixed: Preview keys are wrong colour in Developer (I4799)
* Fixed: Targets box overlaps name box in keyboard editor (I4810)
* Fixed: Hide JSON metadata tab for desktop keyboards (I4811)
* Fixed: Tab order in Details page for Keyboard Editor is incorrect (I4812)
* Fixed: Keyboard preview background colour is incorrect (I4813)
* Fixed: Image preview in package editor doesn't refresh after changes (I4814)
* Fixed: Tidy up display of key in debug status window (I4816)
* Fixed: Regression test buttons have incorrect labels (I4817)
* Fixed: Remove obsolete files from Keyman Developer source (I4818)
* Fixed: Keyman Developer home page in About dialog is incorrect (I4819)
* Fixed: Keyboard fonts dialog box has incorrect control types (I4820)
* Fixed: Update icons for version 9.0 in New File dialog (I4821)
* Fixed: Form sizes are incorrect with new theming (I4822)
* Fixed: Fonts don't always load correctly in KeymanWeb test page (I4824)
* Fixed: Make kmcomp command line details consistent (I4825)
* Fixed: Navigation keys don't work in debugger (I4826)
* Fixed: Key down debug events are not always processed correctly (I4827)
* Fixed: Font identifier miscalculates percentages when supplementary plane characters in string (I4828)

## 9.0.510 stable
* Keyboard debugger does not always activate profile correctly (I4767)
* Add "open in code view" default option for keyboards (I4751)
* Opening a keyboard externally can open it multiple times (I4749)
* V9.0 - Enable SHIFT+ESC to pause debugger with TSF (I4033)

## 9.0.509 stable
* Package compiler (buildpkg) needs to specify username and password on command line (I4763)
* Buildpkg needs to support different paths for msi and kmp files (I4764)
* Add "open in code view" default option for keyboards (I4751)
* Double-click on message does not find source line since build 500 (I4765)
* EthnologueCode system store does not correlate to control on first page of wizard for messages (I4766)
* Keyboard debugger does not always activate profile correctly (I4767)
* Opening a keyboard externally can open it multiple times (I4749)
* KeymanWeb key is no longer required for debugger in Keyman Developer (I4768)
* Keyman Developer missing keymanweb-osk.ttf from layoutbuilder install (I4747)
* Command line package compiler should trap exceptions and report rather than crashing (I4769)
* Product compiler does not create output path if required (I4756)
* Add "open in code view" default option for keyboards (I4751)
* If kmcmpdll.dll does not exist in debug path, try default paths (I4770)
* Update regressiontest app for Engine and Developer 9.0 (I4771)

## 9.0.508 stable
* Fixed: Project files need to build package installers (I4734)
* Added: Clean and Build single file commands to project (I4735)
* Fixed: Product files don't include version in output filename in project (I4736)
* Fixed: Clean package should also clean installer (I4737)
* Fixed: Product compiler crashes with stack overflow in build 507 (I4738)
* Fixed: Don't show "keep in touch" for non-keyman products (I4740)
* Fixed: Package installer compiler references wrong path for compiled package file (I4741)
* Fixed: Product compiler does not save .msi or .pxx into project output folder (I4743)
* Fixed: Keyman Developer 9.0 fails to upgrade from Developer 8.0 cleanly (I4744)

## 9.0.505 stable
* Fixed: Crash when developer tries Upload to Tavultesoft and internet connection is down [CrashID:tike.exe_9.0.504.0_0068E2DC_ESOAPHTTPException] (I4726)
* Fixed: Changing font while touch layout editor in Code mode results in broken \ rules (I4727)
* Fixed: Saving a keyboard with a locked feature file causes Developer to crash [CrashID:tike.exe_9.0.504.0_0045876A_EFCreateError] (I4728)
* Fixed: If you attempt to load a non-XML file as a project, it silently fails and overwrites the file (I4729)
* Fixed: Loading a kvk file in a keyboard, where content is invalid, crashes developer [CrashID:tike.exe_9.0.504.0_0078D23F_EVisualKeyboardLoader] (I4730)

## 9.0.504 stable
* Fixed: Project display crashes if project render output file is locked [CrashID:tike.exe_9.0.489.0_0045876A_EFCreateError] (I4654)
* Fixed: Developer crashes when changing font settings and in code view for touch layout if not on first line [CrashID:tike.exe_9.0.487.0_0069BE51_ERangeError] (I4655)
* Fixed: Loading a non-project file as a project crashes Developer [CrashID:tike.exe_9.0.497.0_00813E09_EProjectLoader] (I4703)
* Fixed: Compiling a standalone keyboard crashes Developer [CrashID:tike.exe_9.0.503.0_00A4316C_EAccessViolation] (I4720)
* Fixed: Developer crashes if a file is in use and a reload is attempted (I4721)
* Fixed: Keyboard uploads fail due to incorrect server name (I4722)
* Fixed: Switching from source tab to design tab in layout fails to refresh the layout (I4723)
* Fixed: Compiler generates warnings for JSON files if output path is source path (I4724)

## 9.0.502 stable
* Project no longer crashes if file parameters change during build (I4710)
* Closing a modified package no longer crashes Developer (I4708)

## 9.0.501 stable
* kmcomp no longer modifies project files during a build (I4709)

## 9.0.500 stable
* Add silent and warning-as-error parameters to kmcomp (I4706)
* Add clean target to kmcomp (I4707)

## 9.0.499 stable
* Add KeymanDeveloperPath environment variable to installer (I4705)

## 9.0.498 stable
* Project files should be formatted XML (I4704)

## 9.0.497 stable
* section should be in project .user file (I4700)
* If version is not specified in keyboard file, it gets blank instead of 1.0 in kmcomp .kpj (I4701)
* Package actions crash if package not part of a project [CrashID:tike.exe_9.0.496.0_008033BD_EAccessViolation] (I4702)

## 9.0.496 stable
* Remove VCL dependency for mrulist (I4697)
* Split project and user preferences files (I4698)
* Compile .kpj files from kmcomp (I4699)
* Split UI actions from non-UI actions in projects (I4694)
* Debugger needs to use project file filename not internal name (I4695)
* Refactor compile into project file action (I4686)
* Split project UI actions into separate classes (I4687)
* Add build path to project settings (I4688)
* Redesign package editor as left tabbed (I4689)
* Pull keyboard version into package version when adding a keyboard (I4690)
* Always save project automatically (I4691)
* Add Clean as project action (I4692)
* Fix crash when creating left tabbed page control without images (I4693)

## 9.0.495 stable
* Move Developer help to online only (I4677)
* Fixup Ctrl+PgUp, Ctrl+PgDn, Alt+Left, Alt+Right hotkeys (I4678)
* Remember focus for active editor when swapping editors (I4679)
* Ctrl+S often activates the "select key" dialog in editor (I4680)
* mnemoniclayout store should be enough to block design view (I4681)
* Installing a keyboard with an OSK from Developer fails to install the OSK (I4682)

## 9.0.489 stable
* WiX file generator in Keyman Developer was failing due to security (I4643)

## 9.0.488 stable
* Debug host keyboard did not correctly map through some Keyman keyboard keys (I4156)

## 9.0.485 stable
* Keyman Developer failed to import kvk xml file (I4619)

## 9.0.484 stable
* context statement in output could fail in some situations in KeymanWeb compiler (I4611)

## 9.0.476 stable
* The text editor in the keyboard wizard is no longer blanked in some circumstances when switching tabs (I4557)
* Keyboard parser no longer forces keyboard version to 9.0 (I4558)
* Debugger development - disable debug tip when stopping debugging (I4331)

## 9.0.475 stable
* JSON search needs to do cleanname on the keyboard filename to find candidates (I4508)

## 9.0.474 stable
* Consolidate the compile action into single command (I4504)
* Add JSON metadata editor to keyboard wizard (I4505)
* Add command to send email with targets (I4506)
* Move tab close button onto tabs (I4507)

## 9.0.473 stable
* Add kmw_embedcss to feature support in Developer (I4369)
* Tab and Dismiss keys have been removed from touch templates (I4475)
* Added source version of KMW to Keyman Developer (I4476)

## 9.0.472 stable
* The dismiss keyboard and tab buttons should not be required by Keyman Developer now (I4447)
* Sometimes when saving, the list of &WINDOWSLANGUAGES is doubled (I4329)
* Standard fonts should not be downloaded to devices in test window (I4448)
* Font CSS responds as ISO-8859-1 instead of UTF-8 (I4449)
* Layout Builder is missing OSK special keys font in some situations (I4450)
* Touch layout editor polish (I4330)

## 9.0.471 stable
* JSON hosting for installing keyboard into native app has wrong extension (I4437)
* Keyboard debugger does not show button control in desktop mode (I4438)
* If more than one language listed for a keyboard, the JSON file becomes invalid (I4440)

## 9.0.469 stable
* Download Keyboard dialog does not display correctly (I4414)
* OSK does not show underlying characters if base keyboard is not loaded (I4415)

## 9.0.467 stable
* Manual Activate dialog is misformatted (I4408)
* Wrong font selected in keyboard debugger touch layout (I4409)
* Metrics should be visible in touch layout editor (I4410)
* Character map allows Ctrl+Click to insert character (I4411)
* Wrong font selected in keyboard debugger touch layout (I4409)

## 9.0.463 stable
* Line number comments are no longer incorrectly added to non-debug builds (I4384)

## 9.0.460 stable
* Web and touch keyboards now support custom stylesheets with &kmw_embedcss (I4368)
* Line number comments are now included in generated Javascript when compiling with debug (I4373)

## 9.0.458 stable
* Added: Require Windows 7 or later for install (I4313)

## 9.0.454 stable
* Fixed: Compiling a product installer failed with xsl security error (I3734)

## 9.0.453 stable
* Fixed: Clicking Remove Feature when no feature selected crashes [CrashID:tike.exe_9.0.449.0_00987F63_EAccessViolation] (I4247)

## 9.0.452 stable
* Fixed: File format dropdown should be disabled in project view (I3733)
* Fixed: Crash opening project in read-only location [CrashID:tike.exe_9.0.443.0_005E202D_EOleException] (I4212)
* Added: Added BCP-47 language codes to unicodedata (I4257)
* Fixed: Keyboard font dialog crashed if in text editor view (I4258)
* Added: Generate a .json file when compiling keyboard for web (I4259)
* Added: Add link to install keyboard file into native app into debug web (I4260)
* Added: Build 357 of KeymanWeb into Developer (I4261)
* Fixed: Compile to web and test fails when keyboard version is not 1.0 (I4263)
* Fixed: If Keyman Developer is running, double clicking a file in Explorer doesn't open it (I4264)

## 9.0.449 stable
* Keyboard wizard crashes with missing template-default.js when adding Touch Layout (I4226)

## 9.0.448 stable
* Manifests missing or malformed in some executables (I4205)
* Block U_0000-U_001F and U_0080-U_009F in layout files (I4198)
* adding a subkey array generates an invalid "?" id (I4213)
* template-default should be called template-latin (I4217)
* Activate/Purchase dialogs are incomplete and the Buy Modules button doesn't work (I4090)

## 9.0.447 stable
* Add Windows compatibility values to all manifests (I4194)

## 9.0.443 stable
* Need keyboard version control in Keyman Developer Wizard (I4157)
* Keyboardversion is not compiled into kmw js (I4155)
* keyboardversion is not read by KeymanWeb compiler and applied to filename. (I4154)

## 9.0.442 stable
* Edit platform button still in editor even though it does nothing (Bug) (I4126)
* OSK Import KMX breaks some shift states (Bug) (I4127)
* Edit Platform dialog is deleted but button is still there in touch layout editor (Bug) (I4129)
* Build php help files to help.keyman.com (Tweak) (I4135)
* Add keyboard version information to Keyman Configuration (Tweak) (I4136)
* Don't prompt to sort out L/R shift on save of keyboard (Bug) (I4137)
* If the KVK is removed from the keyboard, it can still be imported into the touch layout until the file is closed (Bug) (I4138)
* Compress layout file when compiling to KMW (Tweak) (I4139)
* Add keyboard version information to keyboards (Develop) (I4140)
* Warn when unusable key ids are used (Develop) (I4141)
* Validate key ids are in an acceptable format (Develop) (I4142)
* Support modifier layers of KVK when importing a KMX (Bug) (I4143)
* When character is dropped or double-clicked to insert into html text field, no modified event is triggered (Bug) (I4144)
* Deadkeys are corrupted by KeyboardParser (Bug) (I4145)
* When importing OSK into touch layout, unused layers are populated with base layer (Bug) (I4146)
* If a touch layout is added to a keyboard, it doesn't get saved until the tab is visited (Bug) (I4147)
* Touch layout editor is missing a number of standard key names (Bug) (I4148)
* If a touch layout key has no id, the builder fails to load the json (Bug) (I4149)
* Double clicking on a key should activate its 'nextlayer' in touch layout editor (Tweak) (I4150)
* key id is not saved until field is blurred in touch layout editor (Bug) (I4151)
* Resizing a key with the grab handle causes other keys to overlap during the resize operation (Bug) (I4152)
* Pressing and releasing Ctrl in touch layout editor should allow selection of standard keys a-la layout editor (Tweak) (I4153)

## 9.0.441 stable
* Double-click on Character Map when in Touch Layout Editor crashes TIKE (I4110)
* Double-click in char map when no input element focused in touch layout editor crashes TIKE (I4111)
* Installer links should be to keyman.com (I4115)
* KMW compiler should warn when extended shift flags are used (I4118)
* KMW compiler should only warn unassociated keys that are not special keys (I4119)
* Remove platform properties from touch layout editor as font details are now accessible via Keyboard|Font menu (I4120)
* Rename 'subkey' to 'touch+hold popup' (I4121)
* traditional touch template has K_SEMICOLON and K_SQUOTE wrongly named key ids (I4122)
* Keyman Developer installer should required Vista or later (I4123)

## 9.0.440 stable
* Keyman Developer installer icon is still v8.0 style (I4100)
* Touch layout editor still has the font options in its Edit Platform dialog (I4091)

## 9.0.439 stable
* Trace compile errors in subfiles in Keyman Developer (I4081)
* Make details tab scrollable with mouse wheel (I4082)
* When errors encountered in JSON layout file, locate the error in the source view (I4083)
* Remove old font selection controls from wizard (I4085)
* About should be version 9.0 style (I4086)
* Splash should be version 9.0 style (I4084)
* KeymanWeb compiler does not clear messages before starting (I4087)

## 9.0.438 stable
* Keyman Developer Keyboard Font dialog helpful to reduce font confusion (I4057)
* Touch Layout Import OSK fails with weird error if OSK is missing (I4058)
* If OSK is not saved, then changes do not flow through in Touch Layout Import (I4059)
* KeymanWeb compiler should validate the layout file (I4060)
* KeymanWeb compiler needs defined codes for some errors (I4061)
* Touch Layout platforms do not allow font size specification (I4062)
* Web Debugger needs to embed fonts for OSK and text area (I4063)
* Touch layout editor does not apply fonts consistently to keys (I4064)
* Deleting a touch layout layer leaves a "null" entry in the layout file (I4065)

## 9.0.437 stable
* Layout editor needs to refresh character map (I4046)
* TIKE shows an error if you try to save before viewing the touch layout tab (I4047)
* Various fixes and features for touch layout editor: (I4049)
    * Deselecting main key does not disable subkey or clear other controls
    * Drag+drop not sticking
    * Drag+drop not allowing drop at end
    * Key height not right
    * Not showing editor in line for key
    * Not showing key code on key
    * No wedges showing
    * No delete icon showing
    * Deselecting does not disable controls
    * If inserting or removing key padding, the key display does not refresh correctly
    * 'Label:' label should be removed
    * Key id does not update on keyboard view when changed
* Character map does not show currently selected char from keyboard view (I4049)
* Button UI not displaying in KMDev KMW test window (I4048)

## 9.0.436 stable
* Add support for Redo to Keyman Developer actions (I4032)
* Enable SHIFT+ESC to pause debugger with TSF (I4033)
* Restructure keyboard wizard for source views and features (I4034)
* Parsing of UTF-8 in JSON layout file crashes TIKE (I4035)
* Keyboard Debug HTTP Host should be thread safe (I4036)
* Keyboard HTTP debugger sometimes caches old keyboards (I4037)

## 9.0.434 stable
* Redesign Keyboard Wizard to integrate V9 features (I4021)
* Rework Import KMX to work with V9.0 Debug Host Keyboard (I4022)
* Touch Layout Editor crashes with file in use sometimes (I4023)
* Installer is missing jquery support files for Configuration UI (I4011)

# Legacy "What's New" sections

## 8.0.0 stable

### Fully integrated source editors
* Changes to source are instantly reflected in the Design Editor and vice-versa
* Keyboard, Package and Distribution editors all have Source tabs
* On Screen Keyboard Editor integrated into Keyboard Editor
* Keyboard, Package and Distribution editors feature integrated upload to Tavultesoft

### Much improved character map
* Displays all characters from Unicode 5.0
* Filter characters by range, name, font and more
* Exceptionally clear display with ClearType and font linking
* Resizeable character cells

### Tightly integrated project
* Project provides a clear step-by-step process for developing keyboard solutions
* Links in the project take you to tutorials, help, and more

### User Interface Redesign
* Much clearer user interface - every screen revisited and polished

### Language Changes
* 'notany' Statement - provides the opposite of the 'any' statement
* Maximum store or rule length now 4095 characters, up from 255
* New system stores for KeymanWeb and On Screen Keyboard links

### Keyboard Icons
* Keyboard icons support 256 colour and transparency

### Tutorials
* New tutorials for Packages, Branding and Distribution

### KeymanWeb Pack
* KeymanWeb compiler and design tools integrated into Keyboard Editor
* KeymanWeb keyboard test window

### Branding Pack
* Create your own product using the Branding Pack and the Keyman Engine
* Fully customisable user interface for your product with Branding Editor
* Distribution Editor to create a Windows Installer .msi for your product
* Customer Relationship Manager
    * manage your customers and their licences from your desktop
    * fully integrated with the Tavultesoft Online Store
* Simple integration of your product into Tavultesoft Online Store for instant online sales
* Integration with WiX provides modern installation techniques for product installers
* Keyman Engine separated from Keyman Desktop to enable straightforward use in your own product

### Modern installation and operating system support
* Modern Windows Installer for straightforward deployment
* Windows Vista support
* Unicode support throughout Keyman Developer
* Automated online updates<|MERGE_RESOLUTION|>--- conflicted
+++ resolved
@@ -1,12 +1,9 @@
 # Keyman Developer Version History
 
 ## 2020-02-11 13.0.66 beta
-<<<<<<< HEAD
 * Bug Fix(Compiler): Merge of .keyboard_info files would not always get platform support correct (#2621)
-=======
 * Bug Fix(Compiler): Missing keyboard file led to misleading error in package compiler (#2620)
 * Bug Fix(Compiler): Double-click to drop character onto touch layout was disabled (#2619)
->>>>>>> 6828247f
 
 ## 2020-01-28 13.0.65 beta
 * Feature(Compiler): Hotkeys defined in .kmn no longer need to be quoted (#2432)
