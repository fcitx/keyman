unit UframeTextEditor;  // I3323   // I4797

interface

uses
  System.Classes,
  System.ImageList,
  System.JSON,
  System.SysUtils,
  System.Types,
  System.Variants,
  Vcl.Controls,
  Vcl.Dialogs,
  Vcl.ExtCtrls,
  Vcl.Forms,
  Vcl.Graphics,
  Vcl.ImgList,
  Vcl.Menus,
  Vcl.StdCtrls,
  Winapi.Messages,
  Winapi.Windows,

  uCEFConstants,
  uCEFInterfaces,
  uCEFTypes,

  Keyman.Developer.UI.UframeCEFHost,
  KMDActionInterfaces,
  MenuImgList,
  TextFileFormat,
  UfrmTike,
  UserMessages;

type
  TParColourLineType = (pcltNone, pcltBreakpoint, pcltExecutionPoint, pcltError);

  TframeTextEditor = class(TTIKEForm, IKMDEditActions, IKMDSearchActions, IKMDTextEditorActions)
    lstImages: TMenuImgList;
    dlgFonts: TFontDialog;
    dlgPrintSetup: TPrinterSetupDialog;
    lstImagesDisabled: TImageList;
    procedure FormCreate(Sender: TObject);
    procedure FormKeyDown(Sender: TObject; var Key: Word; Shift: TShiftState);
    procedure TntFormDestroy(Sender: TObject);
  private
    class var FInitialFilenameIndex: Integer;
  private

    FSelectedRow: Integer;
    FSelectedCol: Integer;
    FCanUndo: Boolean;
    FCanRedo: Boolean;
    FHasSelection: Boolean;
    FLoading: Boolean;
    FEditorFormat: TEditorFormat;
    FOnChanged: TNotifyEvent;
    FTextFileFormat: TTextFileFormat;

    cef: TframeCEFHost;
    FFilename: string;

    procedure RefreshOptions;
    function GetText: WideString;
    procedure SetText(Value: WideString);
    procedure SetEditorFormat(const Value: TEditorFormat);
    procedure Changed;
    procedure UpdateState(ALocation: string);
    procedure ClearError;
    procedure SetCharFont(const Value: TFont);
    procedure SetCodeFont(const Value: TFont);
    function GetCharFont: TFont;
    function GetCodeFont: TFont;
    procedure SetTextFileFormat(const Value: TTextFileFormat);

    procedure cefBeforeBrowse(Sender: TObject; const Url: string; out Result: Boolean);
    procedure cefBeforeContextMenu(Sender: TObject;
      const browser: ICefBrowser; const frame: ICefFrame;
      const params: ICefContextMenuParams; const model: ICefMenuModel);
    procedure cefContextMenuCommand(Sender: TObject;
      const browser: ICefBrowser; const frame: ICefFrame;
      const params: ICefContextMenuParams; commandId: Integer;
      eventFlags: Cardinal; out Result: Boolean);
    procedure cefPreKeyEvent(Sender: TObject; const browser: ICefBrowser;
      const event: PCefKeyEvent; osEvent: PMsg; out isKeyboardShortcut,
      Result: Boolean);

    procedure WMUser_TextEditor_Command(var Message: TMessage); message WM_USER_TextEditor_Command;
    procedure WMUser_FireCommand(var Message: TMessage); message WM_USER_FireCommand;
    procedure FireCommand(const commands: TStringList);
    procedure LoadFileInBrowser(const AData: string);
    procedure UpdateInsertState(const AMode: string);
    procedure ExecuteCommand(const command: string; const parameters: TJSONValue = nil);
    procedure UpdateToken(command: string);
    procedure SetCursorPosition(AColumn, ARow: Integer);

  protected
    function GetHelpTopic: string; override;

    procedure SaveToStream(AStream: TStream);

    { IKMDSearchActions }
    procedure EditFind;
    procedure EditFindNext;
    procedure EditReplace;
    function CanEditFind: Boolean;
    function CanEditFindNext: Boolean;

    { IKMDEditActions }
    function IKMDTextEditorActions_GetText: string;
    procedure IKMDTextEditorActions_SetText(const Value: string);
    function IKMDTextEditorActions.GetText = IKMDTextEditorActions_GetText;
    procedure IKMDTextEditorActions.SetText = IKMDTextEditorActions_SetText;
    procedure CutToClipboard;
    procedure CopyToClipboard;
    procedure PasteFromClipboard;
    procedure Undo;
    procedure Redo;   // I4032
    procedure SelectAll;
    procedure ClearSelection;
    function CanCut: Boolean;
    function CanCopy: Boolean;
    function CanPaste: Boolean;
    function CanUndo: Boolean;
    function CanRedo: Boolean;   // I4032
    function CanSelectAll: Boolean;
    function CanClearSelection: Boolean;

    { IKMDTextEditorActions }
    function GetEditorFormat: TEditorFormat;
    function GetSelectedRow: Integer;

  public
    { Public declarations }
    procedure UpdateParColour(par: Integer; LineType: TParColourLineType);
    procedure SetFocus; override;

    procedure FindError(ln: Integer);
    procedure FindErrorByOffset(offset: Integer);   // I4083
    function OffsetToLine(Offset: Integer): Integer;   // I4083

    procedure SyntaxColourChange;

    function PrintFile(Header: WideString = ''): Boolean;
    function PrintPreview(Header: WideString = ''): Boolean;

    procedure LoadFromFile(AFileName: WideString); overload;   // I4034
    procedure LoadFromStream(AStream: TStream); overload;  // I2964
    procedure SaveToFile(AFileName: WideString);
    procedure LoadFromFile(AFileName: WideString; ATextFileFormat: TTextFileFormat); overload;   // I4034
    procedure LoadFromStream(AStream: TStream; ATextFileFormat: TTextFileFormat); overload;  // I2964

    procedure SetSelectedRow(ARow: Integer);

    property EditorText: WideString read GetText write SetText;
    property EditorFormat: TEditorFormat read GetEditorFormat write SetEditorFormat;
    property OnChanged: TNotifyEvent read FOnChanged write FonChanged;

    property CodeFont: TFont read GetCodeFont write SetCodeFont;
    property CharFont: TFont read GetCharFont write SetCharFont;
    property TextFileFormat: TTextFileFormat read FTextFileFormat write SetTextFileFormat;
  end;

implementation

uses
  System.TypInfo,
  Vcl.Clipbrd,
  Keyman.Developer.System.HelpTopics,

  dmActionsMain,
  dmActionsTextEditor,
  CharacterInfo,
  CharMapDropTool,
  keyboardparser,
  KeymanDeveloperOptions,
  kwhelp,
  ErrorControlledRegistry,
  RegistryKeys,
  UfrmHelp,
  UfrmMain,
  UmodWebHTTPServer,
  Unicode,
  utilhttp,
  utilstr;

{$R *.dfm}

{ TframeTextEditor }

procedure TframeTextEditor.RefreshOptions;
begin
  //TODO: memo.TabStops   := FKeymanDeveloperOptions.IndentSize;
end;

procedure TframeTextEditor.cefBeforeBrowse(Sender: TObject; const Url: string; out Result: Boolean);
var
  params: TStringList;
begin
  Result := False;

  if csDestroying in ComponentState then   // I3983
  begin
    Result := True;
    Exit;
  end;

  if GetParamsFromURL(URL, params) then
  begin
    PostMessage(Handle, WM_USER_FireCommand, 0, Integer(params));
    Result := True;
  end;
end;

const
  TEXTEDITOR_CONTEXTMENU_SHOWCHARACTER       = MENU_ID_USER_FIRST + 1;  //actTextEditor_ShowCharacter
  TEXTEDITOR_CONTEXTMENU_CONVERTTOCHARACTERS = MENU_ID_USER_FIRST + 2;  //actTextEditor_ConvertToCharacters

procedure TframeTextEditor.cefBeforeContextMenu(Sender: TObject;
  const browser: ICefBrowser; const frame: ICefFrame;
  const params: ICefContextMenuParams; const model: ICefMenuModel);
begin
  if not cef.cef.IsSameBrowser(browser) then exit;

  model.AddSeparator;
  model.AddItem(TEXTEDITOR_CONTEXTMENU_SHOWCHARACTER,        'S&how Character');
  model.SetEnabled(TEXTEDITOR_CONTEXTMENU_SHOWCHARACTER, modActionsTextEditor.actTextEditor_ShowCharacter.Enabled);
  model.AddItem(TEXTEDITOR_CONTEXTMENU_CONVERTTOCHARACTERS,  'C&onvert to Characters');
  model.SetEnabled(TEXTEDITOR_CONTEXTMENU_CONVERTTOCHARACTERS, modActionsTextEditor.actTextEditor_ConvertToCharacters.Enabled);
end;

procedure TframeTextEditor.cefContextMenuCommand(Sender: TObject;
  const browser: ICefBrowser; const frame: ICefFrame;
  const params: ICefContextMenuParams; commandId: Integer; eventFlags: Cardinal;
  out Result: Boolean);
begin
  Result := False;

  if not cef.cef.IsSameBrowser(browser) then exit;

  case commandId of
    TEXTEDITOR_CONTEXTMENU_SHOWCHARACTER,
    TEXTEDITOR_CONTEXTMENU_CONVERTTOCHARACTERS:
      PostMessage(Handle, WM_USER_TextEditor_Command, commandId, 0);
  end;
end;

procedure TframeTextEditor.cefPreKeyEvent(Sender: TObject;
  const browser: ICefBrowser; const event: PCefKeyEvent; osEvent: PMsg;
  out isKeyboardShortcut, Result: Boolean);
begin
  if event.windows_key_code = VK_ESCAPE then
  begin
    ClearError;
    Result := True;
  end;
end;

procedure TframeTextEditor.Changed;
begin
  if Assigned(FOnChanged) then FOnChanged(Self);
end;

procedure TframeTextEditor.FormCreate(Sender: TObject);
begin
  inherited;

  cef := TframeCEFHost.Create(Self);
  cef.ShouldShowContextMenu := True;
  cef.Parent := Self;
  cef.Visible := True;
  cef.OnBeforeBrowse := cefBeforeBrowse;
  cef.cef.OnBeforeContextMenu := cefBeforeContextMenu;
<<<<<<< HEAD
  cef.cef.OnContextMenuCommand := cefContextMenuCommand;
=======
  cef.OnPreKeyEvent := cefPreKeyEvent;
>>>>>>> 8d5fc740
end;

type
  TAccessWinControl = class(TWinControl);

procedure TframeTextEditor.FormKeyDown(Sender: TObject; var Key: Word;
  Shift: TShiftState);
  function ShiftStateToLParam(Shift: TShiftState): Integer;
  const
    AltMask = $20000000;
  begin
    if ssAlt in Shift then
      Result := AltMask
    else
      Result := 0;
  end;
var
  msg: TWMKey;
begin
  if (Owner is TCustomForm) and (Owner as TCustomForm).KeyPreview then
  begin
    msg.Msg := WM_KEYDOWN;
    msg.CharCode := Key;
    msg.KeyData := ShiftStateToLParam(Shift);
    if TAccessWinControl(Owner).DoKeyDown(msg) then Key := 0;
  end;
end;

function TframeTextEditor.GetCharFont: TFont;
begin
Result := Font;
//  if FEditorFormat = efHTML
//    then Result := memo.Font   // I1426 - script tags should be 'code' font
//    else Result := Memo.AltFont;
end;

function TframeTextEditor.GetCodeFont: TFont;
begin
  Result := Font;
//  if FEditorFormat = efHTML
//    then Result := Memo.AltFont  // I1426 - script tags should be 'code' font
//    else Result := Memo.Font;
end;

function TframeTextEditor.GetEditorFormat: TEditorFormat;
begin
  Result := FEditorFormat;
end;

function TframeTextEditor.GetText: WideString;
begin
  Result := modWebHttpServer.AppSource.GetSource(FFileName);
end;

function TframeTextEditor.IKMDTextEditorActions_GetText: string;
begin
  Result := GetText;
end;

procedure TframeTextEditor.IKMDTextEditorActions_SetText(const Value: string);
begin
  SetText(Value);
end;

procedure TframeTextEditor.LoadFromFile(AFileName: WideString);
var
  fs: TFileStream;
begin
  FLoading := True;
  try
    FFileName := AFileName;
    if FileExists(AFileName) then
    begin
      fs := TFileStream.Create(AFileName, fmOpenRead);
      try
        LoadFromStream(fs);
      finally
        fs.Free;
      end;
    end
    else
    begin
      TextFileFormat := tffUTF8;
      LoadFileInBrowser('');
    end;
  finally
    FLoading := False;
  end;
end;

procedure TframeTextEditor.LoadFromStream(AStream: TStream; ATextFileFormat: TTextFileFormat);  // I2964
var
  s: TStringList;
begin
  FLoading := True;
  try
    TextFileFormat := ATextFileFormat;

    s := TStringList.Create;
    try
      s.LoadFromStream(AStream, TextFileFormatToEncoding(TextFileFormat));   // I3637
      LoadFileInBrowser(s.Text);
    finally
      s.Free;
    end;

  finally
    FLoading := False;
  end;
end;

procedure TframeTextEditor.LoadFileInBrowser(const AData: string);
  function GenerateNewFilename: string;
  begin
    Inc(FInitialFilenameIndex);
    Result := '*texteditor*'+IntToStr(FInitialFilenameIndex);
  end;
const
  mode: array[TEditorFormat] of string = (
    'keyman', 'xml', 'text', 'html'
  );
begin
  if FFilename = '' then
    FFilename := GenerateNewFilename;
  modWebHTTPServer.AppSource.RegisterSource(FFilename, AData, True);
  cef.Navigate(modWebHttpServer.GetLocalhostURL + '/app/editor/?mode='+mode[FEditorFormat]+'&filename='+URLEncode(FFilename));   // I4195
end;

procedure TframeTextEditor.LoadFromFile(AFileName: WideString;
  ATextFileFormat: TTextFileFormat);   // I4034
var
  fs: TFileStream;
begin
  FLoading := True;
  try
    FFileName := AFileName;
    if FileExists(AFileName) then
    begin
      try
        fs := TFileStream.Create(AFileName, fmOpenRead);
        try
          LoadFromStream(fs, ATextFileFormat);
        finally
          fs.Free;
        end;
      except
        on E:EFOpenError do   // I4616   // I4721
        begin
          ShowMessage(E.Message);
          Exit;
        end;
      end;
    end
    else
    begin
      TextFileFormat := ATextFileFormat;
      LoadFileInBrowser('');
    end;
  finally
    FLoading := False;
  end;
end;

procedure TframeTextEditor.LoadFromStream(AStream: TStream);
var
  s: TStringList;
begin
  FLoading := True;
  try
    s := TStringList.Create;
    try
      s.LoadFromStream(AStream); // prolog determines encoding  // I3337
      if s.Encoding = TEncoding.UTF8 then  // I3337   // I3636
        TextFileFormat := tffUTF8
      else if s.Encoding = TEncoding.Unicode then  // I3337   // I3636
        TextFileFormat := tffUTF16
      else
        TextFileFormat := tffANSI;
      LoadFileInBrowser(s.Text);
    finally
      s.Free;
    end;

  finally
    FLoading := False;
  end;
end;

procedure TframeTextEditor.SaveToFile(AFileName: WideString);
var
  fs: TFileStream;
begin
  fs := TFileStream.Create(AFileName, fmCreate);
  with fs do
  try
    Self.SaveToStream(fs);
  finally
    Free;
  end;
end;


procedure TframeTextEditor.SaveToStream(AStream: TStream);
var
  FSource: string;
  ss: TStringStream;
begin
  FSource := modWebHttpServer.AppSource.GetSource(FFileName);
  case FTextFileFormat of
    tffANSI:  ss := TStringStream.Create(FSource, TEncoding.Default);
    tffUTF8:  ss := TStringStream.Create(FSource, TEncoding.UTF8);
    tffUTF16: ss := TStringStream.Create(FSource, TEncoding.Unicode);
    else raise EAssertionFailed.Create('Unsupported file format');
  end;
  try
    AStream.CopyFrom(ss, 0);
  finally
    ss.Free;
  end;
end;

(*
  with Source as TCharacterDragObject do
    s := Text[cmimText];
{    if IsUnicode
      then s := Format('U+%4.4X', [CharCode])
      else s := Format('d%d', [CharCode]);}

  memo.SelText := s;

  Windows.SetFocus(memo.Handle);

  Accept := (Source is TCharacterDragObject) and (X > 16) and (Y > 16);
  if Accept then
  begin
    memo.SetCaretFromMouse(X - 16, Y - 16);
  end;
 *)

procedure TframeTextEditor.UpdateInsertState(const AMode: string);
begin
  frmKeymanDeveloper.barStatus.Panels[1].Text := AMode;
end;

function TframeTextEditor.PrintFile(Header: WideString): Boolean;
begin
  Result := False;
  // TODO: print
end;

function TframeTextEditor.PrintPreview(Header: WideString): Boolean;
begin
  // TODO: print preview
  Result := True;
end;

procedure TframeTextEditor.SetCharFont(const Value: TFont);
begin
// TODO: fonts
//  if FEditorFormat = efHTML
//    then memo.Font := Value  // I1426 - script tags should be 'code' font
//    else memo.AltFont := Value;
end;

procedure TframeTextEditor.SetCodeFont(const Value: TFont);
begin
// TODO: fonts
//  if FEditorFormat = efHTML
//    then memo.AltFont := Value  // I1426 - script tags should be 'code' font
//    else memo.Font := Value;
end;

procedure TframeTextEditor.SetEditorFormat(const Value: TEditorFormat);
begin
  FEditorFormat := Value;
end;

procedure TframeTextEditor.SetFocus;
begin
  inherited;
  cef.SetFocus;
end;

procedure TframeTextEditor.SetSelectedRow(ARow: Integer);
begin
  SetCursorPosition(0, ARow);
end;

procedure TframeTextEditor.SetCursorPosition(AColumn, ARow: Integer);
var
  j: TJSONObject;
begin
  j := TJSONObject.Create;
  try
    j.AddPair('row', TJSONNumber.Create(ARow));
    j.AddPair('column', TJSONNumber.Create(AColumn));
    ExecuteCommand('moveCursor', j);
  finally
    j.Free;
  end;
{TODO:
  if (ALine >= EditorMemo.LineCount) or (ALine < 0) then Exit;
  EditorMemo.SelLine := ALine;
  EditorMemo.SelCol := 0;
  EditorMemo.SelLength := Length(EditorMemo.LinesArray[ALine]);
  EditorMemo.ScrollInView;
}
end;

function TframeTextEditor.GetSelectedRow: Integer;
begin
  Result := FSelectedRow;
end;

procedure TframeTextEditor.SetText(Value: WideString);
begin
  FLoading := True;
  try
    RefreshOptions;
    LoadFileInBrowser(Value);
  finally
    FLoading := False;
  end;
end;

procedure TframeTextEditor.SetTextFileFormat(const Value: TTextFileFormat);
var
  FSource: string;
begin
  if FTextFileFormat <> Value then
  begin
    FTextFileFormat := Value;
    if FTextFileFormat = tffANSI then
    begin
      // Recode to ANSI
      FSource := string(AnsiString(modWebHttpServer.AppSource.GetSource(FFileName)));
      SetText(FSource);
    end;
  end;
end;

procedure TframeTextEditor.SyntaxColourChange;
begin
  // TODO: syntax colouring
end;

procedure TframeTextEditor.UpdateState(ALocation: string);
begin
  if cef.HasFocus then
  begin
    if ALocation <> '' then
    begin
      FSelectedRow := StrToIntDef(StrToken(ALocation, ','),0);
      FSelectedCol := StrToIntDef(ALocation,0);
      frmKeymanDeveloper.barStatus.Panels[0].Text := Format('Line %d, Col %d', [FSelectedRow+1,FSelectedCol+1]);
    end;
  end;
end;

procedure TframeTextEditor.WMUser_FireCommand(var Message: TMessage);
var
  params: TStringList;
begin
  params := TStringList(Message.LParam);
  if (params.Count > 0) and (params[0] = 'command') then
  begin
    params.Delete(0);
    FireCommand(params);
  end;
  params.Free;
end;

procedure TframeTextEditor.WMUser_TextEditor_Command(var Message: TMessage);
begin
  case Message.wParam of
    TEXTEDITOR_CONTEXTMENU_SHOWCHARACTER:
      modActionsTextEditor.actTextEditor_ShowCharacter.Execute;
    TEXTEDITOR_CONTEXTMENU_CONVERTTOCHARACTERS:
      modActionsTextEditor.actTextEditor_ConvertToCharacters.Execute;
  end;
end;

{-------------------------------------------------------------------------------
 - Paragraph colour management and errors                                      -
 -------------------------------------------------------------------------------}

procedure TframeTextEditor.ClearError;
begin
  ExecuteCommand('highlightError');
end;

{ IKMDEditActions }

function TframeTextEditor.CanClearSelection: Boolean;
begin
  Result := FHasSelection;
end;

function TframeTextEditor.CanCopy: Boolean;
begin
  Result := FHasSelection;
end;

function TframeTextEditor.CanCut: Boolean;
begin
  Result := FHasSelection;
end;

function TframeTextEditor.CanPaste: Boolean;
begin
  Result := Clipboard.HasFormat(CF_TEXT);
end;

function TframeTextEditor.CanRedo: Boolean;
begin
  Result := FCanRedo;
end;

function TframeTextEditor.CanSelectAll: Boolean;
begin
  Result := True; // TODO: Only if we have text?
end;

function TframeTextEditor.CanUndo: Boolean;
begin
  Result := FCanUndo;
end;

procedure TframeTextEditor.Undo;
begin
  ExecuteCommand('editUndo');
end;

procedure TframeTextEditor.Redo;
begin
  ExecuteCommand('editRedo');
end;

procedure TframeTextEditor.SelectAll;
begin
  ExecuteCommand('editSelectAll');
end;

procedure TframeTextEditor.ClearSelection;
begin
  cef.cef.ClipboardDel;
end;

procedure TframeTextEditor.CopyToClipboard;
begin
  cef.cef.ClipboardCopy;
end;

procedure TframeTextEditor.CutToClipboard;
begin
  cef.cef.ClipboardCut;
end;

procedure TframeTextEditor.PasteFromClipboard;
begin
  cef.cef.ClipboardPaste;
end;

{ IKMDSearchActions }

function TframeTextEditor.CanEditFind: Boolean;
begin
  Result := True;
end;

function TframeTextEditor.CanEditFindNext: Boolean;
begin
  Result := True;
end;

procedure TframeTextEditor.EditFind;
begin
  if not cef.HasFocus then Exit;
  ExecuteCommand('searchFind');
end;

procedure TframeTextEditor.EditFindNext;
begin
  if not cef.HasFocus then Exit;
  ExecuteCommand('searchFindNext');
end;

procedure TframeTextEditor.EditReplace;
begin
  if not cef.HasFocus then Exit;
  ExecuteCommand('searchReplace');
end;

procedure TframeTextEditor.ExecuteCommand(const command: string; const parameters: TJSONValue);
begin
  if Assigned(parameters) then
  begin
    cef.cef.ExecuteJavaScript('window.editorGlobalContext.'+command+'('+parameters.ToJSON+')', '');
  end
  else
  begin
    cef.cef.ExecuteJavaScript('window.editorGlobalContext.'+command+'()', '');
  end;
end;

procedure TframeTextEditor.FindError(ln: Integer);
var
  v: TJSONNumber;
begin
  ClearError;
  if (ln <= 0) then Exit;

  v := TJSONNumber.Create(ln);
  try
    ExecuteCommand('highlightError', v);
  finally
    v.Free;
  end;
end;

function TframeTextEditor.OffsetToLine(Offset: Integer): Integer;   // I4083
begin
  Result := 0;
//  while (Result < memo.ParagraphCount) and (Offset > memo.PargrphOffset[Result]) do
//    Inc(Result);
end;

procedure TframeTextEditor.FindErrorByOffset(offset: Integer);   // I4083
begin
  ClearError;

  {TODO: if offset <= 0 then Exit;

  memo.SelStart := offset;
  memo.SelCol := 0;
  memo.ScrollInView;
  FErrorPar := memo.SelLine;

  UpdateParColour(FErrorPar, pcltError);}
end;

procedure TframeTextEditor.FireCommand(const commands: TStringList);
var
  i: Integer;
  command: string;
begin
  i := 0;
  while i < commands.Count do
  begin
    command := commands[i];
    if command = 'modified' then Changed   // I3948

    else if command = 'undo-disable' then FCanUndo := False
    else if command = 'undo-enable' then FCanUndo := True
    else if command = 'redo-disable' then FCanRedo := False
    else if command = 'redo-enable' then FCanRedo := True
    else if command = 'has-selection' then FHasSelection := True
    else if command = 'no-selection' then FHasSelection := False
    else if command.StartsWith('insert-mode,') then
    begin
      UpdateInsertState(command.Substring('insert-mode,'.Length));
    end
    else if command.StartsWith('location,') then
    begin
      UpdateState(command.Substring('location,'.Length));
    end
    else if command.StartsWith('token,') then
    begin
      UpdateToken(command.Substring('token,'.Length));
    end
    else ShowMessage('keyman:'+commands.Text);
    Inc(i);
  end;
end;

procedure TframeTextEditor.UpdateToken(command: string);
var
  n, col: Integer;
  line: string;
  x, tx: Integer;
  token, prevtoken: WideString;
  FHelpTopic, FPrevHelpTopic: WideString;
begin
  n := command.IndexOf(',');
  if n < 0 then
    Exit;
  if not TryStrToInt(command.Substring(0, n), col) then
    Exit;
  line := command.Substring(n+1);

  x := col+1;

  token := GetTokenAtCursor(line, x, tx, prevtoken);
  if (FHasSelection) and (token <> '') then
  begin
    prevtoken := line;
    if (x > tx) and CharInSet(token[1], ['"', '''']) then
      prevtoken := token[1] + prevtoken + token[1];

    if not TKeyboardParser_Line.GetXStr(prevtoken, token) then
      token := line;

    x := 1;
    tx := 1;
  end
  else
    token := GetTokenAtCursor(line, x, tx, prevtoken);

  UpdateCharacterMap(False, token, x, tx, FHasSelection);

  FHelpTopic := token;
  FPrevHelpTopic := prevtoken;

  if EditorFormat = efKMN then
  begin
    if not IsValidHelpToken(FHelpTopic, False) then
    begin
      if not IsValidHelpToken(FPrevHelpTopic, False)
        then FHelpTopic := ''
        else FHelpTopic := FPrevHelpTopic;
    end;

    if FHelpTopic <> '' then
    begin
      HelpKeyword := FHelpTopic;

      if Assigned(frmHelp) and frmHelp.Showing then
        frmHelp.QueueRefresh;
    end;
  end;
end;

procedure TframeTextEditor.UpdateParColour(par: Integer; LineType: TParColourLineType);
var
  j: TJSONObject;
begin
  if par < 0 then Exit;
  j := TJSONObject.Create;
  try
    j.AddPair('row', TJSONNumber.Create(par));
    if LineType <> pcltNone then
      j.AddPair('style', TJSONString.Create(GetEnumName(TypeInfo(TParColourLineType), Ord(LineType))));
    ExecuteCommand('setRowColor', j);
  finally
    j.Free;
  end;
end;


function TframeTextEditor.GetHelpTopic: string;
begin
  if FEditorFormat <> efKMN then
    Exit(SHelpTopic_Context_TextEditor);

  Result := HelpKeyword;
end;

procedure TframeTextEditor.TntFormDestroy(Sender: TObject);
begin
  inherited;
  if FFileName <> '' then
    modWebHttpServer.AppSource.UnregisterSource(FFileName);
end;

end.<|MERGE_RESOLUTION|>--- conflicted
+++ resolved
@@ -270,11 +270,8 @@
   cef.Visible := True;
   cef.OnBeforeBrowse := cefBeforeBrowse;
   cef.cef.OnBeforeContextMenu := cefBeforeContextMenu;
-<<<<<<< HEAD
   cef.cef.OnContextMenuCommand := cefContextMenuCommand;
-=======
   cef.OnPreKeyEvent := cefPreKeyEvent;
->>>>>>> 8d5fc740
 end;
 
 type
