--- conflicted
+++ resolved
@@ -1,25 +1,25 @@
 # Keyman for Android
 
-<<<<<<< HEAD
 ## 12.0 alpha
-=======
-## 2019-01-27 10.0.2060 beta
+* Started work on Keyman for Android 12.
+
+## 2019-01-27 11.0.2060 beta
 * Bug fixes:
   * Clean up styling of dialogs when downloading keyboards
   * Fix "Get Started" checkbox label to display on older Android versions
 
-## 2019-01-21 10.0.2059 beta
+## 2019-01-21 11.0.2059 beta
 * Bug fix:
   * Change installation of ad-hoc keyboards via .kmp packages to only add the first language for each keyboard.
     Additional languages can be added offline from the .kmp package. (#1550, #1554)
 
-## 2019-01-18 10.0.2058 beta
+## 2019-01-18 11.0.2058 beta
 * No changes to Keyman for Android (updated Keyman Web Engine, #1537)
 
-## 2019-01-17 10.0.2057 beta
+## 2019-01-17 11.0.2057 beta
 * No changes to Keyman for Android (updated Keyman Web Engine, #1539)
 
-## 2019-01-15 10.0.2056 beta
+## 2019-01-15 11.0.2056 beta
 * No changes to Keyman for Android (updated Keyman Web Engine, #1540)
 
 ## 2019-01-14 11.0.2055 beta
@@ -30,7 +30,6 @@
 ## 2019-01-10 11.0.2054 beta
 * Bug fix:
   * Fix keyboard version comparison that was causing "Unable to contact Keyman server" notifications (#1520)
->>>>>>> 6586346f
 
 ## 2019-01-09 11.0.2053 beta
 * Bug fixes:
