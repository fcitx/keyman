--- conflicted
+++ resolved
@@ -7,19 +7,14 @@
   * Show spinner (without blocking UI), if user wants to add a language/keyboard and catalog download is in progress (#2313)
   * Improve custom package installation: Show readme.htm before starting installation process (#2286)
   * Sanitize the app version to `#.#.#` for the API cloud query (#2319)
-* Changes:
-  * Update target Android SDK version to 29 (#2279)
-  * Add linting to Debug builds and resolve lint errors (#2305)
-<<<<<<< HEAD
-  * Sanitize the app version to `#.#.#` for the API cloud query (#2319)
   * Check for keyboard updates during keyman startup (#2335)
   * Show available keyboard updates as android system notifications (#2335)
   * Add update indicator icon to inform user about updates and install updates in keyman app (#2335)
-  
-=======
+* Changes:
+  * Update target Android SDK version to 29 (#2279)
+  * Add linting to Debug builds and resolve lint errors (#2305)
   * Fix memory issues during build process (#2361)
 
->>>>>>> 889a11a6
 ## 2019-10-30 12.0.4206 stable
 * Bug fix:
   * Disable suggestions when system keyboard entering password field (#2255)
