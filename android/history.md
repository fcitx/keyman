# Keyman for Android

<<<<<<< HEAD
## 2018-05-27 10.0.397 beta
* Improve intent-filter for *.kmp extensions (902)

## 2018-05-22 10.0.396 beta
* No changes to Keyman for Android.

## 2018-05-22 10.0.395 beta
* No changes to Keyman for Android.

## 2018-05-18 10.0.394 beta
* No changes to Keyman for Android.

## 2018-05-17 10.0.393 beta
* No changes to Keyman for Android.
=======
## 11.0 alpha
* Move to 11.0
>>>>>>> 102613e1

## 2018-05-11 10.0.392 beta
* Fix globe button when exiting in-app browser (#231)

## 2018-05-11 10.0.391 beta
* Update compile and target Android SDK version to 27 (#750)

## 2018-05-08 10.0.386 beta
* Fix crashes from invalid package name/version (#819)
* Clean up console log (#748)

## 2018-04-30 10.0.385 beta
* No changes to Keyman for Android (updated Keyman Web Engine, #834)

## 2018-04-30 10.0.384 beta
* No changes to Keyman for Android.

## 2018-05-03 10.0.383 beta
* No changes to Keyman for Android.

## 2018-04-30 10.0.382 beta
* No changes to Keyman for Android (updated Keyman Web Engine, #797)

## 2018-04-30 10.0.381 beta
* Fix OSK missing some keys on older Android configurations (#781)

## 2018-04-30 10.0.380 beta
* No changes to Keyman for Android.

## 2018-04-27 10.0.379 beta
* Fixed app crash when cancelling Keyboard download dialog (#786)

## 2018-04-25 10.0.378 beta
* No changes to Keyman for Android (updated Keyman Web Engine, #772).

## 2018-04-25 10.0.377 beta
* No changes to Keyman for Android (updated Keyman Web Engine, #773).

## 2018-04-24 10.0.376 beta
* Hide system OSK when resuming Keyman app. Disable text suggestions (#711)

## 2018-04-12 10.0.375 beta
* No changes to Keyman for Android.

## 2018-04-12 10.0.374 beta
* Fixes for back button in web browser (#737)

## 2018-03-22 10.0.373 beta
* Initial beta release of Keyman for Android 10.0

## 10.0 alpha
* Refactor how longpress keys on touch layout are processed in KMW engine. This prevents key text 
  from being processed as key codes, and fixes the app crash when longpress with K_SPACE.
* Added support for L/R Alt and Ctrl and Caps Lock modifiers for keyboards if specified by a keyboard designer
* Add feature to reset keyboard to default layer when new input field focused (#288)
* Removed "Share to Facebook" feature (#156)
* Fix dual keyboards that appear when closing Keyman Browser (#220)
* Fix KMEA http:// to https:// redirects for downloading keyboard resources (#370)
* Change internal keyboard assets from languages/ and fonts/ folders to packages/
* Add feature to install ad-hoc keyboards via .kmp packages
* Add [Firebase Crashlytics](https://firebase.google.com/docs/crashlytics/) for generating crash reports
* Add Material Design [icons](https://material.io/icons/)
* Fix path to special OSK font for longpress of special keys (#239) 

## 2017-08-10 2.8.300 stable
* No changes, just published latest beta as stable

## 2017-07-14 2.7.298 beta
* Fixed long-press popups to correctly show lower case and upper case letters
* Fixed several hardware keyboard bugs involving SPACEBAR, TAB, and ENTER keys, and correctly displaying non-English languages
* Removed license checks

## 2016-10-10 2.4 stable
* Keyman is now free!
* Keyman Pro renamed to Keyman
* Keyman Free retired
* Experimental support for hardware keyboards

## 2015-07-06 2.2 stable
* Faster load, keyboard switching and more responsive touches
* More stable, reduced memory requirements and addressed crashes
* Improved look and feel including improved long-press menus
* Smoother touch interactions and rapid touch interactions
* Handles touches just outside a key more intelligently
* Minor bug fixes and improvements

## 2015-01-27 2.1 stable
* New feature: Keyman browser allows use of your language online (Pro edition only)

## 2014-11-14 2.0 stable
* Major release: split into Pro and Free editions, retired Beta edition
* Bug fixes and performance improvements

## 2014-09-26 1.5 stable
* Added a new "Get Started" menu that lists key tasks such as adding a keyboard or implementing system wide keyboards
* Other bug fixes

## 2014-06-30 1.4 stable
* You will now see a key preview on phone devices when you touch a key
* You can now swipe to select popup keys
* Installed keyboards now have keyboard version and help available
* European Latin keyboard no longer uses desktop-based shortcuts (e.g. `.c` no longer outputs `ċ`)
* Improved lock screen compatibility
* System keyboard no longer loses context or fails to respond on switch
* Other minor bug fixes

## 2014-05-27 1.3 stable
* Keyboards will update automatically when bug fixes or new features are added
* Bug fix: A slightly longer press on a key would sometimes fail to input the keystroke
* Default English keyboard is now enhanced for European language diacritics
* Behind the scenes: Now uses Keyman Cloud API 3.0 for access to newest keyboard layouts
* Other minor bug fixes

## 2014-04-22 1.2 stable
* Install custom keyboards created with Keyman Developer 9

## 2014-02-27 1.1 stable
* Keyman is now available as Android system keyboard.
* Touch and hold keys crash issue solved for Android 4.0.3 - 4.0.4 devices
* Keyman can now be launched from custom link *keyman://* in a web page
* Fixed bug with some keyboards loading with incorrect character set (instead of UTF-8)

## 2014-01-29 1.0 stable
* Keyman for Android original release<|MERGE_RESOLUTION|>--- conflicted
+++ resolved
@@ -1,6 +1,8 @@
 # Keyman for Android
 
-<<<<<<< HEAD
+## 11.0 alpha
+* Move to 11.0
+
 ## 2018-05-27 10.0.397 beta
 * Improve intent-filter for *.kmp extensions (902)
 
@@ -15,10 +17,6 @@
 
 ## 2018-05-17 10.0.393 beta
 * No changes to Keyman for Android.
-=======
-## 11.0 alpha
-* Move to 11.0
->>>>>>> 102613e1
 
 ## 2018-05-11 10.0.392 beta
 * Fix globe button when exiting in-app browser (#231)
