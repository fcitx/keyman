# Keyman for Android

## 13.0 alpha
* Start version 13.0

## 2019-09-26 12.0.4094 beta
* Bug Fixes:
  * Fix crash when Language picker doesn't contain keyboard catalog info (#2138)
  * Fix crashes involving dismissing keyboard and selecting the last keyboard (#2135)
<<<<<<< HEAD
* Splits help into multiple pages for better usability (#2139)
=======
  * Improve keyboard swap stability (#2136)
>>>>>>> d0d86a26

## 2019-09-26 12.0.4093 beta
* No change to Keyman for Android (updated Keyman Web Engine, #2126)

## 2019-09-23 12.0.4092 beta
* Disable corrections toggle when predictions are disabled (#2119)

## 2019-09-20 12.0.4091 beta
* Update offline help content (#2104)

## 2019-09-19 12.0.4090 beta
* Use versioned help on the Info page (#2103)

## 2019-09-09 12.0.4086 beta
* Bug Fix:
  * Fix exception handling while parsing JSON info from cloud (#2065)
  * Fix crash involving undefined key for custom keyboard (#2066)

## 2019-09-06 12.0.4085 beta
* New Feature
  * Include the English (MTNT) dictionary by default for English (#2029)

* Bug Fix:
  * Fix collision of File Provider (#2053)

## 2019-09-04 12.0.4084 beta
* No change to Keyman for Android (updated Keyman Web Engine, #2033, #2037)

## 2019-09-03 12.0.4083 beta
* No change to Keyman for Android (updated Keyman Web Engine, #2027)

## 2019-09-02 12.0.4082 beta
* No change to Keyman for Android (updated Keyman Web Engine, #2013)

## 2019-08-30 12.0.4081 beta
* New Feature:
  * Allow user to "Add keyboard from local device" from Settings menu (#1992)

* Bug Fix:
  * Fix keyboard and dictionary info pages (#2020)

## 2019-08-27 12.0.4080 beta
* Fix menu icon and text alignment (#1999)

## 2019-08-23 12.0.4079 beta
* Disable version and copyright text on splash screen (#1989)

## 2019-08-16 12.0.4078 beta
* No changes to Keyman for Android

## 2019-08-12 12.0.4077 beta
* No changes to Keyman for Android

## 2019-08-06 12.0.4076 beta
* Adjustments to Settings UI (#1931)

## 2019-08-05 12.0.4075 beta
* Fixes issue with suggestion text misalignment (#1932)

## 2019-07-29 12.0.4074 beta
* Initial beta release of Keyman for Android 12
* [Pull Requests](https://github.com/keymanapp/keyman/pulls?utf8=%E2%9C%93&q=is%3Apr+merged%3A2019-02-25..2019-08-04+label%3Aandroid+base%3Amaster)

* New Features:
  * Add new "Settings" menu (#1751)
  * Add predictive text support (#1641, #1653)

* Changes:
  * Minimum supported Android version is now 4.4 (KitKat) (#1905)

* Bug Fixes:
  * Improve stability of keyboard loading and app startup (#1907)

## 2019-06-28 11.0.2108 stable
* Changes:
  * Allow user to change keyboard from lock screen (#1709)

## 2019-02-27 11.0.2102 stable
* Bug fix:
  * Fix crash from language picker trying to show error dialog (#1634)

## 2019-02-26 11.0.2101 stable
* No changes to Keyman for Android (updated Keyman Web Engine, #1629)

## 2019-02-25 11.0.2100 stable
* 11.0 Stable release

## 2019-02-15 11.0.2062 beta
* No changes.
  
## 2019-02-07 11.0.2061 beta
* Bug fix:
  * Add notifications when keyboard or font fails to download from Keyman cloud (#1570)

## 2019-01-27 11.0.2060 beta
* Bug fixes:
  * Clean up styling of dialogs when downloading keyboards
  * Fix "Get Started" checkbox label to display on older Android versions

## 2019-01-21 11.0.2059 beta
* Bug fix:
  * Change installation of ad-hoc keyboards via .kmp packages to only add the first language for each keyboard.
    Additional languages can be added offline from the .kmp package. (#1550, #1554)

## 2019-01-18 11.0.2058 beta
* No changes to Keyman for Android (updated Keyman Web Engine, #1537)

## 2019-01-17 11.0.2057 beta
* No changes to Keyman for Android (updated Keyman Web Engine, #1539)

## 2019-01-15 11.0.2056 beta
* No changes to Keyman for Android (updated Keyman Web Engine, #1540)

## 2019-01-14 11.0.2055 beta
* Changes:
  * Keyman for Android 11 requires a minimum version of Android 4.1 (Jelly Bean) (#1532)
  * When KMW doesn't process external "tab" or "enter" keys, have the Android app dispatch the keys (#1526)

## 2019-01-10 11.0.2054 beta
* Bug fix:
  * Fix keyboard version comparison that was causing "Unable to contact Keyman server" notifications (#1520)

## 2019-01-09 11.0.2053 beta
* Bug fixes:
  * Fix "Get Started" default keyboard status on engineering builds (#1515)
  * Fix crash involving certain fonts. Prioritize using .ttf font in keyboards (#1507)

## 2019-01-04 11.0.2052 beta
* Bug fixes:
  * Fix default handling of 102nd key found on European hardware keyboards (#1491)
  * Fixed external keyboard keys "tab" and "backspace" for embedded platforms (#1474)

## 2019-01-03 11.0.2051 beta
* New Feature:
  * Add option to cancel when downloading the keyboard catalog (#1470)

## 2019-01-02 11.0.2050 beta
* Initial beta release of Keyman for Android 11
* [Pull Requests](https://github.com/keymanapp/keyman/pulls?utf8=%E2%9C%93&q=is%3Apr+merged%3A2018-07-01..2019-01-01+label%3Aandroid+-label%3Acherry-pick+-label%3Astable)

* New Features:
  * System keyboard changes to "numeric" layer for digit/phone number text fields (#1218)
  * Device vibrates when Keyman Web calls `beep` -- when invalid combinations are pressed (#1227)
  * Added support for 102nd key found on European hardware keyboards (#1291)
  * Keyboard picker can now switch to next system keyboard (#1283)

* Changes:
  * Added round launcher icons (#1077)
  * Added splash screen (#1151)
  * Updated app to use Material Design theme (#681, #1378, #1303)
  * Updated to Cloud API 4.0 for downloading keyboards (#1320)
  * Removed deprecated ad-hoc distribution of keyboards via `keyman://` protocol (#1109)
  * Changed default keyboard from `european` to `sil_euro_latin` (#1112, #1400)

* Bug fixes:
  * Diacritics now display more consistently on key caps (#1407)
  * Fixed globe button when pausing WebBrowser (#1213)
  * Fixed issue where file extensions are upper-case, e.g. ".TTF" (#1333)
  * Fixed various crashes (#1108, #1057)

## 2018-11-14 10.0.508 stable
* Fix crash that can occur when text selection ends before the starting position (#1313)

## 2018-10-04 10.0.507 stable
* Fix crash that can occur when displaying preview key (#1230, #1234)

## 2018-08-23 10.0.505 stable
* Validate keyboard ID when downloading keyboard from Keyman cloud (#1121)

## 2018-08-22 10.0.504 stable
* Fixes crash when installed keyboards list is invalid (#1119)

## 2018-08-16 10.0.503 stable
* Fixes crashes for release configurations when InputConfiguration or package name is null (#1103)

## 2018-07-06 10.0.502 stable
* Fixes issue for embedded Android, iOS apps where a keyboard with varying row counts in different layers could crash (#1055)

## 2018-06-28 10.0.500 stable
* 10.0 stable release

## 2018-06-27 10.0.405 beta
* Fixes issue where next layer was not correctly selected when the first longpress key pressed (#1027)
* Fixes issue where a quote character in some contexts could cause the keyboard to fail (#1028)

## 2018-06-26 10.0.404 beta
* Add documentation for version 10.0 (#1023)

## 2018-06-21 10.0.403 beta
* Fixes an issue where opening a menu could cause the keyboard to unload (#1014)

## 2018-06-20 10.0.402 beta
* Support script subtags for keyboard languages supplied from cloud (#1012)

## 2018-06-15 10.0.401 beta
* No changes to Keyman for Android

## 2018-06-13 10.0.400 beta
* No changes to Keyman for Android

## 2018-06-11 10.0.399 beta
* Consolidate Info view (#972)
* Platform tests (in keyboards) are now consistent across all platforms (#969)
 
## 2018-06-05 10.0.398 beta
* Fix globe button for system keyboard (#942)

## 2018-05-27 10.0.397 beta
* Improve intent-filter for *.kmp extensions (#902)

## 2018-05-22 10.0.396 beta
* No changes to Keyman for Android.

## 2018-05-22 10.0.395 beta
* No changes to Keyman for Android.

## 2018-05-18 10.0.394 beta
* No changes to Keyman for Android.

## 2018-05-17 10.0.393 beta
* No changes to Keyman for Android.

## 2018-05-11 10.0.392 beta
* Fix globe button when exiting in-app browser (#848)

## 2018-05-11 10.0.391 beta
* Update compile and target Android SDK version to 27 (#750)

## 2018-05-08 10.0.386 beta
* Fix crashes from invalid package name/version (#819)
* Clean up console log (#748)

## 2018-04-30 10.0.385 beta
* No changes to Keyman for Android (updated Keyman Web Engine, #834)

## 2018-04-30 10.0.384 beta
* No changes to Keyman for Android.

## 2018-05-03 10.0.383 beta
* No changes to Keyman for Android.

## 2018-04-30 10.0.382 beta
* No changes to Keyman for Android (updated Keyman Web Engine, #797)

## 2018-04-30 10.0.381 beta
* Fix OSK missing some keys on older Android configurations (#781)

## 2018-04-30 10.0.380 beta
* No changes to Keyman for Android.

## 2018-04-27 10.0.379 beta
* Fixed app crash when cancelling Keyboard download dialog (#786)

## 2018-04-25 10.0.378 beta
* No changes to Keyman for Android (updated Keyman Web Engine, #772).

## 2018-04-25 10.0.377 beta
* No changes to Keyman for Android (updated Keyman Web Engine, #773).

## 2018-04-24 10.0.376 beta
* Hide system OSK when resuming Keyman app. Disable text suggestions (#711)

## 2018-04-12 10.0.375 beta
* No changes to Keyman for Android.

## 2018-04-12 10.0.374 beta
* Fixes for back button in web browser (#737)

## 2018-03-22 10.0.373 beta
* Initial beta release of Keyman for Android 10.0

## 10.0 alpha
* Refactor how longpress keys on touch layout are processed in KMW engine. This prevents key text 
  from being processed as key codes, and fixes the app crash when longpress with K_SPACE.
* Added support for L/R Alt and Ctrl and Caps Lock modifiers for keyboards if specified by a keyboard designer
* Add feature to reset keyboard to default layer when new input field focused (#288)
* Removed "Share to Facebook" feature (#156)
* Fix dual keyboards that appear when closing Keyman Browser (#220)
* Fix KMEA http:// to https:// redirects for downloading keyboard resources (#370)
* Change internal keyboard assets from languages/ and fonts/ folders to packages/
* Add feature to install ad-hoc keyboards via .kmp packages
* Add [Firebase Crashlytics](https://firebase.google.com/docs/crashlytics/) for generating crash reports
* Add Material Design [icons](https://material.io/icons/)
* Fix path to special OSK font for longpress of special keys (#239) 

## 2017-08-10 2.8.300 stable
* No changes, just published latest beta as stable

## 2017-07-14 2.7.298 beta
* Fixed long-press popups to correctly show lower case and upper case letters
* Fixed several hardware keyboard bugs involving SPACEBAR, TAB, and ENTER keys, and correctly displaying non-English languages
* Removed license checks

## 2016-10-10 2.4 stable
* Keyman is now free!
* Keyman Pro renamed to Keyman
* Keyman Free retired
* Experimental support for hardware keyboards

## 2015-07-06 2.2 stable
* Faster load, keyboard switching and more responsive touches
* More stable, reduced memory requirements and addressed crashes
* Improved look and feel including improved long-press menus
* Smoother touch interactions and rapid touch interactions
* Handles touches just outside a key more intelligently
* Minor bug fixes and improvements

## 2015-01-27 2.1 stable
* New feature: Keyman browser allows use of your language online (Pro edition only)

## 2014-11-14 2.0 stable
* Major release: split into Pro and Free editions, retired Beta edition
* Bug fixes and performance improvements

## 2014-09-26 1.5 stable
* Added a new "Get Started" menu that lists key tasks such as adding a keyboard or implementing system wide keyboards
* Other bug fixes

## 2014-06-30 1.4 stable
* You will now see a key preview on phone devices when you touch a key
* You can now swipe to select popup keys
* Installed keyboards now have keyboard version and help available
* European Latin keyboard no longer uses desktop-based shortcuts (e.g. `.c` no longer outputs `ċ`)
* Improved lock screen compatibility
* System keyboard no longer loses context or fails to respond on switch
* Other minor bug fixes

## 2014-05-27 1.3 stable
* Keyboards will update automatically when bug fixes or new features are added
* Bug fix: A slightly longer press on a key would sometimes fail to input the keystroke
* Default English keyboard is now enhanced for European language diacritics
* Behind the scenes: Now uses Keyman Cloud API 3.0 for access to newest keyboard layouts
* Other minor bug fixes

## 2014-04-22 1.2 stable
* Install custom keyboards created with Keyman Developer 9

## 2014-02-27 1.1 stable
* Keyman is now available as Android system keyboard.
* Touch and hold keys crash issue solved for Android 4.0.3 - 4.0.4 devices
* Keyman can now be launched from custom link *keyman://* in a web page
* Fixed bug with some keyboards loading with incorrect character set (instead of UTF-8)

## 2014-01-29 1.0 stable
* Keyman for Android original release<|MERGE_RESOLUTION|>--- conflicted
+++ resolved
@@ -2,16 +2,15 @@
 
 ## 13.0 alpha
 * Start version 13.0
+
+## 2019-09-27 12.0.4095 beta
+* Splits help into multiple pages for better usability (#2139)
 
 ## 2019-09-26 12.0.4094 beta
 * Bug Fixes:
   * Fix crash when Language picker doesn't contain keyboard catalog info (#2138)
   * Fix crashes involving dismissing keyboard and selecting the last keyboard (#2135)
-<<<<<<< HEAD
-* Splits help into multiple pages for better usability (#2139)
-=======
   * Improve keyboard swap stability (#2136)
->>>>>>> d0d86a26
 
 ## 2019-09-26 12.0.4093 beta
 * No change to Keyman for Android (updated Keyman Web Engine, #2126)
