# Keyman for Android

## 2019-01-14 11.0.2055 beta
<<<<<<< HEAD
* Keyman for Android 11 requires a  minimum version of Android 4.1 (Jelly Bean) (#1532)
* When KMW doesn't process external "tab" or "enter" keys, have the Android app dispatch the keys ()
=======
* Keyman for Android 11 requires a minimum version of Android 4.1 (Jelly Bean) (#1532)
>>>>>>> fa7104e8

## 2019-01-10 11.0.2054 beta
* Fix keyboard version comparison that was causing "Unable to contact Keyman server" notifications (#1520)

## 2019-01-09 11.0.2053 beta
* Fix "Get Started" default keyboard status on engineering builds (#1515)
* Fix crash involving certain fonts. Prioritize using .ttf font in keyboards (#1507)

## 2019-01-04 11.0.2052 beta
* Fix default handling of 102nd key found on European hardware keyboards (#1491)
* Fixed external keyboard keys "tab" and "backspace" for embedded platforms (#1474)

## 2019-01-03 11.0.2051 beta
* Add option to cancel when downloading the keyboard catalog (#1470)

## 2019-01-02 11.0.2050 beta
* Initial beta release of Keyman for Android 11
* [Pull Requests](https://github.com/keymanapp/keyman/pulls?utf8=%E2%9C%93&q=is%3Apr+merged%3A2018-07-01..2019-01-01+label%3Aandroid+-label%3Acherry-pick+-label%3Astable)

* New Features:
  * System keyboard changes to "numeric" layer for digit/phone number text fields (#1218)
  * Device vibrates when Keyman Web calls `beep` -- when invalid combinations are pressed (#1227)
  * Added support for 102nd key found on European hardware keyboards (#1291)
  * Keyboard picker can now switch to next system keyboard (#1283)

* Changes:
  * Added round launcher icons (#1077)
  * Added splash screen (#1151)
  * Updated app to use Material Design theme (#681, #1378, #1303)
  * Updated to Cloud API 4.0 for downloading keyboards (#1320)
  * Removed deprecated ad-hoc distribution of keyboards via `keyman://` protocol (#1109)
  * Changed default keyboard from `european` to `sil_euro_latin` (#1112, #1400)

* Bug fixes:
  * Diacritics now display more consistently on key caps (#1407)
  * Fixed globe button when pausing WebBrowser (#1213)
  * Fixed issue where file extensions are upper-case, e.g. ".TTF" (#1333)
  * Fixed various crashes (#1108, #1057)

## 2018-11-14 10.0.508 stable
* Fix crash that can occur when text selection ends before the starting position (#1313)

## 2018-10-04 10.0.507 stable
* Fix crash that can occur when displaying preview key (#1230, #1234)

## 2018-08-23 10.0.505 stable
* Validate keyboard ID when downloading keyboard from Keyman cloud (#1121)

## 2018-08-22 10.0.504 stable
* Fixes crash when installed keyboards list is invalid (#1119)

## 2018-08-16 10.0.503 stable
* Fixes crashes for release configurations when InputConfiguration or package name is null (#1103)

## 2018-07-06 10.0.502 stable
* Fixes issue for embedded Android, iOS apps where a keyboard with varying row counts in different layers could crash (#1055)

## 2018-06-28 10.0.500 stable
* 10.0 stable release

## 2018-06-27 10.0.405 beta
* Fixes issue where next layer was not correctly selected when the first longpress key pressed (#1027)
* Fixes issue where a quote character in some contexts could cause the keyboard to fail (#1028)

## 2018-06-26 10.0.404 beta
* Add documentation for version 10.0 (#1023)

## 2018-06-21 10.0.403 beta
* Fixes an issue where opening a menu could cause the keyboard to unload (#1014)

## 2018-06-20 10.0.402 beta
* Support script subtags for keyboard languages supplied from cloud (#1012)

## 2018-06-15 10.0.401 beta
* No changes to Keyman for Android

## 2018-06-13 10.0.400 beta
* No changes to Keyman for Android

## 2018-06-11 10.0.399 beta
* Consolidate Info view (#972)
* Platform tests (in keyboards) are now consistent across all platforms (#969)
 
## 2018-06-05 10.0.398 beta
* Fix globe button for system keyboard (#942)

## 2018-05-27 10.0.397 beta
* Improve intent-filter for *.kmp extensions (#902)

## 2018-05-22 10.0.396 beta
* No changes to Keyman for Android.

## 2018-05-22 10.0.395 beta
* No changes to Keyman for Android.

## 2018-05-18 10.0.394 beta
* No changes to Keyman for Android.

## 2018-05-17 10.0.393 beta
* No changes to Keyman for Android.

## 2018-05-11 10.0.392 beta
* Fix globe button when exiting in-app browser (#848)

## 2018-05-11 10.0.391 beta
* Update compile and target Android SDK version to 27 (#750)

## 2018-05-08 10.0.386 beta
* Fix crashes from invalid package name/version (#819)
* Clean up console log (#748)

## 2018-04-30 10.0.385 beta
* No changes to Keyman for Android (updated Keyman Web Engine, #834)

## 2018-04-30 10.0.384 beta
* No changes to Keyman for Android.

## 2018-05-03 10.0.383 beta
* No changes to Keyman for Android.

## 2018-04-30 10.0.382 beta
* No changes to Keyman for Android (updated Keyman Web Engine, #797)

## 2018-04-30 10.0.381 beta
* Fix OSK missing some keys on older Android configurations (#781)

## 2018-04-30 10.0.380 beta
* No changes to Keyman for Android.

## 2018-04-27 10.0.379 beta
* Fixed app crash when cancelling Keyboard download dialog (#786)

## 2018-04-25 10.0.378 beta
* No changes to Keyman for Android (updated Keyman Web Engine, #772).

## 2018-04-25 10.0.377 beta
* No changes to Keyman for Android (updated Keyman Web Engine, #773).

## 2018-04-24 10.0.376 beta
* Hide system OSK when resuming Keyman app. Disable text suggestions (#711)

## 2018-04-12 10.0.375 beta
* No changes to Keyman for Android.

## 2018-04-12 10.0.374 beta
* Fixes for back button in web browser (#737)

## 2018-03-22 10.0.373 beta
* Initial beta release of Keyman for Android 10.0

## 10.0 alpha
* Refactor how longpress keys on touch layout are processed in KMW engine. This prevents key text 
  from being processed as key codes, and fixes the app crash when longpress with K_SPACE.
* Added support for L/R Alt and Ctrl and Caps Lock modifiers for keyboards if specified by a keyboard designer
* Add feature to reset keyboard to default layer when new input field focused (#288)
* Removed "Share to Facebook" feature (#156)
* Fix dual keyboards that appear when closing Keyman Browser (#220)
* Fix KMEA http:// to https:// redirects for downloading keyboard resources (#370)
* Change internal keyboard assets from languages/ and fonts/ folders to packages/
* Add feature to install ad-hoc keyboards via .kmp packages
* Add [Firebase Crashlytics](https://firebase.google.com/docs/crashlytics/) for generating crash reports
* Add Material Design [icons](https://material.io/icons/)
* Fix path to special OSK font for longpress of special keys (#239) 

## 2017-08-10 2.8.300 stable
* No changes, just published latest beta as stable

## 2017-07-14 2.7.298 beta
* Fixed long-press popups to correctly show lower case and upper case letters
* Fixed several hardware keyboard bugs involving SPACEBAR, TAB, and ENTER keys, and correctly displaying non-English languages
* Removed license checks

## 2016-10-10 2.4 stable
* Keyman is now free!
* Keyman Pro renamed to Keyman
* Keyman Free retired
* Experimental support for hardware keyboards

## 2015-07-06 2.2 stable
* Faster load, keyboard switching and more responsive touches
* More stable, reduced memory requirements and addressed crashes
* Improved look and feel including improved long-press menus
* Smoother touch interactions and rapid touch interactions
* Handles touches just outside a key more intelligently
* Minor bug fixes and improvements

## 2015-01-27 2.1 stable
* New feature: Keyman browser allows use of your language online (Pro edition only)

## 2014-11-14 2.0 stable
* Major release: split into Pro and Free editions, retired Beta edition
* Bug fixes and performance improvements

## 2014-09-26 1.5 stable
* Added a new "Get Started" menu that lists key tasks such as adding a keyboard or implementing system wide keyboards
* Other bug fixes

## 2014-06-30 1.4 stable
* You will now see a key preview on phone devices when you touch a key
* You can now swipe to select popup keys
* Installed keyboards now have keyboard version and help available
* European Latin keyboard no longer uses desktop-based shortcuts (e.g. `.c` no longer outputs `ċ`)
* Improved lock screen compatibility
* System keyboard no longer loses context or fails to respond on switch
* Other minor bug fixes

## 2014-05-27 1.3 stable
* Keyboards will update automatically when bug fixes or new features are added
* Bug fix: A slightly longer press on a key would sometimes fail to input the keystroke
* Default English keyboard is now enhanced for European language diacritics
* Behind the scenes: Now uses Keyman Cloud API 3.0 for access to newest keyboard layouts
* Other minor bug fixes

## 2014-04-22 1.2 stable
* Install custom keyboards created with Keyman Developer 9

## 2014-02-27 1.1 stable
* Keyman is now available as Android system keyboard.
* Touch and hold keys crash issue solved for Android 4.0.3 - 4.0.4 devices
* Keyman can now be launched from custom link *keyman://* in a web page
* Fixed bug with some keyboards loading with incorrect character set (instead of UTF-8)

## 2014-01-29 1.0 stable
* Keyman for Android original release<|MERGE_RESOLUTION|>--- conflicted
+++ resolved
@@ -1,12 +1,8 @@
 # Keyman for Android
 
 ## 2019-01-14 11.0.2055 beta
-<<<<<<< HEAD
-* Keyman for Android 11 requires a  minimum version of Android 4.1 (Jelly Bean) (#1532)
-* When KMW doesn't process external "tab" or "enter" keys, have the Android app dispatch the keys ()
-=======
 * Keyman for Android 11 requires a minimum version of Android 4.1 (Jelly Bean) (#1532)
->>>>>>> fa7104e8
+* When KMW doesn't process external "tab" or "enter" keys, have the Android app dispatch the keys (#1526)
 
 ## 2019-01-10 11.0.2054 beta
 * Fix keyboard version comparison that was causing "Unable to contact Keyman server" notifications (#1520)
