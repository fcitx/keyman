--- conflicted
+++ resolved
@@ -256,17 +256,7 @@
       }
 
       String fontBaseUri = options.optString(KMKey_FontBaseURI, "");
-<<<<<<< HEAD
-      JSONObject language, keyboard;
-=======
       JSONObject language, keyboard = null;
-      if (!isCustom) {
-        // Keyman cloud keyboard distribution via JSON
-        language = kbData.optJSONObject(KMKey_Language);
-        if (language == null) {
-          throw new Exception(exceptionStr);
-        }
->>>>>>> 2c6c44f1
 
       // Keyman cloud keyboard distribution via JSON
       language = kbData.optJSONObject(KMKey_Language);
@@ -276,36 +266,18 @@
 
       langName = language.optString(KMManager.KMKey_Name, "");
 
-<<<<<<< HEAD
       JSONArray keyboards = language.getJSONArray(KMKey_LanguageKeyboards);
       if (keyboards == null) {
         throw new Exception(exceptionStr);
       }
-=======
-        // In case keyboards array contains multiple keyboards, get the one with matching keyboard ID
-        for (int index = 0; index < keyboards.length(); index++) {
-          keyboard = keyboards.getJSONObject(index);
-          if (keyboard != null && (kbID.equals(keyboard.getString(KMManager.KMKey_ID)))) {
-            break;
-          }
-        }
-        if (keyboard == null) {
-          throw new Exception(exceptionStr);
-        }
-      } else {
-        // Legacy method of ad-hoc keyboard distribution via JSON
-        keyboard = kbData.optJSONObject(KMKey_Keyboard);
-        if (keyboard == null) {
-          throw new Exception(exceptionStr);
-        }
-
-        JSONArray languages = keyboard.optJSONArray(KMKey_Languages);
-        if (languages == null) {
-          throw new Exception(exceptionStr);
-        }
->>>>>>> 2c6c44f1
-
-      keyboard = keyboards.getJSONObject(0);
+
+      // In case keyboards array contains multiple keyboards, get the one with matching keyboard ID
+      for (int index = 0; index < keyboards.length(); index++) {
+        keyboard = keyboards.getJSONObject(index);
+        if (keyboard != null && (kbID.equals(keyboard.getString(KMManager.KMKey_ID)))) {
+          break;
+        }
+      }
       if (keyboard == null) {
         throw new Exception(exceptionStr);
       }
