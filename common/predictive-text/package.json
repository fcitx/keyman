--- conflicted
+++ resolved
@@ -1,10 +1,6 @@
 {
   "name": "@keymanapp/lexical-model-layer",
-<<<<<<< HEAD
-  "version": "14.0.178",
-=======
   "version": "14.0.184",
->>>>>>> 01fe1d2c
   "description": "Keyman/Predictive Text integration layer",
   "main": "build/index.js",
   "scripts": {
@@ -25,13 +21,8 @@
   },
   "homepage": "https://github.com/keymanapp/keyman#readme",
   "devDependencies": {
-<<<<<<< HEAD
-    "@keymanapp/models-types": "^14.0.178",
-    "@keymanapp/resources-gosh": "^14.0.178",
-=======
     "@keymanapp/models-types": "^14.0.184",
     "@keymanapp/resources-gosh": "^14.0.184",
->>>>>>> 01fe1d2c
     "@types/node": "^10.17.21",
     "chai": "^4.2.0",
     "karma": "^4.2.0",
@@ -55,17 +46,10 @@
     "typescript": "^3.8.3"
   },
   "dependencies": {
-<<<<<<< HEAD
-    "@keymanapp/models-templates": "^14.0.178",
-    "@keymanapp/models-wordbreakers": "^14.0.178",
-    "@keymanapp/web-environment": "^14.0.178",
-    "@keymanapp/web-utils": "^14.0.178",
-=======
     "@keymanapp/models-templates": "^14.0.184",
     "@keymanapp/models-wordbreakers": "^14.0.184",
     "@keymanapp/web-environment": "^14.0.184",
     "@keymanapp/web-utils": "^14.0.184",
->>>>>>> 01fe1d2c
     "es6-shim": "^0.35.5",
     "string.prototype.codepointat": "^0.2.1",
     "string.prototype.startswith": "^0.2.0"
