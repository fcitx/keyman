var assert = require('chai').assert;
var ClassicalDistanceCalculation = require('../../../build/intermediate').correction.ClassicalDistanceCalculation;

function prettyPrintMatrix(matrix) {
  for(let r = 0; r < matrix.length; r++) {
    console.log(JSON.stringify(matrix[r], function(key, value) {
      if(value == Number.MAX_VALUE) {
        return "MAX";
      } else if(value === undefined) {
        return -1;
      } else {
        return value;
      }
    }));
  }
}

function compute(input, match, mode, bandSize) {
  let buffer = new ClassicalDistanceCalculation();

  /* SUPPORTED MODES:
   * "InputThenMatch"  // adds all input chars, then all match chars.
   * "MatchThenInput"  // adds all match chars, then all input chars.
   */

  // TEMP:  once diagonal expansion is implemented, do this LATER, AFTER adding the chars.
  bandSize = bandSize || 1;
  buffer.diagonalWidth = bandSize;

  switch(mode || "InputThenMatch") {
    case "InputThenMatch":
      for(let i = 0; i < input.length; i++) {
        buffer = buffer.addInputChar({
          key: input.charAt(i)
        });
      }
    
      for(let j = 0; j < match.length; j++) {
        buffer = buffer.addMatchChar({
          key: match.charAt(j)
        });
      }
      break;
    case "MatchThenInput":    
      for(let j = 0; j < match.length; j++) {
        buffer = buffer.addMatchChar({
          key: match.charAt(j)
        });
      }

      for(let i = 0; i < input.length; i++) {
        buffer = buffer.addInputChar({
          key: input.charAt(i)
        });
      }
      break;
    default:
      throw "Invalid test mode specified!"
  }

  return buffer;
}

describe('Classical Damerau-Levenshtein edit-distance calculation', function() {
  describe('unweighted', function() {
    it("'abc' -> 'abc' = 0", function() {
      assert.equal(compute("abc", "abc", "InputThenMatch").getFinalCost(), 0);
      assert.equal(compute("abc", "abc", "MatchThenInput").getFinalCost(), 0);
    });

    it("'abc' -> 'cab' = 2", function() {
      assert.equal(compute("abc", "cab", "InputThenMatch").getFinalCost(), 2);
      assert.equal(compute("abc", "cab", "MatchThenInput").getFinalCost(), 2);
    });

    it("'abc' -> 'cdb' = 3", function() {
      assert.equal(compute("abc", "cdb", "InputThenMatch").getFinalCost(), 3);
      assert.equal(compute("abc", "cdb", "MatchThenInput").getFinalCost(), 3);
    });

    it("'cab' -> 'bac' = 2", function() {
      assert.equal(compute("cab", "bac", "InputThenMatch").getFinalCost(), 2);
      assert.equal(compute("cab", "bac", "MatchThenInput").getFinalCost(), 2);
    });

    it("'cab' -> 'bdc' = 2", function() {
      assert.equal(compute("cab", "bdc", "InputThenMatch").getFinalCost(), 3);
      assert.equal(compute("cab", "bdc", "MatchThenInput").getFinalCost(), 3);
    });

    it("'access' -> 'assess' = 2", function() {
      assert.equal(compute("access", "assess", "InputThenMatch").getFinalCost(), 2);
      assert.equal(compute("access", "assess", "MatchThenInput").getFinalCost(), 2);
    })

    it("'foo' -> 'foo' = 0", function() {
      assert.equal(compute("foo", "foo", "InputThenMatch").getFinalCost(), 0);
      assert.equal(compute("foo", "foo", "MatchThenInput").getFinalCost(), 0);
    })

    it("'help' -> 'yelp' = 1", function() {
      assert.equal(compute("help", "yelp", "InputThenMatch").getFinalCost(), 1);
      assert.equal(compute("help", "yelp", "MatchThenInput").getFinalCost(), 1);
    })

    it("'teh' -> 'the' = 1", function() {
      assert.equal(compute("teh", "the", "InputThenMatch").getFinalCost(), 1);
      assert.equal(compute("teh", "the", "MatchThenInput").getFinalCost(), 1);
    });

    // 'aa' considered to be inserted within the transposition.
    it("'teaah' -> 'the' = 3", function() {
      assert.equal(compute("teaah", "the", "InputThenMatch").getFinalCost(), 3);  // Note:  requires diagonal of width 2, not 1.
      assert.equal(compute("teaah", "the", "MatchThenInput").getFinalCost(), 3);
    });

    // d & b transposed, then 'c' inserted.
    it("'adb' -> 'abcd' = 2", function() {
      assert.equal(compute("adb", "abcd", "InputThenMatch").getFinalCost(), 2);
      assert.equal(compute("adb", "abcd", "MatchThenInput").getFinalCost(), 2);
    });

    it("'the' -> '' = 3", function() {
      // Oh yeah, gotta do the null-string match case.
      assert.equal(compute("the", "", "InputThenMatch").getFinalCost(), 3);
      assert.equal(compute("the", "", "MatchThenInput").getFinalCost(), 3);
    });

    it("'' -> 'the' = 3", function() {
      // Oh yeah, gotta do the null-string match case.
      assert.equal(compute("", "the", "InputThenMatch").getFinalCost(), 3);
      assert.equal(compute("", "the", "MatchThenInput").getFinalCost(), 3);
    });

    it("'accomodate' -> 'accommodate' = 1", function() {
      assert.equal(compute("accomodate", "accommodate", "InputThenMatch").getFinalCost(), 1);
      assert.equal(compute("accomodate", "accommodate", "MatchThenInput").getFinalCost(), 1);
    });

    it("'belitttle' -> 'belittle' = 1", function() {
      assert.equal(compute("belitttle", "belittle", "InputThenMatch").getFinalCost(), 1);
      assert.equal(compute("belitttle", "belittle", "MatchThenInput").getFinalCost(), 1);
    });

    it("'harras' -> 'harass' = 2", function() {
      assert.equal(compute("harras", "harass", "InputThenMatch").getFinalCost(), 2);
      assert.equal(compute("harras", "harass", "MatchThenInput").getFinalCost(), 2);
    });

    it("'hiegth' -> 'height' = 2", function() {
      assert.equal(compute("hiegth", "height", "InputThenMatch").getFinalCost(), 2);
      assert.equal(compute("hiegth", "height", "MatchThenInput").getFinalCost(), 2);
    });

    it("'jellyifhs' -> 'jellyfish' = 2", function() {
      assert.equal(compute("jellyifhs", "jellyfish", "InputThenMatch").getFinalCost(), 2);
      assert.equal(compute("jellyifhs", "jellyfish", "MatchThenInput").getFinalCost(), 2);
    });

    it("'aadddres' -> 'address' = 3", function() {
      // If diagonal set to '1', cost is reported as 4.
      assert.equal(compute("aadddres", "address", "InputThenMatch").getFinalCost(), 3); // Error - is returning 5, not 4 (which would be correct for current implementation state)
      assert.equal(compute("aadddres", "address", "MatchThenInput").getFinalCost(), 3);
    });

    describe("Intermediate cost tests", function() {
      it("'abc' -> 'cab' (width 1) = 2", function() {
        // Technically a heuristic here, but it gets the right value b/c all changes are on the diagonal.
        assert.equal(compute("abc", "cab", "InputThenMatch").getHeuristicFinalCost(), 2);
        assert.equal(compute("abc", "cab", "MatchThenInput").getHeuristicFinalCost(), 2);
      });

      it("'aadddres' -> 'address' (width 1) = 4", function() {
        // If diagonal set to '1', cost is reported as 4.
        assert.equal(compute("aadddres", "address", "InputThenMatch").getHeuristicFinalCost(), 4);
        assert.equal(compute("aadddres", "address", "MatchThenInput").getHeuristicFinalCost(), 4);
      });
    
      it("'aadddres' -> 'address' (width 2) = 3", function() {
        // If diagonal set to '1', cost is reported as 4.
        assert.equal(compute("aadddres", "address", "InputThenMatch", 2).getHeuristicFinalCost(), 3);
        assert.equal(compute("aadddres", "address", "MatchThenInput", 2).getHeuristicFinalCost(), 3);
      });

      it("'jellyifhs' -> 'jellyfish' (width 1) = 2", function() {
        // Technically a heuristic here, but it gets the right value b/c all changes are on the diagonal.
        assert.equal(compute("jellyifhs", "jellyfish", "InputThenMatch").getHeuristicFinalCost(), 2);
        assert.equal(compute("jellyifhs", "jellyfish", "MatchThenInput").getHeuristicFinalCost(), 2);
      });

      // Two transpositions:  abc -> ca, ig <- ghi.  Also, one deletion:  'd'.
      it("'abcdefig' -> 'caefghi' (width 1) = 7", function() {
        let buffer = compute("abcdefig", "caefghi", "InputThenMatch");
        // This test case was constructed with the tranposition parts outside of the center diagonal.  
        assert.equal(buffer.getHeuristicFinalCost(), 7);
      });

      // Two transpositions:  abc -> ca, ig <- ghi.  Also, one deletion:  'd'.
      it("'abcdefig' -> 'caefghi' (width 2) = 5", function() {
        let buffer = compute("abcdefig", "caefghi", "InputThenMatch", 2);
        assert.equal(buffer.getHeuristicFinalCost(), 5);
      });

      // Two transpositions:  abc -> ca, ig <- ghi.  Also, one deletion:  'd'.
      it("'abcdefigj' -> 'caefghij' (width 1) = 7", function() {
        let buffer = compute("abcdefigj", "caefghij", "InputThenMatch", 1);
        assert.equal(buffer.getHeuristicFinalCost(), 7);
      });

      // Two transpositions:  abc -> ca, ig <- ghi.  Also, one deletion:  'd'.
      it("'abcdefigj' -> 'caefghij' (width 2) = 5", function() {
        let buffer = compute("abcdefigj", "caefghij", "InputThenMatch", 2);
        assert.equal(buffer.getHeuristicFinalCost(), 5);
      });

      // Two transpositions:  abcd -> da, zx <- xyz and one deletion ('g')
      // The intermediate 'ef[g]hi' ensures that the two transpositions are kept separate.
      it("'abcdefghizx' -> 'daefhixyz' (width 2) = 8", function() {
        let buffer = compute("abcdefghizx", "daefhixyz", "InputThenMatch", 2);
        assert.equal(buffer.getHeuristicFinalCost(), 8);
      });

      // Two transpositions:  abcd -> da, zx <- xyz and one deletion ('g')
      // The intermediate 'ef[g]hi' ensures that the two transpositions are kept separate.
      it("'abcdefghizx' -> 'daefhixyz' (width 3) = 6", function() {
        let buffer = compute("abcdefghizx", "daefhixyz", "InputThenMatch", 3);
        assert.equal(buffer.getHeuristicFinalCost(), 6);
      });

      // Two transpositions:  abcd -> da, zw <- wxyz and two deletions ('gh')
      // The intermediate deletions help to ensure that the two transpositions are kept separate.
      it("'abcdefijzw' -> 'daefghijwxyz' (width 2) = 8", function() {
        let buffer = compute("abcdefijzw", "daefghijwxyz", "InputThenMatch", 2);
        assert.equal(buffer.getHeuristicFinalCost(), 8);
      });

      // One transposition:  da <- abcd, one insertion ('g'), and two deletions ('yz').
      it("'daefhiwxyz' -> 'abcdefghiyz' (width 1) = 9", function() {
        let buffer = compute("daefhiwxyz", "abcdefghiyz", "InputThenMatch", 1);
        assert.equal(buffer.getHeuristicFinalCost(), 9);
      });

      // One transposition:  da <- abcd, one insertion ('g'), and two deletions ('yz').
      it("'daefhiwxyz' -> 'abcdefghiyz' (width 2) = 7", function() {
        let buffer = compute("daefhiwxyz", "abcdefghiyz", "InputThenMatch", 2);
        assert.equal(buffer.getHeuristicFinalCost(), 7);
      });

      // One transposition:  da <- abcd, one insertion ('g'), and two deletions ('yz').
      it("'daefhiwxyz' -> 'abcdefghiyz' (width 3) = 6", function() {
        let buffer = compute("daefhiwxyz", "abcdefghiyz", "InputThenMatch", 3);
        assert.equal(buffer.getHeuristicFinalCost(), 6);
      });

      // Two transpositions:  da <- abcd, wxyz -> zw and one deletion ('g')
      it("'daefghiwxyz' -> 'abcdefhizw' (width 1) = 9", function() {
        let buffer = compute("daefghiwxyz", "abcdefhizw", "InputThenMatch", 1);
        assert.equal(buffer.getHeuristicFinalCost(), 9);
      });

      // Two transpositions:  da <- abcd, wxyz -> zw and one deletion ('g')
      it("'daefghiwxyz' -> 'abcdefhizw' (width 2) = 7", function() {
        buffer = compute("daefghiwxyz", "abcdefhizw", "InputThenMatch", 2);
        assert.equal(buffer.getHeuristicFinalCost(), 7);
      });
    });

    describe("Diagonal extension tests", function() {
      it("'aadddres' -> 'address' (width 1->2) = 3", function() {
        // If diagonal set to '1', cost is reported as 4.
        let buffer = compute("aadddres", "address", "InputThenMatch", 1);
        assert.equal(buffer.getHeuristicFinalCost(), 4);

        // 1 -> 2
        buffer = buffer.increaseMaxDistance();
        assert.equal(buffer.getHeuristicFinalCost(), 3);
      });

      // Two transpositions:  abc -> ca, ig <- ghi.  Also, one deletion:  'd'.
      it("'abcdefig' -> 'caefghi' (width 1->2) = 5", function() {
        let buffer = compute("abcdefig", "caefghi", "InputThenMatch", 1);
        // This test case was constructed with the tranposition parts outside of the center diagonal.  
        assert.equal(buffer.getHeuristicFinalCost(), 7);

        // 1 -> 2
        buffer = buffer.increaseMaxDistance();
        assert.equal(buffer.getHeuristicFinalCost(), 5);
      });

      // Two transpositions:  abc -> ca, ig <- ghi.  Also, one deletion:  'd'.
      it("'abcdefigj' -> 'caefghij' (width 1->2) = 5", function() {
        let buffer = compute("abcdefigj", "caefghij", "InputThenMatch", 1);
        // This test case was constructed with the tranposition parts outside of the center diagonal.  
        assert.equal(buffer.getHeuristicFinalCost(), 7);

        // 1 -> 2
        buffer = buffer.increaseMaxDistance();
        assert.equal(buffer.getHeuristicFinalCost(), 5);
      });

      // Two transpositions:  abcd -> da, zx <- xyz and one deletion ('g')
      // The intermediate 'ef[g]hi' ensures that the two transpositions are kept separate.
      it("'abcdefghizx' -> 'daefhixyz' (width 1->2) = 8", function() {
        let buffer = compute("abcdefghizx", "daefhixyz", "InputThenMatch", 1);
        assert.equal(buffer.getHeuristicFinalCost(), Number.MAX_VALUE);

        // 1 -> 2
        // Will become too small during expansion if not properly checking
        // transpositions for the diagonal's left cell.
        buffer = buffer.increaseMaxDistance();
        assert.equal(buffer.getHeuristicFinalCost(), 8);
      });

      // Two transpositions:  abcd -> da, zx <- xyz and one deletion ('g')
      // The intermediate 'ef[g]hi' ensures that the two transpositions are kept separate.
      it("'abcdefghizx' -> 'daefhixyz' (width 2->3) = 6", function() {
        let buffer = compute("abcdefghizx", "daefhixyz", "InputThenMatch", 2);
        assert.equal(buffer.getHeuristicFinalCost(), 8);

        // 2 -> 3
        buffer = buffer.increaseMaxDistance();
        assert.equal(buffer.getHeuristicFinalCost(), 6);
      });
      
      // Two transpositions:  abcd -> da, zw <- wxyz and two deletions ('gh')
      // The intermediate deletions help to ensure that the two transpositions are kept separate.
      it("'abcdefijzw' -> 'daefghijwxyz' (width 1->2) = 8", function() {
        // Relies on a propagated insertion.
        let buffer = compute("abcdefijzw", "daefghijwxyz", "InputThenMatch", 1);
        assert.equal(buffer.getHeuristicFinalCost(), Number.MAX_VALUE);

        // 1 -> 2
        buffer = buffer.increaseMaxDistance();
        assert.equal(buffer.getHeuristicFinalCost(), 8);
      });

      // Two transpositions:  da <- abcd, wxyz -> zw and one deletion ('g')
      it("'daefghiwxyz' -> 'abcdefhizw' (width 1->2) = 7", function() {
        // Relies on a propagated transposition and multiple propagated substitutions.
        // Inspection of the diagonal-expansion update shows it involves a LOT of propagations!
        let buffer = compute("daefghiwxyz", "abcdefhizw", "InputThenMatch", 1);
        assert.equal(buffer.getHeuristicFinalCost(), 9);

        // 1 -> 2
        buffer = buffer.increaseMaxDistance();
        assert.equal(buffer.getHeuristicFinalCost(), 7);
      });

      // One transposition:  da <- abcd, one insertion ('g'), and two deletions ('yz').
      it("'daefhiwxyz' -> 'abcdefghiyz' (width 1->2) = 6", function() {
        let buffer = compute("daefhiwxyz", "abcdefghiyz", "InputThenMatch", 1);
        assert.equal(buffer.getHeuristicFinalCost(), 9);

        // 1 -> 2
        // Will become too small during expansion if not properly checking
        // transpositions for the diagonal's right cell.
        buffer = buffer.increaseMaxDistance();
        assert.equal(buffer.getHeuristicFinalCost(), 7);
      });

      // One transposition:  da <- abcd, one insertion ('g'), and two deletions ('yz').
      it("'daefhiwxyz' -> 'abcdefghiyz' (width 2->3) = 6", function() {
        let buffer = compute("daefhiwxyz", "abcdefghiyz", "InputThenMatch", 2);
        assert.equal(buffer.getHeuristicFinalCost(), 7);

        // 2 -> 3
        // relies on a propagated deletion!
        buffer = buffer.increaseMaxDistance();
        assert.equal(buffer.getHeuristicFinalCost(), 6);
      });
    });

    
    describe("Bounded final cost tests", function() {
      it("'adddress' -> 'address' has final cost within 4", function() {
        let buffer = compute("aadddres", "address", "InputThenMatch");
        assert.isTrue(buffer.hasFinalCostWithin(4));
      })

      it("'adddress' -> 'address' has final cost within 3", function() {
        let buffer = compute("aadddres", "address", "InputThenMatch");
        assert.isTrue(buffer.hasFinalCostWithin(3));
      })

      it("'adddress' -> 'address' does not have final cost within 2", function() {
        let buffer = compute("aadddres", "address", "InputThenMatch");
        assert.isFalse(buffer.hasFinalCostWithin(2));
      })
    });
  });

  describe("subset operations", function() {
    it("properly truncates tracked input & match sequences", function() {
      let buffer = compute("tear", "there", "InputThenMatch");
      assert.equal(buffer.getFinalCost(), 3);

      let trimmedBuffer = buffer.getSubset(3, 3);
      assert.equal(trimmedBuffer.inputSequence.length, 3);
      assert.equal(trimmedBuffer.matchSequence.length, 3);

      let expectedInput = ['t', 'e', 'a'];
      for(let i=0; i < expectedInput.length; i++) {
        assert.equal(trimmedBuffer.inputSequence[i].key, expectedInput[i]);
      }

      let expectedMatch = ['t', 'h', 'e'];
      for(let i=0; i < expectedMatch.length; i++) {
        assert.equal(trimmedBuffer.matchSequence[i].key, expectedMatch[i]);
      }
    });

    it("['tear' => 'there'] trimmed to ['tea' => 'the']", function() {
      let buffer = compute("tear", "there", "InputThenMatch");
      assert.equal(buffer.getFinalCost(), 3);

      let trimmedBuffer = buffer.getSubset(3, 3);
      assert.equal(trimmedBuffer.getFinalCost(), 2);
    });

    it("['tear' => 'there'] trimmed to ['te' => 'the']", function() {
      let buffer = compute("tear", "there", "InputThenMatch");
      assert.equal(buffer.getFinalCost(), 3);

      let trimmedBuffer = buffer.getSubset(2, 3);
      assert.equal(trimmedBuffer.getFinalCost(), 1);
    });

    it("['tear' => 'there'] trimmed to ['tear' => '']", function() {
      let buffer = compute("tear", "there", "InputThenMatch");
      assert.equal(buffer.getFinalCost(), 3);

      let trimmedBuffer = buffer.getSubset(4, 0);
      assert.equal(trimmedBuffer.getFinalCost(), 4);
    });

    it("['tear' => 'there'] trimmed to ['' => 'there']", function() {
      let buffer = compute("tear", "there", "InputThenMatch");
      assert.equal(buffer.getFinalCost(), 3);

      let trimmedBuffer = buffer.getSubset(0, 5);
      assert.equal(trimmedBuffer.getFinalCost(), 5);
    });

    it("['jellyifhs' -> 'jellyfish'] trimmed to ['jelly' => 'jelly']", function() {
      let buffer = compute("jellyifhs", "jellyfish");
      
      let trimmedBuffer = buffer.getSubset(5, 5);
      assert.equal(trimmedBuffer.getFinalCost(), 0)
    });

    it("['jellyifhs' -> 'jellyfish'] trimmed to ['jellyifh' => 'jellyfis']", function() {
      let buffer = compute("jellyifhs", "jellyfish");
      
      let trimmedBuffer = buffer.getSubset(8, 8);
      assert.equal(trimmedBuffer.getFinalCost(), 2)
    });
  });

  describe("edit path construction", function() {
    let op = {
      s: 'substitute',
      m: 'match',
      i: 'insert',
      d: 'delete',
      ts: 'transpose-start',
      te: 'transpose-end',
      ti: 'transpose-insert',
      td: 'transpose-delete'
    }

    it("'accomodate' -> 'accommodate'", function() {
      let buffer = compute("accomodate", "accommodate", "InputThenMatch");
  
      let editSequence = [
      //  a     c     c     o     m
        op.m, op.m, op.m, op.m, op.m,
<<<<<<< HEAD
      // *m    o      d     a     t    e
=======
      // +m    o      d     a     t    e
>>>>>>> 95a912f4
        op.i, op.m, op.m, op.m, op.m, op.m
      ];

      assert.deepEqual(buffer.editPath(), editSequence);
    });

    it("'harras' -> 'harass'", function() {
      let buffer = compute("harras", "harass", "InputThenMatch");

      let editSequence = [
        //  h     a     r    -r     a    s     +s
          op.m, op.m, op.m, op.d, op.m, op.m, op.i
      ];

      assert.deepEqual(buffer.editPath(), editSequence);
    });

    it("'access' -> 'assess'", function() {
      let buffer = compute("access", "assess", "InputThenMatch");

      let editSequence = [
        //  a    c/s   c/s    e     s    s   
          op.m, op.s, op.s, op.m, op.m, op.m
      ];

      assert.deepEqual(buffer.editPath(), editSequence);
    });

    it("'ifhs' -> 'fish'", function() {
      let buffer = compute("ifhs", "fish");
      
      let editSequence = [
          op.ts, op.te, op.ts, op.te
      ];

      assert.deepEqual(buffer.editPath(), editSequence);
    });

    // Two transpositions:  abc -> ca, ig <- ghi.  Also, one deletion:  'd'.
    it("'abczdefig' -> 'cazefghi'", function() {
      let buffer = compute("abczdefig", "cazefghi", "InputThenMatch", 2);

      let editSequence = [
        // --- abc -> ca ----
        // a/c    b/_    c/a    z     -d    e     f
          op.ts, op.td, op.te, op.m, op.d, op.m, op.m,
        // --- ig -> ghi ----
        // i/g    _/h    g/i
          op.ts, op.ti, op.te
      ];

      assert.deepEqual(buffer.editPath(), editSequence);
    });
  })
});<|MERGE_RESOLUTION|>--- conflicted
+++ resolved
@@ -474,11 +474,7 @@
       let editSequence = [
       //  a     c     c     o     m
         op.m, op.m, op.m, op.m, op.m,
-<<<<<<< HEAD
-      // *m    o      d     a     t    e
-=======
       // +m    o      d     a     t    e
->>>>>>> 95a912f4
         op.i, op.m, op.m, op.m, op.m, op.m
       ];
 
