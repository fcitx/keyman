--- conflicted
+++ resolved
@@ -129,13 +129,9 @@
    * WorkerInternalModel instances are all given the keyboard's
    * capabilities, plus any parameters they require.
    */
-<<<<<<< HEAD
-  new(capabilities: Capabilities, ...modelParameters: any[]): WorkerInternalModel;
+  new(...modelParameters: any[]): WorkerInternalModel;
 }
 
 interface WorkerInternalWordBreaker {
   break(text: string): string[]; // 
-=======
-  new(...modelParameters: any[]): WorkerInternalModel;
->>>>>>> 3b1e715f
 }