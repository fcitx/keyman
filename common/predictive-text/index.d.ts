/**
 * Defines TS method typing for the LMLayer's public API.
 * 
 * Unfortunately, it is not possible to do this programmatically at this time, as TS won't output declarations
 * if any JS files are allowed in compilation.  We can't convert the embedded worker's intermediate file to TS
 * safely due to DedicatedWorkerGlobalScope and a few other typing issues.
 */

/// <reference path="message.d.ts" />

declare namespace com.keyman.text.prediction {
  class LMLayer {

    /**
     * Construct the top-level LMLayer interface. This also starts the underlying Worker.
     * Make sure to call .load() when using the default Worker.
     * 
     * @param uri URI of the underlying LMLayer worker code. This will usually be a blob:
     *            or file: URI. If uri is not provided, this will start the default Worker.
     */
    constructor(capabilities: Capabilities, worker?: Worker);

    /**
     * Initializes the LMLayer worker with the keyboard/platform's capabilities,
     * as well as a description of the model required.
     */
    loadModel(model: string): Promise<Configuration>;

    /**
     * Prepares the LMLayer for reinitialization with a different model/capability set.
     */
<<<<<<< HEAD
    deactivateModel(): void;
=======
    unloadModel();
>>>>>>> a8d6e50b

    predict(transform: Transform, context: Context): Promise<Suggestion[]>;

    // TODO: asynchronous close() method.
    //       Worker code must recognize message and call self.close().

    private onMessage(event: MessageEvent): void;

    /**
     * Given a function, this utility returns the source code within it, as a string.
     * This is intended to unwrap the "wrapped" source code created in the LMLayerWorker
     * build process.
     *
     * @param fn The function whose body will be returned.
     */
    static unwrap(fn: Function): string;

    /**
     * Converts the INSIDE of a function into a blob URI that can
     * be passed as a valid URI for a Worker.
     * @param fn Function whose body will be referenced by a URI.
     * 
     * This function makes the following possible:
     * 
     *    let worker = new Worker(LMLayer.asBlobURI(function myWorkerCode () {
     *      postMessage('inside Web Worker')
     *      function onmessage(event) {
     *        // handle message inside Web Worker.
     *      }
     *    }));
     */
    static asBlobURI(fn: Function): string;

    /**
     * Clears out any computational resources in use by the LMLayer, including shutting
     * down any internal WebWorkers.
     */
    public shutdown(): void;
  }
}<|MERGE_RESOLUTION|>--- conflicted
+++ resolved
@@ -29,11 +29,7 @@
     /**
      * Prepares the LMLayer for reinitialization with a different model/capability set.
      */
-<<<<<<< HEAD
-    deactivateModel(): void;
-=======
     unloadModel();
->>>>>>> a8d6e50b
 
     predict(transform: Transform, context: Context): Promise<Suggestion[]>;
 
