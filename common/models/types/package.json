{
  "name": "@keymanapp/models-types",
<<<<<<< HEAD
  "version": "14.0.238",
=======
  "version": "15.0.15",
>>>>>>> 58a2bda5
  "description": "Type definitions in used in the modeling (lexical model/predictive text) component of Keyman.",
  "types": "./index.d.ts",
  "scripts": {
    "test": "tsc test.ts"
  },
  "repository": {
    "type": "git",
    "url": "https://github.com/keymanapp/keyman"
  },
  "keywords": [
    "lmlayer",
    "keyman",
    "predictive",
    "text",
    "types",
    "typing",
    "typescript"
  ],
  "author": "Marc Durdin <marc@keyman.com> (https://github.com/mcdurdin)",
  "contributors": [
    "Eddie Antonio Santos <Eddie.Santos@nrc-cnrc.gc.ca> (https://github.com/eddieantonio)",
    "Joshua Horton"
  ],
  "license": "MIT",
  "bugs": {
    "url": "https://github.com/keymanapp/keyman/issues"
  },
  "homepage": "https://github.com/keymanapp/keyman/tree/master/common/models/types#readme",
  "devDependencies": {
    "typescript": "^3.8.3"
  },
  "files": [
    "README.md",
    "index.d.ts"
  ]
}<|MERGE_RESOLUTION|>--- conflicted
+++ resolved
@@ -1,10 +1,6 @@
 {
   "name": "@keymanapp/models-types",
-<<<<<<< HEAD
-  "version": "14.0.238",
-=======
   "version": "15.0.15",
->>>>>>> 58a2bda5
   "description": "Type definitions in used in the modeling (lexical model/predictive text) component of Keyman.",
   "types": "./index.d.ts",
   "scripts": {
