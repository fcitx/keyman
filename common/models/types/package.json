{
  "name": "@keymanapp/models-types",
<<<<<<< HEAD
  "version": "14.0.244",
=======
  "version": "15.0.17",
>>>>>>> 40d56ad7
  "description": "Type definitions in used in the modeling (lexical model/predictive text) component of Keyman.",
  "types": "./index.d.ts",
  "scripts": {
    "test": "tsc test.ts"
  },
  "repository": {
    "type": "git",
    "url": "https://github.com/keymanapp/keyman"
  },
  "keywords": [
    "lmlayer",
    "keyman",
    "predictive",
    "text",
    "types",
    "typing",
    "typescript"
  ],
  "author": "Marc Durdin <marc@keyman.com> (https://github.com/mcdurdin)",
  "contributors": [
    "Eddie Antonio Santos <Eddie.Santos@nrc-cnrc.gc.ca> (https://github.com/eddieantonio)",
    "Joshua Horton"
  ],
  "license": "MIT",
  "bugs": {
    "url": "https://github.com/keymanapp/keyman/issues"
  },
  "homepage": "https://github.com/keymanapp/keyman/tree/master/common/models/types#readme",
  "devDependencies": {
    "typescript": "^3.8.3"
  },
  "files": [
    "README.md",
    "index.d.ts"
  ]
}<|MERGE_RESOLUTION|>--- conflicted
+++ resolved
@@ -1,10 +1,6 @@
 {
   "name": "@keymanapp/models-types",
-<<<<<<< HEAD
-  "version": "14.0.244",
-=======
   "version": "15.0.17",
->>>>>>> 40d56ad7
   "description": "Type definitions in used in the modeling (lexical model/predictive text) component of Keyman.",
   "types": "./index.d.ts",
   "scripts": {
