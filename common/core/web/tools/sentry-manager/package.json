{
  "name": "@keymanapp/web-sentry-manager",
<<<<<<< HEAD
  "version": "14.0.238",
=======
  "version": "15.0.15",
>>>>>>> 58a2bda5
  "description": "Common setup for KeymanWeb's Sentry-based error reporting",
  "main": "dist/index.js",
  "scripts": {
    "tsc": "tsc"
  },
  "repository": {
    "type": "git",
    "url": "git+https://github.com/keymanapp/keyman.git"
  },
  "author": "SIL International",
  "license": "MIT",
  "bugs": {
    "url": "https://github.com/keymanapp/keyman/issues"
  },
  "homepage": "https://github.com/keymanapp/keyman#readme",
  "devDependencies": {
    "typescript": "^3.8.3"
  },
  "dependencies": {
<<<<<<< HEAD
    "@keymanapp/web-environment": "^14.0.238",
=======
    "@keymanapp/web-environment": "^15.0.15",
>>>>>>> 58a2bda5
    "@sentry/browser": "^5.27.4"
  }
}<|MERGE_RESOLUTION|>--- conflicted
+++ resolved
@@ -1,10 +1,6 @@
 {
   "name": "@keymanapp/web-sentry-manager",
-<<<<<<< HEAD
-  "version": "14.0.238",
-=======
   "version": "15.0.15",
->>>>>>> 58a2bda5
   "description": "Common setup for KeymanWeb's Sentry-based error reporting",
   "main": "dist/index.js",
   "scripts": {
@@ -24,11 +20,7 @@
     "typescript": "^3.8.3"
   },
   "dependencies": {
-<<<<<<< HEAD
-    "@keymanapp/web-environment": "^14.0.238",
-=======
     "@keymanapp/web-environment": "^15.0.15",
->>>>>>> 58a2bda5
     "@sentry/browser": "^5.27.4"
   }
 }