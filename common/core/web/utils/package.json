--- conflicted
+++ resolved
@@ -1,10 +1,6 @@
 {
   "name": "@keymanapp/web-utils",
-<<<<<<< HEAD
-  "version": "15.0.12",
-=======
   "version": "15.0.15",
->>>>>>> 0c020988
   "description": "Common utility functions used throughout other Keyman packages",
   "main": "./dist/index.js",
   "types": "./dist/index.d.ts",
@@ -24,13 +20,8 @@
   },
   "homepage": "https://github.com/keymanapp/keyman#readme",
   "devDependencies": {
-<<<<<<< HEAD
-    "@keymanapp/resources-gosh": "^15.0.12",
-    "@keymanapp/web-environment": "^15.0.12",
-=======
     "@keymanapp/resources-gosh": "^15.0.15",
     "@keymanapp/web-environment": "^15.0.15",
->>>>>>> 0c020988
     "@types/node": "^14.0.5",
     "typescript": "^3.8.3"
   }
