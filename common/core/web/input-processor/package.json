{
  "name": "@keymanapp/input-processor",
<<<<<<< HEAD
  "version": "15.0.12",
=======
  "version": "15.0.15",
>>>>>>> 0c020988
  "description": "The core text and prediction processing engine for KeymanWeb",
  "repository": {
    "type": "git",
    "url": "git+https://github.com/keymanapp/keyman.git"
  },
  "keywords": [
    "input",
    "languages",
    "keyboards"
  ],
  "author": "SIL International",
  "license": "MIT",
  "bugs": {
    "url": "https://github.com/keymanapp/keyman/issues"
  },
  "homepage": "https://github.com/keymanapp/keyman#readme",
  "devDependencies": {
<<<<<<< HEAD
    "@keymanapp/lexical-model-compiler": "^15.0.12",
    "@keymanapp/resources-gosh": "^15.0.12",
=======
    "@keymanapp/lexical-model-compiler": "^15.0.15",
    "@keymanapp/resources-gosh": "^15.0.15",
>>>>>>> 0c020988
    "@types/node": "^11.9.4",
    "chai": "^4.2.0",
    "mocha": "^5.2.0",
    "mocha-teamcity-reporter": "^3.0.0",
    "ts-node": "^8.0.2",
    "typescript": "^3.8.3"
  },
  "scripts": {
    "lerna": "cd ../ && npm run lerna --",
    "tsc": "tsc",
    "test": "gosh ./test.sh",
    "mocha": "mocha"
  },
  "dependencies": {
<<<<<<< HEAD
    "@keymanapp/keyboard-processor": "^15.0.12",
    "@keymanapp/lexical-model-layer": "^15.0.12",
    "@keymanapp/models-types": "^15.0.12",
    "@keymanapp/web-environment": "^15.0.12",
    "@keymanapp/web-utils": "^15.0.12",
=======
    "@keymanapp/keyboard-processor": "^15.0.15",
    "@keymanapp/lexical-model-layer": "^15.0.15",
    "@keymanapp/models-types": "^15.0.15",
    "@keymanapp/web-environment": "^15.0.15",
    "@keymanapp/web-utils": "^15.0.15",
>>>>>>> 0c020988
    "eventemitter3": "^4.0.0"
  }
}<|MERGE_RESOLUTION|>--- conflicted
+++ resolved
@@ -1,10 +1,6 @@
 {
   "name": "@keymanapp/input-processor",
-<<<<<<< HEAD
-  "version": "15.0.12",
-=======
   "version": "15.0.15",
->>>>>>> 0c020988
   "description": "The core text and prediction processing engine for KeymanWeb",
   "repository": {
     "type": "git",
@@ -22,13 +18,8 @@
   },
   "homepage": "https://github.com/keymanapp/keyman#readme",
   "devDependencies": {
-<<<<<<< HEAD
-    "@keymanapp/lexical-model-compiler": "^15.0.12",
-    "@keymanapp/resources-gosh": "^15.0.12",
-=======
     "@keymanapp/lexical-model-compiler": "^15.0.15",
     "@keymanapp/resources-gosh": "^15.0.15",
->>>>>>> 0c020988
     "@types/node": "^11.9.4",
     "chai": "^4.2.0",
     "mocha": "^5.2.0",
@@ -43,19 +34,11 @@
     "mocha": "mocha"
   },
   "dependencies": {
-<<<<<<< HEAD
-    "@keymanapp/keyboard-processor": "^15.0.12",
-    "@keymanapp/lexical-model-layer": "^15.0.12",
-    "@keymanapp/models-types": "^15.0.12",
-    "@keymanapp/web-environment": "^15.0.12",
-    "@keymanapp/web-utils": "^15.0.12",
-=======
     "@keymanapp/keyboard-processor": "^15.0.15",
     "@keymanapp/lexical-model-layer": "^15.0.15",
     "@keymanapp/models-types": "^15.0.15",
     "@keymanapp/web-environment": "^15.0.15",
     "@keymanapp/web-utils": "^15.0.15",
->>>>>>> 0c020988
     "eventemitter3": "^4.0.0"
   }
 }