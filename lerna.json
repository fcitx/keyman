--- conflicted
+++ resolved
@@ -16,9 +16,5 @@
     "lerna",
     "typescript"
   ],
-<<<<<<< HEAD
-  "version": "15.0.12"
-=======
   "version": "15.0.15"
->>>>>>> 0c020988
 }